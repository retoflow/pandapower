# -*- coding: utf-8 -*-

# Copyright (c) 2016-2023 by University of Kassel and Fraunhofer Institute for Energy Economics
# and Energy System Technology (IEE), Kassel. All rights reserved.

from setuptools import setup, find_packages
import re

with open('README.rst', 'rb') as f:
    install = f.read().decode('utf-8')

with open('CHANGELOG.rst', 'rb') as f:
    changelog = f.read().decode('utf-8')

classifiers = [
    'Development Status :: 5 - Production/Stable',
    'Environment :: Console',
    'Intended Audience :: Developers',
    'Intended Audience :: Education',
    'Intended Audience :: Science/Research',
    'License :: OSI Approved :: BSD License',
    'Natural Language :: English',
    'Operating System :: OS Independent',
    'Programming Language :: Python',
    'Programming Language :: Python :: 3']

with open('.github/workflows/github_test_action.yml', 'rb') as f:
    lines = f.read().decode('utf-8')
    versions = set(re.findall('3.[8-9]', lines)) | set(re.findall('3.1[0-9]', lines))
    for version in sorted(versions):
        classifiers.append('Programming Language :: Python :: %s' % version)

long_description = '\n\n'.join((install, changelog))

setup(
    name='pandapower',
    version='2.13.1',
    author='Leon Thurner, Alexander Scheidler',
    author_email='leon.thurner@retoflow.de, alexander.scheidler@iee.fraunhofer.de',
    description='An easy to use open source tool for power system modeling, analysis and optimization with a high degree of automation.',
    long_description=long_description,
    long_description_content_type='text/x-rst',
    url='http://www.pandapower.org',
    license='BSD',
    python_requires='>=3.8',
    install_requires=["pandas>=1.0",
                      "networkx>=2.5",
                      "scipy",
                      "numpy",
                      "packaging",
                      "tqdm",
                      "deepdiff"],
    extras_require={
        "docs": ["numpydoc", "sphinx", "sphinx_rtd_theme"],
        "plotting": ["plotly", "matplotlib", "python-igraph", "geopandas", "geojson"],
        # "shapely", "pyproj" are dependencies of geopandas and so already available;
        # "base64", "hashlib", "zlib" produce installing problems, so they are not included
        "test": ["pytest<=7.0", "pytest-xdist"],
        "performance": ["ortools"],  # , "lightsim2grid"],
        "pgm": ["power-grid-model-io"],
        "fileio": ["xlsxwriter", "openpyxl", "cryptography", "geopandas", "psycopg2"],
        # "fiona" is a depedency of geopandas and so already available
        "converter": ["matpowercaseframes"],
        "all": ["numpydoc", "sphinx", "sphinx_rtd_theme",
<<<<<<< HEAD
                "plotly", "matplotlib", "python-igraph", "geopandas", "geojson",
=======
                "plotly>=3.1.1", "matplotlib", "python-igraph", "geopandas",
>>>>>>> 7de01fc7
                "pytest<=7.0", "pytest-xdist",
                "ortools",  # lightsim2grid,
                "xlsxwriter", "openpyxl", "cryptography",
                "psycopg2",  # for PostgreSQL I/O
                "matpowercaseframes",
                "power-grid-model-io",
                "numba>=0.25"
                ]},  # "shapely", "pyproj", "fiona" are dependencies of geopandas and so already available
    # "hashlib", "zlib", "base64" produce installing problems, so it is not included
    packages=find_packages(),
    include_package_data=True,
    classifiers=classifiers
)<|MERGE_RESOLUTION|>--- conflicted
+++ resolved
@@ -62,11 +62,7 @@
         # "fiona" is a depedency of geopandas and so already available
         "converter": ["matpowercaseframes"],
         "all": ["numpydoc", "sphinx", "sphinx_rtd_theme",
-<<<<<<< HEAD
-                "plotly", "matplotlib", "python-igraph", "geopandas", "geojson",
-=======
-                "plotly>=3.1.1", "matplotlib", "python-igraph", "geopandas",
->>>>>>> 7de01fc7
+                "plotly>=3.1.1", "matplotlib", "python-igraph", "geopandas", "geojson",
                 "pytest<=7.0", "pytest-xdist",
                 "ortools",  # lightsim2grid,
                 "xlsxwriter", "openpyxl", "cryptography",
