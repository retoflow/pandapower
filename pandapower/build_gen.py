--- conflicted
+++ resolved
@@ -1,289 +1,284 @@
-# -*- coding: utf-8 -*-
-
-# Copyright (c) 2016-2018 by University of Kassel and Fraunhofer Institute for Energy Economics
-# and Energy System Technology (IEE), Kassel. All rights reserved.
-
-
-import numpy as np
-from pandapower.idx_bus import PV, REF, VA, VM, BUS_TYPE, NONE, VMAX, VMIN
-from pandapower.idx_gen import QMIN, QMAX, PMIN, PMAX, GEN_STATUS, GEN_BUS, PG, VG, QG, MBASE
-from pandapower.pf.ppci_variables import bustypes
-
-
-def _build_gen_ppc(net, ppc):
-    '''
-    Takes the empty ppc network and fills it with the gen values. The gen
-    datatype will be float afterwards.
-
-    **INPUT**:
-        **net** -The pandapower format network
-
-        **ppc** - The PYPOWER format network to fill in values
-    '''
-
-    mode = net["_options"]["mode"]
-
-    if mode == "estimate":
-        return
-
-    _is_elements = net["_is_elements"]
-    gen_order = dict()
-    f = 0
-    for element in ["ext_grid", "gen"]:
-        f = add_gen_order(gen_order, element, _is_elements, f)
-
-    if mode == "opf":
-        if len(net.dcline) > 0:
-            ppc["dcline"] = net.dcline[["loss_mw", "loss_percent"]].values
-        for element in ["sgen_controllable", "load_controllable", "storage_controllable"]:
-            f = add_gen_order(gen_order, element, _is_elements, f)
-
-    f = add_gen_order(gen_order, "xward", _is_elements, f)
-
-    _init_ppc_gen(net, ppc, f)
-    for element, (f,t) in gen_order.items():
-        add_element_to_gen(net, ppc, element, f, t)
-    net._gen_order = gen_order
-
-def add_gen_order(gen_order, element, _is_elements, f):
-    if element in _is_elements and _is_elements[element].any():
-        i = np.sum(_is_elements[element])
-        gen_order[element] = (f, f+i)
-        f += i
-    return f
-
-def _init_ppc_gen(net, ppc, nr_gens):
-    # initialize generator matrix
-    ppc["gen"] = np.zeros(shape=(nr_gens, 21), dtype=float)
-    ppc["gen"][:] = np.array([0, 0, 0, 0, 0, 1.,
-                              1., 1, 0, 0, 0, 0, 0, 0, 0, 0, 0, 0, 0, 0, 0])
-    q_lim_default = net._options["p_lim_default"]
-    p_lim_default = net._options["p_lim_default"]
-    ppc["gen"][:, PMAX] = p_lim_default
-    ppc["gen"][:, PMIN] = -p_lim_default
-    ppc["gen"][:, QMAX] = q_lim_default
-    ppc["gen"][:, QMIN] = -q_lim_default
-
-def add_element_to_gen(net, ppc, element, f, t):
-    if element == "ext_grid":
-        _build_pp_ext_grid(net, ppc, f, t)
-    elif element == "gen":
-        _build_pp_gen(net, ppc, f, t)
-    elif element == "sgen_controllable":
-        _build_pp_pq_element(net, ppc, "sgen", f, t)
-    elif element == "load_controllable":
-        _build_pp_pq_element(net, ppc, "load", f, t, inverted=True)
-    elif element == "storage_controllable":
-        _build_pp_pq_element(net, ppc, "storage", f, t, inverted=True)
-    elif element == "xward":
-        _build_pp_xward(net, ppc, f, t)
-    else:
-        raise ValueError("Unknown element %s"%element)
-
-def _build_pp_ext_grid(net, ppc, f, t):
-    delta = net._options["delta"]
-    eg_is = net._is_elements["ext_grid"]
-    calculate_voltage_angles = net["_options"]["calculate_voltage_angles"]
-    bus_lookup = net["_pd2ppc_lookups"]["bus"]
-    # add ext grid / slack data
-    eg_buses = bus_lookup[net["ext_grid"]["bus"].values[eg_is]]
-    ppc["gen"][f:t, GEN_BUS] = eg_buses
-    ppc["gen"][f:t, VG] = net["ext_grid"]["vm_pu"].values[eg_is]
-
-    # set bus values for external grid buses
-    if calculate_voltage_angles:
-        ppc["bus"][eg_buses, VA] = net["ext_grid"]["va_degree"].values[eg_is]
-    ppc["bus"][eg_buses, VM] = net["ext_grid"]["vm_pu"].values[eg_is]
-    if net._options["mode"] == "opf":
-        add_q_constraints(net, "ext_grid", eg_is, ppc, f, t, delta)
-        add_p_constraints(net, "ext_grid", eg_is, ppc, f, t, delta)
-        ppc["bus"][eg_buses, VMAX] = ppc["bus"][ppc["bus"][:, BUS_TYPE] == REF, VM]
-        ppc["bus"][eg_buses, VMIN] = ppc["bus"][ppc["bus"][:, BUS_TYPE] == REF, VM]
-    else:
-        ppc["gen"][f:t, QMIN] = 0
-        ppc["gen"][f:t, QMAX] = 0
-
-def _build_pp_gen(net, ppc, f, t):
-    delta = net["_options"]["delta"]
-    gen_is = net._is_elements["gen"]
-    bus_lookup = net["_pd2ppc_lookups"]["bus"]
-
-    gen_buses = bus_lookup[net["gen"]["bus"].values[gen_is]]
-    gen_is_vm = net["gen"]["vm_pu"].values[gen_is]
-    ppc["gen"][f:t, GEN_BUS] = gen_buses
-    ppc["gen"][f:t, PG] = (net["gen"]["p_mw"].values[gen_is]* net["gen"]["scaling"].values[gen_is])
-    ppc["gen"][f:t, MBASE] = net["gen"]["sn_mva"].values[gen_is]
-    ppc["gen"][f:t, VG] = gen_is_vm
-
-    # set bus values for generator buses
-    ppc["bus"][gen_buses[ppc["bus"][gen_buses, BUS_TYPE] != REF], BUS_TYPE] = PV
-    ppc["bus"][gen_buses, VM] = gen_is_vm
-    add_q_constraints(net, "gen", gen_is, ppc, f, t, delta)
-    add_p_constraints(net, "gen", gen_is, ppc, f, t, delta)
-
-
-def _build_pp_xward(net, ppc, f, t, update_lookup=True):
-    delta = net["_options"]["delta"]
-    q_lim_default = net._options["q_lim_default"]
-    bus_lookup = net["_pd2ppc_lookups"]["bus"]
-    aux_buses = net["_pd2ppc_lookups"]["aux"]["xward"]
-    xw = net["xward"]
-    xw_is = net["_is_elements"]['xward']
-    ppc["gen"][f:t, GEN_BUS] = bus_lookup[aux_buses[xw_is]]
-    ppc["gen"][f:t, VG] = xw["vm_pu"][xw_is].values
-    ppc["gen"][f:t, PMIN] = + delta
-    ppc["gen"][f:t, PMAX] = - delta
-    ppc["gen"][f:t, QMIN] = -q_lim_default
-    ppc["gen"][f:t, QMAX] = q_lim_default
-
-    xward_buses = bus_lookup[aux_buses]
-    ppc["bus"][xward_buses[xw_is], BUS_TYPE] = PV
-    ppc["bus"][xward_buses[~xw_is], BUS_TYPE] = NONE
-    ppc["bus"][xward_buses, VM] = net["xward"]["vm_pu"].values
-
-def _build_pp_pq_element(net, ppc, element, f, t, inverted=False):
-    delta = net._options["delta"]
-    sign = -1 if inverted else 1
-    is_element = net._is_elements["%s_controllable"%element]
-    tab = net[element]
-    bus_lookup = net["_pd2ppc_lookups"]["bus"]
-    buses = bus_lookup[tab["bus"].values[is_element]]
-
-    ppc["gen"][f:t, GEN_BUS] = buses
-    if "sn_mva" in tab:
-        ppc["gen"][f:t, MBASE] = tab["sn_mva"].values[is_element]
-    ppc["gen"][f:t, PG] = sign * tab["p_mw"].values[is_element] * tab["scaling"].values[is_element]
-    ppc["gen"][f:t, QG] = sign * tab["q_mvar"].values[is_element] * tab["scaling"].values[is_element]
-
-    # set bus values for controllable loads
-#    ppc["bus"][buses, BUS_TYPE] = PQ
-    add_q_constraints(net, element, is_element, ppc, f, t, delta, inverted)
-    add_p_constraints(net, element, is_element, ppc, f, t, delta, inverted)
-
-
-def add_q_constraints(net, element, is_element, ppc, f, t, delta, inverted=False):
-    tab = net[element]
-    if "min_q_mvar" in tab.columns:
-        if inverted:
-            ppc["gen"][f:t, QMAX] = -tab["min_q_mvar"].values[is_element] + delta
-        else:
-            ppc["gen"][f:t, QMIN] = tab["min_q_mvar"].values[is_element] - delta
-    if "max_q_mvar" in tab.columns:
-        if inverted:
-            ppc["gen"][f:t, QMIN] = -tab["max_q_mvar"].values[is_element] - delta
-        else:
-            ppc["gen"][f:t, QMAX] = tab["max_q_mvar"].values[is_element] + delta
-
-def add_p_constraints(net, element, is_element, ppc, f, t, delta, inverted=False):
-    tab = net[element]
-    if "min_p_mw" in tab.columns:
-        if inverted:
-            ppc["gen"][f:t, PMAX] = - tab["min_p_mw"].values[is_element] + delta
-        else:
-            ppc["gen"][f:t, PMIN] = tab["min_p_mw"].values[is_element] - delta
-    if "max_p_mw" in tab.columns:
-        if inverted:
-            ppc["gen"][f:t, PMIN] = - tab["max_p_mw"].values[is_element] - delta
-        else:
-            ppc["gen"][f:t, PMAX] = tab["max_p_mw"].values[is_element] + delta
-
-def _update_gen_ppc(net, ppc):
-    '''
-    Takes the ppc network and updates the gen values from the values in net.
-
-    **INPUT**:
-        **net** -The pandapower format network
-
-        **ppc** - The PYPOWER format network to fill in values
-    '''
-    # get options from net
-    calculate_voltage_angles = net["_options"]["calculate_voltage_angles"]
-    bus_lookup = net["_pd2ppc_lookups"]["bus"]
-    # get in service elements
-    _is_elements = net["_is_elements"]
-    eg_is = _is_elements['ext_grid']
-    gen_is = _is_elements['gen']
-
-    eg_end = len(eg_is)
-    gen_end = eg_end + np.count_nonzero(gen_is)
-    xw_end = gen_end + len(net["xward"])
-
-    # add ext grid / slack data
-    ext_grid_lookup = net["_pd2ppc_lookups"]["ext_grid"]
-    ext_grid_idx_ppc = ext_grid_lookup[net.ext_grid.index[eg_is]]
-    ppc["gen"][ext_grid_idx_ppc, VG] = net["ext_grid"]["vm_pu"].values[eg_is]
-    ppc["gen"][ext_grid_idx_ppc, GEN_STATUS] = eg_is.astype(int)
-
-    # set bus values for external grid buses
-    if calculate_voltage_angles:
-        # eg_buses = bus_lookup[eg_is["bus"].values]
-        ppc["bus"][ext_grid_idx_ppc, VA] = net["ext_grid"]["va_degree"].values[eg_is]
-
-    # add generator / pv data
-    if gen_end > eg_end:
-        gen_lookup = net["_pd2ppc_lookups"]["gen"]
-        gen_idx_ppc = gen_lookup[net["gen"].index[gen_is]]
-        ppc["gen"][gen_idx_ppc, PG] = net["gen"]["p_mw"].values[gen_is] * net["gen"]["scaling"].values[gen_is]
-        ppc["gen"][gen_idx_ppc, VG] = net["gen"]["vm_pu"].values[gen_is]
-
-        # set bus values for generator buses
-        gen_buses = bus_lookup[net["gen"]["bus"].values[gen_is]]
-        ppc["bus"][gen_buses, VM] = net["gen"]["vm_pu"].values[gen_is]
-
-        add_q_constraints(net, "gen", gen_is, ppc, gen_end, eg_end, net._options["delta"])
-        add_p_constraints(net, "gen", gen_is, ppc, gen_end, eg_end, net._options["delta"])
-
-    # add extended ward pv node data
-    if xw_end > gen_end:
-        # ToDo: this must be tested in combination with recycle. Maybe the placement of the updated value in ppc["gen"]
-        # ToDo: is wrong. -> I'll better raise en error
-        raise NotImplementedError("xwards in combination with recycle is not properly implemented")
-        # _build_pp_xward(net, ppc, gen_end, xw_end, q_lim_default,
-        #                           update_lookup=False)
-
-
-def _check_voltage_setpoints_at_same_bus(ppc):
-    # generator buses:
-    gen_bus = ppc['gen'][:, GEN_BUS].astype(int)
-    # generator setpoints:
-    gen_vm = ppc['gen'][:, VG]
-    if _different_values_at_one_bus(gen_bus, gen_vm):
-        raise UserWarning("Generators with different voltage setpoints connected to the same bus")
-
-def _check_voltage_angles_at_same_bus(net, ppc):
-    if net._is_elements["ext_grid"].any():
-        gen_va = net.ext_grid.va_degree.values[net._is_elements["ext_grid"]]
-        eg_gens = net._pd2ppc_lookups["ext_grid"][net.ext_grid.index[net._is_elements["ext_grid"]]]
-        gen_bus = ppc["gen"][eg_gens, GEN_BUS].astype(int)
-        if _different_values_at_one_bus(gen_bus, gen_va):
-            raise UserWarning("Ext grids with different voltage angle setpoints connected to the same bus")
-
-def _check_for_reference_bus(ppc):
-    ref, _, _ = bustypes(ppc["bus"], ppc["gen"])
-    # throw an error since no reference bus is defined
-    if len(ref) == 0:
-        raise UserWarning("No reference bus is available. Either add an ext_grid or a gen with slack=True")
-
-
-def _different_values_at_one_bus(buses, values):
-    """
-    checks if there are different values in any of the
-
-    """
-    # buses with one or more generators and their index
-    unique_bus, index_first_bus = np.unique(buses, return_index=True)
-
-    # voltage setpoint lookup with the voltage of the first occurence of that bus
-    first_values = -np.ones(buses.max() + 1)
-    first_values[unique_bus] = values[index_first_bus]
-
-    # generate voltage setpoints where all generators at the same bus
-    # have the voltage of the first generator at that bus
-    values_equal = first_values[buses]
-
-<<<<<<< HEAD
-    return not np.array_equal(values, values_equal)
-=======
-    return not np.allclose(values, values_equal)
-
->>>>>>> 335b5e5a
+# -*- coding: utf-8 -*-
+
+# Copyright (c) 2016-2018 by University of Kassel and Fraunhofer Institute for Energy Economics
+# and Energy System Technology (IEE), Kassel. All rights reserved.
+
+
+import numpy as np
+from pandapower.idx_bus import PV, REF, VA, VM, BUS_TYPE, NONE, VMAX, VMIN
+from pandapower.idx_gen import QMIN, QMAX, PMIN, PMAX, GEN_STATUS, GEN_BUS, PG, VG, QG, MBASE
+from pandapower.pf.ppci_variables import bustypes
+
+
+def _build_gen_ppc(net, ppc):
+    '''
+    Takes the empty ppc network and fills it with the gen values. The gen
+    datatype will be float afterwards.
+
+    **INPUT**:
+        **net** -The pandapower format network
+
+        **ppc** - The PYPOWER format network to fill in values
+    '''
+
+    mode = net["_options"]["mode"]
+
+    if mode == "estimate":
+        return
+
+    _is_elements = net["_is_elements"]
+    gen_order = dict()
+    f = 0
+    for element in ["ext_grid", "gen"]:
+        f = add_gen_order(gen_order, element, _is_elements, f)
+
+    if mode == "opf":
+        if len(net.dcline) > 0:
+            ppc["dcline"] = net.dcline[["loss_mw", "loss_percent"]].values
+        for element in ["sgen_controllable", "load_controllable", "storage_controllable"]:
+            f = add_gen_order(gen_order, element, _is_elements, f)
+
+    f = add_gen_order(gen_order, "xward", _is_elements, f)
+
+    _init_ppc_gen(net, ppc, f)
+    for element, (f,t) in gen_order.items():
+        add_element_to_gen(net, ppc, element, f, t)
+    net._gen_order = gen_order
+
+def add_gen_order(gen_order, element, _is_elements, f):
+    if element in _is_elements and _is_elements[element].any():
+        i = np.sum(_is_elements[element])
+        gen_order[element] = (f, f+i)
+        f += i
+    return f
+
+def _init_ppc_gen(net, ppc, nr_gens):
+    # initialize generator matrix
+    ppc["gen"] = np.zeros(shape=(nr_gens, 21), dtype=float)
+    ppc["gen"][:] = np.array([0, 0, 0, 0, 0, 1.,
+                              1., 1, 0, 0, 0, 0, 0, 0, 0, 0, 0, 0, 0, 0, 0])
+    q_lim_default = net._options["p_lim_default"]
+    p_lim_default = net._options["p_lim_default"]
+    ppc["gen"][:, PMAX] = p_lim_default
+    ppc["gen"][:, PMIN] = -p_lim_default
+    ppc["gen"][:, QMAX] = q_lim_default
+    ppc["gen"][:, QMIN] = -q_lim_default
+
+def add_element_to_gen(net, ppc, element, f, t):
+    if element == "ext_grid":
+        _build_pp_ext_grid(net, ppc, f, t)
+    elif element == "gen":
+        _build_pp_gen(net, ppc, f, t)
+    elif element == "sgen_controllable":
+        _build_pp_pq_element(net, ppc, "sgen", f, t)
+    elif element == "load_controllable":
+        _build_pp_pq_element(net, ppc, "load", f, t, inverted=True)
+    elif element == "storage_controllable":
+        _build_pp_pq_element(net, ppc, "storage", f, t, inverted=True)
+    elif element == "xward":
+        _build_pp_xward(net, ppc, f, t)
+    else:
+        raise ValueError("Unknown element %s"%element)
+
+def _build_pp_ext_grid(net, ppc, f, t):
+    delta = net._options["delta"]
+    eg_is = net._is_elements["ext_grid"]
+    calculate_voltage_angles = net["_options"]["calculate_voltage_angles"]
+    bus_lookup = net["_pd2ppc_lookups"]["bus"]
+    # add ext grid / slack data
+    eg_buses = bus_lookup[net["ext_grid"]["bus"].values[eg_is]]
+    ppc["gen"][f:t, GEN_BUS] = eg_buses
+    ppc["gen"][f:t, VG] = net["ext_grid"]["vm_pu"].values[eg_is]
+
+    # set bus values for external grid buses
+    if calculate_voltage_angles:
+        ppc["bus"][eg_buses, VA] = net["ext_grid"]["va_degree"].values[eg_is]
+    ppc["bus"][eg_buses, VM] = net["ext_grid"]["vm_pu"].values[eg_is]
+    if net._options["mode"] == "opf":
+        add_q_constraints(net, "ext_grid", eg_is, ppc, f, t, delta)
+        add_p_constraints(net, "ext_grid", eg_is, ppc, f, t, delta)
+        ppc["bus"][eg_buses, VMAX] = ppc["bus"][ppc["bus"][:, BUS_TYPE] == REF, VM]
+        ppc["bus"][eg_buses, VMIN] = ppc["bus"][ppc["bus"][:, BUS_TYPE] == REF, VM]
+    else:
+        ppc["gen"][f:t, QMIN] = 0
+        ppc["gen"][f:t, QMAX] = 0
+
+def _build_pp_gen(net, ppc, f, t):
+    delta = net["_options"]["delta"]
+    gen_is = net._is_elements["gen"]
+    bus_lookup = net["_pd2ppc_lookups"]["bus"]
+
+    gen_buses = bus_lookup[net["gen"]["bus"].values[gen_is]]
+    gen_is_vm = net["gen"]["vm_pu"].values[gen_is]
+    ppc["gen"][f:t, GEN_BUS] = gen_buses
+    ppc["gen"][f:t, PG] = (net["gen"]["p_mw"].values[gen_is]* net["gen"]["scaling"].values[gen_is])
+    ppc["gen"][f:t, MBASE] = net["gen"]["sn_mva"].values[gen_is]
+    ppc["gen"][f:t, VG] = gen_is_vm
+
+    # set bus values for generator buses
+    ppc["bus"][gen_buses[ppc["bus"][gen_buses, BUS_TYPE] != REF], BUS_TYPE] = PV
+    ppc["bus"][gen_buses, VM] = gen_is_vm
+    add_q_constraints(net, "gen", gen_is, ppc, f, t, delta)
+    add_p_constraints(net, "gen", gen_is, ppc, f, t, delta)
+
+
+def _build_pp_xward(net, ppc, f, t, update_lookup=True):
+    delta = net["_options"]["delta"]
+    q_lim_default = net._options["q_lim_default"]
+    bus_lookup = net["_pd2ppc_lookups"]["bus"]
+    aux_buses = net["_pd2ppc_lookups"]["aux"]["xward"]
+    xw = net["xward"]
+    xw_is = net["_is_elements"]['xward']
+    ppc["gen"][f:t, GEN_BUS] = bus_lookup[aux_buses[xw_is]]
+    ppc["gen"][f:t, VG] = xw["vm_pu"][xw_is].values
+    ppc["gen"][f:t, PMIN] = + delta
+    ppc["gen"][f:t, PMAX] = - delta
+    ppc["gen"][f:t, QMIN] = -q_lim_default
+    ppc["gen"][f:t, QMAX] = q_lim_default
+
+    xward_buses = bus_lookup[aux_buses]
+    ppc["bus"][xward_buses[xw_is], BUS_TYPE] = PV
+    ppc["bus"][xward_buses[~xw_is], BUS_TYPE] = NONE
+    ppc["bus"][xward_buses, VM] = net["xward"]["vm_pu"].values
+
+def _build_pp_pq_element(net, ppc, element, f, t, inverted=False):
+    delta = net._options["delta"]
+    sign = -1 if inverted else 1
+    is_element = net._is_elements["%s_controllable"%element]
+    tab = net[element]
+    bus_lookup = net["_pd2ppc_lookups"]["bus"]
+    buses = bus_lookup[tab["bus"].values[is_element]]
+
+    ppc["gen"][f:t, GEN_BUS] = buses
+    if "sn_mva" in tab:
+        ppc["gen"][f:t, MBASE] = tab["sn_mva"].values[is_element]
+    ppc["gen"][f:t, PG] = sign * tab["p_mw"].values[is_element] * tab["scaling"].values[is_element]
+    ppc["gen"][f:t, QG] = sign * tab["q_mvar"].values[is_element] * tab["scaling"].values[is_element]
+
+    # set bus values for controllable loads
+#    ppc["bus"][buses, BUS_TYPE] = PQ
+    add_q_constraints(net, element, is_element, ppc, f, t, delta, inverted)
+    add_p_constraints(net, element, is_element, ppc, f, t, delta, inverted)
+
+
+def add_q_constraints(net, element, is_element, ppc, f, t, delta, inverted=False):
+    tab = net[element]
+    if "min_q_mvar" in tab.columns:
+        if inverted:
+            ppc["gen"][f:t, QMAX] = -tab["min_q_mvar"].values[is_element] + delta
+        else:
+            ppc["gen"][f:t, QMIN] = tab["min_q_mvar"].values[is_element] - delta
+    if "max_q_mvar" in tab.columns:
+        if inverted:
+            ppc["gen"][f:t, QMIN] = -tab["max_q_mvar"].values[is_element] - delta
+        else:
+            ppc["gen"][f:t, QMAX] = tab["max_q_mvar"].values[is_element] + delta
+
+def add_p_constraints(net, element, is_element, ppc, f, t, delta, inverted=False):
+    tab = net[element]
+    if "min_p_mw" in tab.columns:
+        if inverted:
+            ppc["gen"][f:t, PMAX] = - tab["min_p_mw"].values[is_element] + delta
+        else:
+            ppc["gen"][f:t, PMIN] = tab["min_p_mw"].values[is_element] - delta
+    if "max_p_mw" in tab.columns:
+        if inverted:
+            ppc["gen"][f:t, PMIN] = - tab["max_p_mw"].values[is_element] - delta
+        else:
+            ppc["gen"][f:t, PMAX] = tab["max_p_mw"].values[is_element] + delta
+
+def _update_gen_ppc(net, ppc):
+    '''
+    Takes the ppc network and updates the gen values from the values in net.
+
+    **INPUT**:
+        **net** -The pandapower format network
+
+        **ppc** - The PYPOWER format network to fill in values
+    '''
+    # get options from net
+    calculate_voltage_angles = net["_options"]["calculate_voltage_angles"]
+    bus_lookup = net["_pd2ppc_lookups"]["bus"]
+    # get in service elements
+    _is_elements = net["_is_elements"]
+    eg_is = _is_elements['ext_grid']
+    gen_is = _is_elements['gen']
+
+    eg_end = len(eg_is)
+    gen_end = eg_end + np.count_nonzero(gen_is)
+    xw_end = gen_end + len(net["xward"])
+
+    # add ext grid / slack data
+    ext_grid_lookup = net["_pd2ppc_lookups"]["ext_grid"]
+    ext_grid_idx_ppc = ext_grid_lookup[net.ext_grid.index[eg_is]]
+    ppc["gen"][ext_grid_idx_ppc, VG] = net["ext_grid"]["vm_pu"].values[eg_is]
+    ppc["gen"][ext_grid_idx_ppc, GEN_STATUS] = eg_is.astype(int)
+
+    # set bus values for external grid buses
+    if calculate_voltage_angles:
+        # eg_buses = bus_lookup[eg_is["bus"].values]
+        ppc["bus"][ext_grid_idx_ppc, VA] = net["ext_grid"]["va_degree"].values[eg_is]
+
+    # add generator / pv data
+    if gen_end > eg_end:
+        gen_lookup = net["_pd2ppc_lookups"]["gen"]
+        gen_idx_ppc = gen_lookup[net["gen"].index[gen_is]]
+        ppc["gen"][gen_idx_ppc, PG] = net["gen"]["p_mw"].values[gen_is] * net["gen"]["scaling"].values[gen_is]
+        ppc["gen"][gen_idx_ppc, VG] = net["gen"]["vm_pu"].values[gen_is]
+
+        # set bus values for generator buses
+        gen_buses = bus_lookup[net["gen"]["bus"].values[gen_is]]
+        ppc["bus"][gen_buses, VM] = net["gen"]["vm_pu"].values[gen_is]
+
+        add_q_constraints(net, "gen", gen_is, ppc, gen_end, eg_end, net._options["delta"])
+        add_p_constraints(net, "gen", gen_is, ppc, gen_end, eg_end, net._options["delta"])
+
+    # add extended ward pv node data
+    if xw_end > gen_end:
+        # ToDo: this must be tested in combination with recycle. Maybe the placement of the updated value in ppc["gen"]
+        # ToDo: is wrong. -> I'll better raise en error
+        raise NotImplementedError("xwards in combination with recycle is not properly implemented")
+        # _build_pp_xward(net, ppc, gen_end, xw_end, q_lim_default,
+        #                           update_lookup=False)
+
+
+def _check_voltage_setpoints_at_same_bus(ppc):
+    # generator buses:
+    gen_bus = ppc['gen'][:, GEN_BUS].astype(int)
+    # generator setpoints:
+    gen_vm = ppc['gen'][:, VG]
+    if _different_values_at_one_bus(gen_bus, gen_vm):
+        raise UserWarning("Generators with different voltage setpoints connected to the same bus")
+
+def _check_voltage_angles_at_same_bus(net, ppc):
+    if net._is_elements["ext_grid"].any():
+        gen_va = net.ext_grid.va_degree.values[net._is_elements["ext_grid"]]
+        eg_gens = net._pd2ppc_lookups["ext_grid"][net.ext_grid.index[net._is_elements["ext_grid"]]]
+        gen_bus = ppc["gen"][eg_gens, GEN_BUS].astype(int)
+        if _different_values_at_one_bus(gen_bus, gen_va):
+            raise UserWarning("Ext grids with different voltage angle setpoints connected to the same bus")
+
+def _check_for_reference_bus(ppc):
+    ref, _, _ = bustypes(ppc["bus"], ppc["gen"])
+    # throw an error since no reference bus is defined
+    if len(ref) == 0:
+        raise UserWarning("No reference bus is available. Either add an ext_grid or a gen with slack=True")
+
+
+def _different_values_at_one_bus(buses, values):
+    """
+    checks if there are different values in any of the
+
+    """
+    # buses with one or more generators and their index
+    unique_bus, index_first_bus = np.unique(buses, return_index=True)
+
+    # voltage setpoint lookup with the voltage of the first occurence of that bus
+    first_values = -np.ones(buses.max() + 1)
+    first_values[unique_bus] = values[index_first_bus]
+
+    # generate voltage setpoints where all generators at the same bus
+    # have the voltage of the first generator at that bus
+    values_equal = first_values[buses]
+
+    return not np.allclose(values, values_equal)