--- conflicted
+++ resolved
@@ -391,27 +391,4 @@
             net[key].set_index(net[key].index.astype(numpy.int64), inplace=True)
         else:
             net[key] = json_dict[key]
-    return net
-<<<<<<< HEAD
-
-
-def from_sql(con):
-    cursor = con.cursor()
-    cursor.execute("SELECT name FROM sqlite_master WHERE type='table';")
-    dodfs = dict()
-    for t, in cursor.fetchall():
-        table = pd.read_sql_query("SELECT * FROM '%s'" % t, con, index_col="index")
-        table.index.name = None
-        dodfs[t] = table
-    net = io_utils.from_dict_of_dfs(dodfs)
-    return net
-
-
-def from_sqlite(filename, netname=""):
-    import sqlite3
-    con = sqlite3.connect(filename)
-    net = from_sql(con)
-    con.close()
-    return net
-=======
->>>>>>> 58cf20b2
+    return net