# -*- coding: utf-8 -*-

# Copyright (c) 2016-2023 by University of Kassel and Fraunhofer Institute for Energy Economics
# and Energy System Technology (IEE), Kassel. All rights reserved.


import os
<<<<<<< HEAD
from pandapower.plotting.geo import convert_crs
=======

from typing_extensions import deprecated

from pandapower.plotting import geo
>>>>>>> 8009cb53

try:
    import pandaplan.core.pplog as logging
except ImportError:
    import logging
logger = logging.getLogger(__name__)


def _on_map_test(x, y):
    """
    checks if bus_geodata can be located on a map using geopy
    """
    try:
        from geopy.geocoders import Nominatim
        from geopy.exc import GeocoderTimedOut
        geolocator = Nominatim(user_agent="pandapower_user_mapboxplot")

    except ImportError:
        # if geopy is not available there will be no geo-coordinates check
        # therefore if geo-coordinates are not real and user sets on_map=True, an empty map will be plot!
        raise ImportError(
            'Geo-coordinates check cannot be performed because geopy package not available \n\t--> '
            'if geo-coordinates are not in lat/lon format an empty plot may appear...'
        )
    try:
        location = geolocator.reverse(f"{x}, {y}", language='en-US')
    except GeocoderTimedOut:
        logger.error("Existing net geodata cannot be geo-located: possible reason: geo-data not in lat/long ->"
                     "try geo_data_to_latlong(net, projection) to transform geodata to lat/long!")
    else:
        if location.address is None:
            return False
    return True


@deprecated('geo_data_to_latlong is deprecated and will be removed shortly, use pandapower.geo.convert_crs instead')
def geo_data_to_latlong(net, projection):
    """
    Transforms network's geodata (in `net.bus_geodata` and `net.line_geodata`) from specified projection to lat/long (WGS84).

    INPUT:
        **net** (pandapowerNet) - The pandapower network

        **projection** (String) - projection from which geodata are transformed to lat/long. some examples

                - "epsg:31467" - 3-degree Gauss-Kruger zone 3
                - "epsg:2032" - NAD27(CGQ77) / UTM zone 18N
                - "epsg:2190" - Azores Oriental 1940 / UTM zone 26N
    """
    convert_crs(net, epsg_in=projection.split(':')[1], epsg_out=4326)


def set_mapbox_token(token):
    from pandapower.__init__ import pp_dir
    path = os.path.join(pp_dir, "plotting", "plotly")
    filename = os.path.join(path, 'mapbox_token.txt')
    with open(filename, "w") as mapbox_file:
        mapbox_file.write(token)


def _get_mapbox_token():
    from pandapower.__init__ import pp_dir
    path = os.path.join(pp_dir, "plotting", "plotly")
    filename = os.path.join(path, 'mapbox_token.txt')
    with open(filename, "r") as mapbox_file:
        return mapbox_file.read()<|MERGE_RESOLUTION|>--- conflicted
+++ resolved
@@ -5,14 +5,10 @@
 
 
 import os
-<<<<<<< HEAD
-from pandapower.plotting.geo import convert_crs
-=======
 
 from typing_extensions import deprecated
 
-from pandapower.plotting import geo
->>>>>>> 8009cb53
+from pandapower.plotting.geo import convert_crs
 
 try:
     import pandaplan.core.pplog as logging
