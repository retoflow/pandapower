--- conflicted
+++ resolved
@@ -1,7 +1,6 @@
-<<<<<<< HEAD
 # -*- coding: utf-8 -*-
 
-# Copyright (c) 2016-2021 by University of Kassel and Fraunhofer Institute for Energy Economics
+# Copyright (c) 2016-2022 by University of Kassel and Fraunhofer Institute for Energy Economics
 # and Energy System Technology (IEE), Kassel. All rights reserved.
 
 
@@ -247,253 +246,4 @@
     ppc_0 = _copy_results_ppci_to_ppc(ppci_0, ppc_0, "sc")
     ppc = _copy_results_ppci_to_ppc(ppci, ppc, "sc")
     _extract_results(net, ppc, ppc_0, bus=bus)
-    _clean_up(net)
-=======
-# -*- coding: utf-8 -*-
-
-# Copyright (c) 2016-2022 by University of Kassel and Fraunhofer Institute for Energy Economics
-# and Energy System Technology (IEE), Kassel. All rights reserved.
-
-
-try:
-    import pplog as logging
-except ImportError:
-    import logging
-
-logger = logging.getLogger(__name__)
-
-import numpy as np
-from scipy.sparse.linalg import factorized
-
-from pandapower.auxiliary import _clean_up, _add_ppc_options, _add_sc_options, _add_auxiliary_elements
-from pandapower.pd2ppc import _pd2ppc
-from pandapower.pd2ppc_zero import _pd2ppc_zero
-from pandapower.results import _copy_results_ppci_to_ppc
-
-from pandapower.shortcircuit.currents import _calc_ikss,\
-    _calc_ikss_1ph, _calc_ip, _calc_ith, _calc_branch_currents
-from pandapower.shortcircuit.impedance import _calc_zbus, _calc_ybus, _calc_rx
-from pandapower.shortcircuit.ppc_conversion import _init_ppc, _create_k_updated_ppci, _get_is_ppci_bus
-from pandapower.shortcircuit.kappa import _add_kappa_to_ppc
-from pandapower.shortcircuit.results import _extract_results, _copy_result_to_ppci_orig
-from pandapower.results import init_results
-
-
-def calc_sc(net, bus=None,
-            fault="3ph", case='max', lv_tol_percent=10, topology="auto", ip=False,
-            ith=False, tk_s=1., kappa_method="C", r_fault_ohm=0., x_fault_ohm=0.,
-            branch_results=False, check_connectivity=True, return_all_currents=False,
-            inverse_y=True):
-
-    """
-    Calculates minimal or maximal symmetrical short-circuit currents.
-    The calculation is based on the method of the equivalent voltage source
-    according to DIN/IEC EN 60909.
-    The initial short-circuit alternating current *ikss* is the basis of the short-circuit
-    calculation and is therefore always calculated.
-    Other short-circuit currents can be calculated from *ikss* with the conversion factors defined
-    in DIN/IEC EN 60909.
-
-    The output is stored in the net.res_bus_sc table as a short_circuit current
-    for each bus.
-
-    INPUT:
-        **net** (pandapowerNet) pandapower Network
-
-        **bus** (int, list, np.array, None) defines if short-circuit calculations should only be calculated for defined bus
-
-        ***fault** (str, 3ph) type of fault
-
-            - "3ph" for three-phase
-
-            - "2ph" for two-phase short-circuits
-
-            - "1ph" for single-phase ground faults
-
-        **case** (str, "max")
-
-            - "max" for maximal current calculation
-
-            - "min" for minimal current calculation
-
-        **lv_tol_percent** (int, 10) voltage tolerance in low voltage grids
-
-            - 6 for 6% voltage tolerance
-
-            - 10 for 10% voltage olerance
-
-        **ip** (bool, False) if True, calculate aperiodic short-circuit current
-
-        **ith** (bool, False) if True, calculate equivalent thermical short-circuit current Ith
-
-        **topology** (str, "auto") define option for meshing (only relevant for ip and ith)
-
-            - "meshed" - it is assumed all buses are supplied over multiple paths
-
-            - "radial" - it is assumed all buses are supplied over exactly one path
-
-            - "auto" - topology check for each bus is performed to see if it is supplied over multiple paths
-
-        **tk_s** (float, 1) failure clearing time in seconds (only relevant for ith)
-
-        **r_fault_ohm** (float, 0) fault resistance in Ohm
-
-        **x_fault_ohm** (float, 0) fault reactance in Ohm
-
-        **branch_results** (bool, False) defines if short-circuit results should also be generated for branches
-
-        **return_all_currents** (bool, False) applies only if branch_results=True, if True short-circuit currents for
-        each (branch, bus) tuple is returned otherwise only the max/min is returned
-
-        **inverse_y** (bool, True) defines if complete inverse should be used instead of LU factorization, factorization version is in experiment which should be faster and memory efficienter
-
-
-    OUTPUT:
-
-    EXAMPLE:
-        calc_sc(net)
-
-        print(net.res_bus_sc)
-    """
-    if fault not in ["3ph", "2ph", "1ph"]:
-        raise NotImplementedError(
-            "Only 3ph, 2ph and 1ph short-circuit currents implemented")
-
-    if len(net.gen) and (ip or ith):
-        logger.warning("aperiodic, thermal short-circuit currents are only implemented for "
-                       "faults far from generators!")
-
-    if case not in ['max', 'min']:
-        raise ValueError('case can only be "min" or "max" for minimal or maximal short "\
-                                "circuit current')
-
-    if topology not in ["meshed", "radial", "auto"]:
-        raise ValueError(
-            'specify network structure as "meshed", "radial" or "auto"')
-
-    if branch_results:
-        logger.warning("Branch results are in beta mode and might not always be reliable, "
-                       "especially for transformers")
-
-    # Convert bus to numpy array
-    if bus is None:
-        bus = net.bus.index.values
-    else:
-        bus = np.array([bus]).ravel()
-
-    kappa = ith or ip
-    net["_options"] = {}
-    _add_ppc_options(net, calculate_voltage_angles=False, trafo_model="pi",
-                      check_connectivity=check_connectivity, mode="sc", switch_rx_ratio=2,
-                      init_vm_pu="flat", init_va_degree="flat", enforce_q_lims=False,
-                      recycle=None)
-    _add_sc_options(net, fault=fault, case=case, lv_tol_percent=lv_tol_percent, tk_s=tk_s,
-                    topology=topology, r_fault_ohm=r_fault_ohm, kappa_method=kappa_method,
-                    x_fault_ohm=x_fault_ohm, kappa=kappa, ip=ip, ith=ith,
-                    branch_results=branch_results, return_all_currents=return_all_currents,
-                    inverse_y=inverse_y)
-    init_results(net, "sc")
-
-    if fault in ("2ph", "3ph"):
-        _calc_sc(net, bus)
-    elif fault == "1ph":
-        _calc_sc_1ph(net, bus)
-    else:
-        raise ValueError("Invalid fault %s" % fault)
-
-
-def _calc_current(net, ppci_orig, bus):
-    # Select required ppci bus
-    ppci_bus = _get_is_ppci_bus(net, bus)
-
-    # update ppci
-    non_ps_gen_ppci_bus, non_ps_gen_ppci, ps_gen_bus_ppci_dict =\
-        _create_k_updated_ppci(net, ppci_orig, ppci_bus=ppci_bus)
-
-    # For each ps_gen_bus one unique ppci is required
-    ps_gen_ppci_bus = list(ps_gen_bus_ppci_dict.keys())
-
-    for calc_bus in ps_gen_ppci_bus+[non_ps_gen_ppci_bus]:
-        if isinstance(calc_bus, np.ndarray):
-            # Use ppci for general bus
-            this_ppci, this_ppci_bus = non_ps_gen_ppci, calc_bus
-        else:
-            # Use specific ps_gen_bus ppci
-            this_ppci, this_ppci_bus = ps_gen_bus_ppci_dict[calc_bus], np.array([calc_bus])
-
-        _calc_ybus(this_ppci)
-        if net["_options"]["inverse_y"]:
-            _calc_zbus(net, this_ppci)
-        else:
-            # Factorization Ybus once
-            this_ppci["internal"]["ybus_fact"] = factorized(this_ppci["internal"]["Ybus"])
-
-        _calc_rx(net, this_ppci, this_ppci_bus)
-        _calc_ikss(net, this_ppci, this_ppci_bus)
-        _add_kappa_to_ppc(net, this_ppci)
-        if net["_options"]["ip"]:
-            _calc_ip(net, this_ppci)
-        if net["_options"]["ith"]:
-            _calc_ith(net, this_ppci)
-
-        if net._options["branch_results"]:
-            _calc_branch_currents(net, this_ppci, this_ppci_bus)
-
-        _copy_result_to_ppci_orig(ppci_orig, this_ppci, this_ppci_bus,
-                                  calc_options=net._options)
-
-
-def _calc_sc(net, bus):
-    ppc, ppci = _init_ppc(net)
-
-    _calc_current(net, ppci, bus)
-
-    ppc = _copy_results_ppci_to_ppc(ppci, ppc, "sc")
-    _extract_results(net, ppc, ppc_0=None, bus=bus)
-    _clean_up(net)
-
-    if "ybus_fact" in ppci["internal"]:
-        # Delete factorization object
-        ppci["internal"].pop("ybus_fact")
-
-
-def _calc_sc_1ph(net, bus):
-    """
-    calculation method for single phase to ground short-circuit currents
-    """
-    _add_auxiliary_elements(net)
-    # pos. seq bus impedance
-    ppc, ppci = _init_ppc(net)
-    # Create k updated ppci
-    ppci_bus = _get_is_ppci_bus(net, bus)
-    _, ppci, _ =\
-        _create_k_updated_ppci(net, ppci, ppci_bus=ppci_bus)
-    _calc_ybus(ppci)
-
-    # zero seq bus impedance
-    ppc_0, ppci_0 = _pd2ppc_zero(net)
-    _calc_ybus(ppci_0)
-
-    if net["_options"]["inverse_y"]:
-        _calc_zbus(net, ppci)
-        _calc_zbus(net, ppci_0)
-    else:
-        # Factorization Ybus once
-        ppci["internal"]["ybus_fact"] = factorized(ppci["internal"]["Ybus"])
-        ppci_0["internal"]["ybus_fact"] = factorized(ppci_0["internal"]["Ybus"])
-
-    ppci_bus = _get_is_ppci_bus(net, bus)
-    _calc_rx(net, ppci, ppci_bus)
-    _add_kappa_to_ppc(net, ppci)
-
-    _calc_rx(net, ppci_0, ppci_bus)
-    _calc_ikss_1ph(net, ppci, ppci_0, ppci_bus)
-
-    if net._options["branch_results"]:
-        _calc_branch_currents(net, ppci, ppci_bus)
-
-    ppc_0 = _copy_results_ppci_to_ppc(ppci_0, ppc_0, "sc")
-    ppc = _copy_results_ppci_to_ppc(ppci, ppc, "sc")
-    _extract_results(net, ppc, ppc_0, bus=bus)
-    _clean_up(net)
->>>>>>> d5925a05
+    _clean_up(net)