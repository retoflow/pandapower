# -*- coding: utf-8 -*-

# Copyright (c) 2016-2023 by University of Kassel and Fraunhofer Institute for Energy Economics
# and Energy System Technology (IEE), Kassel. All rights reserved.

import numpy as np
import pandas as pd
from packaging.version import Version

from pandapower._version import __version__, __format_version__
from pandapower.create import create_empty_network, create_poly_cost
from pandapower.results import reset_results

try:
    import pandaplan.core.pplog as logging
except ImportError:
    import logging

logger = logging.getLogger(__name__)


def convert_format(net, elements_to_deserialize=None):
    """
    Converts old nets to new format to ensure consistency. The converted net is returned.
    """
    from pandapower.toolbox import set_data_type_of_columns_to_default
    if not isinstance(net.version, str) or not hasattr(net, 'format_version') or \
            Version(net.format_version) > Version(net.version):
        net.format_version = net.version
    if isinstance(net.format_version, str) and Version(net.format_version) >= Version(__format_version__):
        return net
    _add_nominal_power(net)
    _add_missing_tables(net)
    _rename_columns(net, elements_to_deserialize)
    _add_missing_columns(net, elements_to_deserialize)
    _create_seperate_cost_tables(net, elements_to_deserialize)
    if Version(str(net.format_version)) < Version("2.4.0"):
        _convert_bus_pq_meas_to_load_reference(net, elements_to_deserialize)
    if isinstance(net.format_version, float) and net.format_version < 2:
        _convert_to_generation_system(net, elements_to_deserialize)
        _convert_costs(net)
        _convert_to_mw(net)
        _update_trafo_parameter_names(net, elements_to_deserialize)
        reset_results(net)
    if isinstance(net.format_version, float) and net.format_version < 1.6:
        set_data_type_of_columns_to_default(net)
    _convert_objects(net, elements_to_deserialize)
    _update_characteristics(net, elements_to_deserialize)
    correct_dtypes(net, error=False)
    _add_missing_std_type_tables(net)
    net.format_version = __format_version__
    net.version = __version__
    _restore_index_names(net)
    return net


def _restore_index_names(net):
    """Restores dataframes index names stored as dictionary. With newer pp to_json() this
    information is stored to the dataframe its self.
    """
    if "index_names" in net.keys():
        if not isinstance(net["index_names"], dict):
            raise ValueError("To restore the index names of the dataframes, a dict including this "
                             f"information is expected, not {type(net['index_names'])}")
        for key, index_name in net["index_names"].items():
            if key in net.keys():
                net[key].index.name = index_name
        del net["index_names"]


def correct_dtypes(net, error):
    """
    Corrects all dtypes of pp element tables if possile. If not and error is True, an Error is
    raised.
    """
    empty_net = create_empty_network()
    not_corrected = list()
    failed = dict()
    for key, table in empty_net.items():
        if isinstance(table, pd.DataFrame):
            if key in net.keys() and isinstance(net[key], pd.DataFrame):
                cols = table.columns.intersection(net[key].columns)
                diff_cols = cols[~(table.dtypes.loc[cols] == net[key].dtypes.loc[cols])]
                for col in diff_cols:
                    try:
                        net[key][col] = net[key][col].astype(table[col].dtype)
                    except ValueError:
                        if key not in failed.keys():
                            failed[key] = [col]
                        else:
                            failed[key].append(col)
            else:
                not_corrected.append(key)
    if not_corrected:
        logger.warning("These keys were not corrected since they miss or are no dataframes: " + str(
            not_corrected))
    if failed:
        msg = "These dtypes could not be corrected: " + str(failed)
        if error:
            raise ValueError(msg)
        else:
            logger.info(msg)


def _convert_bus_pq_meas_to_load_reference(net, elements_to_deserialize):
    if _check_elements_to_deserialize('measurement', elements_to_deserialize):
        bus_pq_meas_mask = net.measurement.measurement_type.isin(["p", "q"]) & \
                           (net.measurement.element_type == "bus")
        net.measurement.loc[bus_pq_meas_mask, "value"] *= -1


def _convert_to_generation_system(net, elements_to_deserialize):
    update_elements = []
    if _check_elements_to_deserialize('sgen', elements_to_deserialize):
        net.sgen.p_kw *= -1
        net.sgen.q_kvar *= -1
        update_elements += ['sgen']
    if _check_elements_to_deserialize('gen', elements_to_deserialize):
        net.gen.p_kw *= -1
        update_elements += ['gen']
    if _check_elements_to_deserialize('ext_grid', elements_to_deserialize):
        update_elements += ['ext_grid']
    for element in update_elements:
        for suffix in ["p_kw", "q_kvar"]:
            constraints = {}
            if "min_%s" % suffix in net[element]:
                constraints["max_%s" % suffix] = net[element]["min_%s" % suffix] * -1
                del net[element]["min_%s" % suffix]
            if "max_%s" % suffix in net[element]:
                constraints["min_%s" % suffix] = net[element]["max_%s" % suffix] * -1
                del net[element]["max_%s" % suffix]
            for column, values in constraints.items():
                net[element][column] = values
    pq_measurements = net.measurement[net.measurement.measurement_type.isin(["p", "q"])].index
    net.measurement.loc[pq_measurements, ["value", "std_dev"]] *= 1e-3


def _convert_costs(net):
    if "polynomial_cost" in net:
        for cost in net.polynomial_cost.itertuples():
            values = cost.c[0]
            if len(values) == 2:
                cp0 = values[1]
                cp1 = values[0]
                cp2 = 0
            elif len(values) == 3:
                cp0 = values[2]
                cp1 = values[1]
                cp2 = values[0]
            create_poly_cost(net, et=cost.element_type, element=cost.element, cp0_eur=cp0,
                             cp1_eur_per_mw=cp1 * 1e3, cp2_eur_per_mw2=cp2 * 1e6)
        del net.polynomial_cost
    if "piecewise_linear_cost" in net:
        if len(net.piecewise_linear_cost) > 0:
            raise NotImplementedError
        del net.piecewise_linear_cost


def _add_nominal_power(net):
    if "sn_kva" in net:
        net.sn_mva = net.pop("sn_kva") * 1e-3

    # Reset sn_mva only if sn_mva not available
    if "sn_mva" not in net:
        net.sn_mva = 1.0


def _add_missing_tables(net):
    net_new = create_empty_network()
    for key in net_new.keys():
        if key.startswith("_empty_res"):
            net[key] = net_new[key]
        elif key not in net.keys():
            net[key] = net_new[key]


def _create_seperate_cost_tables(net, elements_to_deserialize):
    if _check_elements_to_deserialize('gen', elements_to_deserialize) and "cost_per_kw" in net.gen:
        for index, cost in net.gen.cost_per_kw.items():
            if not np.isnan(cost):
                create_poly_cost(net, index, "gen", cp1_eur_per_mw=cost * 1e3)

    if _check_elements_to_deserialize('sgen', elements_to_deserialize) and \
            "cost_per_kw" in net.sgen:
        for index, cost in net.sgen.cost_per_kw.items():
            if not np.isnan(cost):
                create_poly_cost(net, index, "sgen", cp1_eur_per_kw=cost)

    if _check_elements_to_deserialize('ext_grid', elements_to_deserialize) and \
            "cost_per_kw" in net.ext_grid:
        for index, cost in net.ext_grid.cost_per_kw.items():
            if not np.isnan(cost):
                create_poly_cost(net, index, "ext_grid", cp1_eur_per_kw=cost)

    if _check_elements_to_deserialize('gen', elements_to_deserialize) and \
            "cost_per_kvar" in net.gen:
        for index, cost in net.gen.cost_per_kvar.items():
            if not np.isnan(cost):
                create_poly_cost(net, index, "ext_grid", cp1_eur_per_mw=0,
                                 cq1_eur_per_mvar=cost * 1e3)

    if _check_elements_to_deserialize('sgen', elements_to_deserialize) and \
            "cost_per_kvar" in net.sgen:
        for index, cost in net.sgen.cost_per_kvar.items():
            if not np.isnan(cost):
                create_poly_cost(net, index, "sgen", cp1_eur_per_mw=0,
                                 cq1_eur_per_mvar=cost * 1e3)

    if _check_elements_to_deserialize('ext_grid', elements_to_deserialize) and \
            "cost_per_kvar" in net.ext_grid:
        for index, cost in net.ext_grid.cost_per_kvar.items():
            if not np.isnan(cost):
                create_poly_cost(net, index, "ext_grid", cp1_eur_per_mw=0,
                                 cq1_eur_per_mvar=cost * 1e3)


def _rename_columns(net, elements_to_deserialize):
    if _check_elements_to_deserialize('line', elements_to_deserialize):
        net.line.rename(columns={'imax_ka': 'max_i_ka'}, inplace=True)
    if _check_elements_to_deserialize('gen', elements_to_deserialize):
        net.gen.rename(columns={"qmin_mvar": "min_q_mvar", "qmax_mvar": "max_q_mvar"}, inplace=True)
    for typ, data in net.std_types["line"].items():
        if "imax_ka" in data:
            net.std_types["line"][typ]["max_i_ka"] = net.std_types["line"][typ].pop("imax_ka")
    _update_trafo_parameter_names(net, elements_to_deserialize)
    # initialize measurement dataframe
    if _check_elements_to_deserialize('measurement', elements_to_deserialize):
        if "measurement" in net and "type" in net.measurement and "measurement":
            if net.measurement.empty:
                net["measurement"] = create_empty_network()["measurement"]
            else:
                net.measurement["side"] = None
                bus_measurements = net.measurement.element_type == "bus"
                net.measurement.loc[bus_measurements, "element"] = \
                    net.measurement.loc[bus_measurements, "bus"].values
                net.measurement.loc[~bus_measurements, "side"] = \
                    net.measurement.loc[~bus_measurements, "bus"].values
                net.measurement.rename(columns={'type': 'measurement_type'}, inplace=True)
                net.measurement.drop(["bus"], axis=1, inplace=True)
    if _check_elements_to_deserialize('controller', elements_to_deserialize):
        if "controller" in net:
            net["controller"].rename(columns={"controller": "object"}, inplace=True)
    if "options" in net:
        if "recycle" in net["options"]:
            if "Ybus" in net["options"]["recycle"]:
                if net["options"]["recycle"]["Ybus"]:
                    net["options"]["recycle"]["trafo"] = False
                del net["options"]["recycle"]["Ybus"]
            else:
                net["options"]["recycle"]["trafo"] = True
            if "ppc" in net["options"]["recycle"]:
                if net["options"]["recycle"]["ppc"]:
                    net["options"]["recycle"]["bus_pq"] = False
                del net["options"]["recycle"]["ppc"]
            else:
                net["options"]["recycle"]["bus_pq"] = True


def _add_missing_columns(net, elements_to_deserialize):
    update_elements = []
    if _check_elements_to_deserialize('trafo', elements_to_deserialize):
        update_elements += ['trafo']
    if _check_elements_to_deserialize('line', elements_to_deserialize):
        update_elements += ['line']
    for element in update_elements:
        if "df" not in net[element]:
            net[element]["df"] = 1.0

    if _check_elements_to_deserialize('bus_geodata', elements_to_deserialize) \
            and "coords" not in net.bus_geodata:
        net.bus_geodata["coords"] = None
    if _check_elements_to_deserialize('trafo3w', elements_to_deserialize) and \
            "tap_at_star_point" not in net.trafo3w:
        net.trafo3w["tap_at_star_point"] = False
    if _check_elements_to_deserialize('trafo3w', elements_to_deserialize) and \
            "tap_step_degree" not in net.trafo3w:
        net.trafo3w["tap_step_degree"] = 0
    if _check_elements_to_deserialize('load', elements_to_deserialize) and \
            "const_z_percent" not in net.load or "const_i_percent" not in net.load:
        net.load["const_z_percent"] = np.zeros(net.load.shape[0])
        net.load["const_i_percent"] = np.zeros(net.load.shape[0])

    if _check_elements_to_deserialize('shunt', elements_to_deserialize) and \
            "vn_kv" not in net["shunt"]:
        net.shunt["vn_kv"] = net.bus.vn_kv.loc[net.shunt.bus.values].values
    if _check_elements_to_deserialize('shunt', elements_to_deserialize) and \
            "step" not in net["shunt"]:
        net.shunt["step"] = 1
    if _check_elements_to_deserialize('shunt', elements_to_deserialize) and \
            "max_step" not in net["shunt"]:
        net.shunt["max_step"] = 1
    if _check_elements_to_deserialize('trafo3w', elements_to_deserialize) and \
            "std_type" not in net.trafo3w:
        net.trafo3w["std_type"] = None

    if _check_elements_to_deserialize('sgen', elements_to_deserialize) and \
            "current_source" not in net.sgen:
        net.sgen["current_source"] = net.sgen["type"].apply(
            func=lambda x: False if x == "motor" else True)

    if _check_elements_to_deserialize('line', elements_to_deserialize) and \
            "g_us_per_km" not in net.line:
        net.line["g_us_per_km"] = 0.

    if _check_elements_to_deserialize('gen', elements_to_deserialize) and \
            "slack" not in net.gen:
        net.gen["slack"] = False

    if _check_elements_to_deserialize('trafo', elements_to_deserialize) and \
            "tap_phase_shifter" not in net.trafo and "tp_phase_shifter" not in net.trafo:
        net.trafo["tap_phase_shifter"] = False

    # unsymmetric impedance
    if _check_elements_to_deserialize('impedance', elements_to_deserialize) and \
            "r_pu" in net.impedance:
        net.impedance["rft_pu"] = net.impedance["rtf_pu"] = net.impedance["r_pu"]
        net.impedance["xft_pu"] = net.impedance["xtf_pu"] = net.impedance["x_pu"]

    # Update the switch table with 'z_ohm'
    if _check_elements_to_deserialize('switch', elements_to_deserialize) and \
            'z_ohm' not in net.switch:
        net.switch['z_ohm'] = 0

    # Update the switch table with 'in_ka'
    if _check_elements_to_deserialize('switch', elements_to_deserialize) and \
            'in_ka' not in net.switch:
        net.switch['in_ka'] = np.nan

    if _check_elements_to_deserialize('measurement', elements_to_deserialize) and \
            "name" not in net.measurement:
        net.measurement.insert(0, "name", None)

    if _check_elements_to_deserialize('controller', elements_to_deserialize) and \
            "initial_run" not in net.controller:
        net.controller.insert(4, 'initial_run', False)
        for _, ctrl in net.controller.iterrows():
            if hasattr(ctrl['object'], 'initial_run'):
                net.controller.at[ctrl.name, 'initial_run'] = ctrl['object'].initial_run
            else:
                net.controller.at[ctrl.name, 'initial_run'] = ctrl['object'].initial_powerflow

    # distributed slack
    if _check_elements_to_deserialize('ext_grid', elements_to_deserialize) and \
            "slack_weight" not in net.ext_grid:
        net.ext_grid['slack_weight'] = 1.0

    if _check_elements_to_deserialize('gen', elements_to_deserialize) and \
            "slack_weight" not in net.gen:
        net.gen['slack_weight'] = 0.0

    if _check_elements_to_deserialize('xward', elements_to_deserialize) and \
            "slack_weight" not in net.xward:
        net.xward['slack_weight'] = 0.0


def _update_trafo_type_parameter_names(net):
    for element in ('trafo', 'trafo3w'):
        for type in net.std_types[element].keys():
            keys = {col: _update_column(col) for col in net.std_types[element][type].keys() if
                    col.startswith("tp") or col.startswith("vsc")}
            for old_key, new_key in keys.items():
                net.std_types[element][type][new_key] = net.std_types[element][type].pop(old_key)


def _update_trafo_parameter_names(net, elements_to_deserialize):
    update_data = []
    if _check_elements_to_deserialize('trafo', elements_to_deserialize):
        update_data += ['trafo']
    if _check_elements_to_deserialize('trafo3w', elements_to_deserialize):
        update_data += ['trafo3w']
    for element in update_data:
        replace_cols = {col: _update_column(col) for col in net[element].columns if
                        col.startswith("tp") or col.startswith("vsc")}
        net[element].rename(columns=replace_cols, inplace=True)
    _update_trafo_type_parameter_names(net)


def _update_column(column):
    column = column.replace("tp_", "tap_")
    column = column.replace("_st_", "_step_")
    column = column.replace("_mid", "_neutral")
    column = column.replace("vsc", "vk")
    return column


def _set_data_type_of_columns(net):
    new_net = create_empty_network()
    for key, item in net.items():
        if isinstance(item, pd.DataFrame):
            for col in item.columns:
                if col == "tap_pos":
                    continue
                if key in new_net and col in new_net[key].columns:
                    if set(item.columns) == set(new_net[key]):
                        net[key] = net[key].reindex(new_net[key].columns, axis=1)
                    net[key][col] = net[key][col].astype(new_net[key][col].dtype,
                                                         errors="ignore")


def _convert_to_mw(net):
    replace = [("kw", "mw"), ("kvar", "mvar"), ("kva", "mva")]
    for element, tab in net.items():
        if isinstance(tab, pd.DataFrame):
            for old, new in replace:
                diff = {column: column.replace(old, new) for column in tab.columns if old in column
                        and column != "pfe_kw"}
                tab.rename(columns=diff, inplace=True)
                if len(tab) == 0:
                    continue
                for old, new in diff.items():
                    tab[new] *= 1e-3

    for element, std_types in net.std_types.items():
        for std_type, parameters in std_types.items():
            for parameter in set(parameters.keys()):
                for old, new in replace:
                    if old in parameter and parameter != "pfe_kw":
                        parameters[parameter.replace(old, new)] = parameters[parameter] * 1e-3
                        del parameters[parameter]


def _update_object_attributes(obj):
    """
    Rename attributes of a given object. A new attribute is added and the old one is removed.
    """
    to_rename = {"u_set": "vm_set_pu",
                 "u_lower": "vm_lower_pu",
                 "u_upper": "vm_upper_pu"}

    for key, val in to_rename.items():
        if key in obj.__dict__:
            obj.__dict__[val] = obj.__dict__.pop(key)


def _convert_objects(net, elements_to_deserialize):
    """
    The function updates attribute names in pandapower objects. For now, it affects TrafoController.
    Should be expanded for other objects if necessary.
    """
    _check_elements_to_deserialize('controller', elements_to_deserialize)
    if _check_elements_to_deserialize('controller', elements_to_deserialize) and \
            "controller" in net.keys():
        for obj in net["controller"].object.values:
            _update_object_attributes(obj)


def _check_elements_to_deserialize(element, elements_to_deserialize):
    if elements_to_deserialize is None:
        return True
    else:
        return element in elements_to_deserialize


def _add_missing_std_type_tables(net):
<<<<<<< HEAD
    type_names = ("fuse", "line_dc")
    for tn in type_names:
        if tn not in net.std_types:
            net.std_types[tn] = {}

=======
    if "fuse" not in net.std_types:
        net.std_types["fuse"] = {}


def _update_characteristics(net, elements_to_deserialize):
    # new interpolator type has been added to SplineCharacteristic - "pchip", and the attributes have been refactored
    if not _check_elements_to_deserialize("characteristic", elements_to_deserialize) or \
            "characteristic" not in net or net.characteristic.empty:
        return
    for c in net.characteristic.object.values:
        # meta check for old SplineCharacteristic (cannot import it here to use isinstance):
        if not (hasattr(c, "kind") and hasattr(c, "fill_value")):
            continue
        c.interpolator_kind = "interp1d"
        c.kwargs = {"kind": c.__dict__.pop("kind"), "bounds_error": False, "fill_value": c.__dict__.pop("fill_value")}

>>>>>>> 35441514
<|MERGE_RESOLUTION|>--- conflicted
+++ resolved
@@ -1,478 +1,471 @@
-# -*- coding: utf-8 -*-
-
-# Copyright (c) 2016-2023 by University of Kassel and Fraunhofer Institute for Energy Economics
-# and Energy System Technology (IEE), Kassel. All rights reserved.
-
-import numpy as np
-import pandas as pd
-from packaging.version import Version
-
-from pandapower._version import __version__, __format_version__
-from pandapower.create import create_empty_network, create_poly_cost
-from pandapower.results import reset_results
-
-try:
-    import pandaplan.core.pplog as logging
-except ImportError:
-    import logging
-
-logger = logging.getLogger(__name__)
-
-
-def convert_format(net, elements_to_deserialize=None):
-    """
-    Converts old nets to new format to ensure consistency. The converted net is returned.
-    """
-    from pandapower.toolbox import set_data_type_of_columns_to_default
-    if not isinstance(net.version, str) or not hasattr(net, 'format_version') or \
-            Version(net.format_version) > Version(net.version):
-        net.format_version = net.version
-    if isinstance(net.format_version, str) and Version(net.format_version) >= Version(__format_version__):
-        return net
-    _add_nominal_power(net)
-    _add_missing_tables(net)
-    _rename_columns(net, elements_to_deserialize)
-    _add_missing_columns(net, elements_to_deserialize)
-    _create_seperate_cost_tables(net, elements_to_deserialize)
-    if Version(str(net.format_version)) < Version("2.4.0"):
-        _convert_bus_pq_meas_to_load_reference(net, elements_to_deserialize)
-    if isinstance(net.format_version, float) and net.format_version < 2:
-        _convert_to_generation_system(net, elements_to_deserialize)
-        _convert_costs(net)
-        _convert_to_mw(net)
-        _update_trafo_parameter_names(net, elements_to_deserialize)
-        reset_results(net)
-    if isinstance(net.format_version, float) and net.format_version < 1.6:
-        set_data_type_of_columns_to_default(net)
-    _convert_objects(net, elements_to_deserialize)
-    _update_characteristics(net, elements_to_deserialize)
-    correct_dtypes(net, error=False)
-    _add_missing_std_type_tables(net)
-    net.format_version = __format_version__
-    net.version = __version__
-    _restore_index_names(net)
-    return net
-
-
-def _restore_index_names(net):
-    """Restores dataframes index names stored as dictionary. With newer pp to_json() this
-    information is stored to the dataframe its self.
-    """
-    if "index_names" in net.keys():
-        if not isinstance(net["index_names"], dict):
-            raise ValueError("To restore the index names of the dataframes, a dict including this "
-                             f"information is expected, not {type(net['index_names'])}")
-        for key, index_name in net["index_names"].items():
-            if key in net.keys():
-                net[key].index.name = index_name
-        del net["index_names"]
-
-
-def correct_dtypes(net, error):
-    """
-    Corrects all dtypes of pp element tables if possile. If not and error is True, an Error is
-    raised.
-    """
-    empty_net = create_empty_network()
-    not_corrected = list()
-    failed = dict()
-    for key, table in empty_net.items():
-        if isinstance(table, pd.DataFrame):
-            if key in net.keys() and isinstance(net[key], pd.DataFrame):
-                cols = table.columns.intersection(net[key].columns)
-                diff_cols = cols[~(table.dtypes.loc[cols] == net[key].dtypes.loc[cols])]
-                for col in diff_cols:
-                    try:
-                        net[key][col] = net[key][col].astype(table[col].dtype)
-                    except ValueError:
-                        if key not in failed.keys():
-                            failed[key] = [col]
-                        else:
-                            failed[key].append(col)
-            else:
-                not_corrected.append(key)
-    if not_corrected:
-        logger.warning("These keys were not corrected since they miss or are no dataframes: " + str(
-            not_corrected))
-    if failed:
-        msg = "These dtypes could not be corrected: " + str(failed)
-        if error:
-            raise ValueError(msg)
-        else:
-            logger.info(msg)
-
-
-def _convert_bus_pq_meas_to_load_reference(net, elements_to_deserialize):
-    if _check_elements_to_deserialize('measurement', elements_to_deserialize):
-        bus_pq_meas_mask = net.measurement.measurement_type.isin(["p", "q"]) & \
-                           (net.measurement.element_type == "bus")
-        net.measurement.loc[bus_pq_meas_mask, "value"] *= -1
-
-
-def _convert_to_generation_system(net, elements_to_deserialize):
-    update_elements = []
-    if _check_elements_to_deserialize('sgen', elements_to_deserialize):
-        net.sgen.p_kw *= -1
-        net.sgen.q_kvar *= -1
-        update_elements += ['sgen']
-    if _check_elements_to_deserialize('gen', elements_to_deserialize):
-        net.gen.p_kw *= -1
-        update_elements += ['gen']
-    if _check_elements_to_deserialize('ext_grid', elements_to_deserialize):
-        update_elements += ['ext_grid']
-    for element in update_elements:
-        for suffix in ["p_kw", "q_kvar"]:
-            constraints = {}
-            if "min_%s" % suffix in net[element]:
-                constraints["max_%s" % suffix] = net[element]["min_%s" % suffix] * -1
-                del net[element]["min_%s" % suffix]
-            if "max_%s" % suffix in net[element]:
-                constraints["min_%s" % suffix] = net[element]["max_%s" % suffix] * -1
-                del net[element]["max_%s" % suffix]
-            for column, values in constraints.items():
-                net[element][column] = values
-    pq_measurements = net.measurement[net.measurement.measurement_type.isin(["p", "q"])].index
-    net.measurement.loc[pq_measurements, ["value", "std_dev"]] *= 1e-3
-
-
-def _convert_costs(net):
-    if "polynomial_cost" in net:
-        for cost in net.polynomial_cost.itertuples():
-            values = cost.c[0]
-            if len(values) == 2:
-                cp0 = values[1]
-                cp1 = values[0]
-                cp2 = 0
-            elif len(values) == 3:
-                cp0 = values[2]
-                cp1 = values[1]
-                cp2 = values[0]
-            create_poly_cost(net, et=cost.element_type, element=cost.element, cp0_eur=cp0,
-                             cp1_eur_per_mw=cp1 * 1e3, cp2_eur_per_mw2=cp2 * 1e6)
-        del net.polynomial_cost
-    if "piecewise_linear_cost" in net:
-        if len(net.piecewise_linear_cost) > 0:
-            raise NotImplementedError
-        del net.piecewise_linear_cost
-
-
-def _add_nominal_power(net):
-    if "sn_kva" in net:
-        net.sn_mva = net.pop("sn_kva") * 1e-3
-
-    # Reset sn_mva only if sn_mva not available
-    if "sn_mva" not in net:
-        net.sn_mva = 1.0
-
-
-def _add_missing_tables(net):
-    net_new = create_empty_network()
-    for key in net_new.keys():
-        if key.startswith("_empty_res"):
-            net[key] = net_new[key]
-        elif key not in net.keys():
-            net[key] = net_new[key]
-
-
-def _create_seperate_cost_tables(net, elements_to_deserialize):
-    if _check_elements_to_deserialize('gen', elements_to_deserialize) and "cost_per_kw" in net.gen:
-        for index, cost in net.gen.cost_per_kw.items():
-            if not np.isnan(cost):
-                create_poly_cost(net, index, "gen", cp1_eur_per_mw=cost * 1e3)
-
-    if _check_elements_to_deserialize('sgen', elements_to_deserialize) and \
-            "cost_per_kw" in net.sgen:
-        for index, cost in net.sgen.cost_per_kw.items():
-            if not np.isnan(cost):
-                create_poly_cost(net, index, "sgen", cp1_eur_per_kw=cost)
-
-    if _check_elements_to_deserialize('ext_grid', elements_to_deserialize) and \
-            "cost_per_kw" in net.ext_grid:
-        for index, cost in net.ext_grid.cost_per_kw.items():
-            if not np.isnan(cost):
-                create_poly_cost(net, index, "ext_grid", cp1_eur_per_kw=cost)
-
-    if _check_elements_to_deserialize('gen', elements_to_deserialize) and \
-            "cost_per_kvar" in net.gen:
-        for index, cost in net.gen.cost_per_kvar.items():
-            if not np.isnan(cost):
-                create_poly_cost(net, index, "ext_grid", cp1_eur_per_mw=0,
-                                 cq1_eur_per_mvar=cost * 1e3)
-
-    if _check_elements_to_deserialize('sgen', elements_to_deserialize) and \
-            "cost_per_kvar" in net.sgen:
-        for index, cost in net.sgen.cost_per_kvar.items():
-            if not np.isnan(cost):
-                create_poly_cost(net, index, "sgen", cp1_eur_per_mw=0,
-                                 cq1_eur_per_mvar=cost * 1e3)
-
-    if _check_elements_to_deserialize('ext_grid', elements_to_deserialize) and \
-            "cost_per_kvar" in net.ext_grid:
-        for index, cost in net.ext_grid.cost_per_kvar.items():
-            if not np.isnan(cost):
-                create_poly_cost(net, index, "ext_grid", cp1_eur_per_mw=0,
-                                 cq1_eur_per_mvar=cost * 1e3)
-
-
-def _rename_columns(net, elements_to_deserialize):
-    if _check_elements_to_deserialize('line', elements_to_deserialize):
-        net.line.rename(columns={'imax_ka': 'max_i_ka'}, inplace=True)
-    if _check_elements_to_deserialize('gen', elements_to_deserialize):
-        net.gen.rename(columns={"qmin_mvar": "min_q_mvar", "qmax_mvar": "max_q_mvar"}, inplace=True)
-    for typ, data in net.std_types["line"].items():
-        if "imax_ka" in data:
-            net.std_types["line"][typ]["max_i_ka"] = net.std_types["line"][typ].pop("imax_ka")
-    _update_trafo_parameter_names(net, elements_to_deserialize)
-    # initialize measurement dataframe
-    if _check_elements_to_deserialize('measurement', elements_to_deserialize):
-        if "measurement" in net and "type" in net.measurement and "measurement":
-            if net.measurement.empty:
-                net["measurement"] = create_empty_network()["measurement"]
-            else:
-                net.measurement["side"] = None
-                bus_measurements = net.measurement.element_type == "bus"
-                net.measurement.loc[bus_measurements, "element"] = \
-                    net.measurement.loc[bus_measurements, "bus"].values
-                net.measurement.loc[~bus_measurements, "side"] = \
-                    net.measurement.loc[~bus_measurements, "bus"].values
-                net.measurement.rename(columns={'type': 'measurement_type'}, inplace=True)
-                net.measurement.drop(["bus"], axis=1, inplace=True)
-    if _check_elements_to_deserialize('controller', elements_to_deserialize):
-        if "controller" in net:
-            net["controller"].rename(columns={"controller": "object"}, inplace=True)
-    if "options" in net:
-        if "recycle" in net["options"]:
-            if "Ybus" in net["options"]["recycle"]:
-                if net["options"]["recycle"]["Ybus"]:
-                    net["options"]["recycle"]["trafo"] = False
-                del net["options"]["recycle"]["Ybus"]
-            else:
-                net["options"]["recycle"]["trafo"] = True
-            if "ppc" in net["options"]["recycle"]:
-                if net["options"]["recycle"]["ppc"]:
-                    net["options"]["recycle"]["bus_pq"] = False
-                del net["options"]["recycle"]["ppc"]
-            else:
-                net["options"]["recycle"]["bus_pq"] = True
-
-
-def _add_missing_columns(net, elements_to_deserialize):
-    update_elements = []
-    if _check_elements_to_deserialize('trafo', elements_to_deserialize):
-        update_elements += ['trafo']
-    if _check_elements_to_deserialize('line', elements_to_deserialize):
-        update_elements += ['line']
-    for element in update_elements:
-        if "df" not in net[element]:
-            net[element]["df"] = 1.0
-
-    if _check_elements_to_deserialize('bus_geodata', elements_to_deserialize) \
-            and "coords" not in net.bus_geodata:
-        net.bus_geodata["coords"] = None
-    if _check_elements_to_deserialize('trafo3w', elements_to_deserialize) and \
-            "tap_at_star_point" not in net.trafo3w:
-        net.trafo3w["tap_at_star_point"] = False
-    if _check_elements_to_deserialize('trafo3w', elements_to_deserialize) and \
-            "tap_step_degree" not in net.trafo3w:
-        net.trafo3w["tap_step_degree"] = 0
-    if _check_elements_to_deserialize('load', elements_to_deserialize) and \
-            "const_z_percent" not in net.load or "const_i_percent" not in net.load:
-        net.load["const_z_percent"] = np.zeros(net.load.shape[0])
-        net.load["const_i_percent"] = np.zeros(net.load.shape[0])
-
-    if _check_elements_to_deserialize('shunt', elements_to_deserialize) and \
-            "vn_kv" not in net["shunt"]:
-        net.shunt["vn_kv"] = net.bus.vn_kv.loc[net.shunt.bus.values].values
-    if _check_elements_to_deserialize('shunt', elements_to_deserialize) and \
-            "step" not in net["shunt"]:
-        net.shunt["step"] = 1
-    if _check_elements_to_deserialize('shunt', elements_to_deserialize) and \
-            "max_step" not in net["shunt"]:
-        net.shunt["max_step"] = 1
-    if _check_elements_to_deserialize('trafo3w', elements_to_deserialize) and \
-            "std_type" not in net.trafo3w:
-        net.trafo3w["std_type"] = None
-
-    if _check_elements_to_deserialize('sgen', elements_to_deserialize) and \
-            "current_source" not in net.sgen:
-        net.sgen["current_source"] = net.sgen["type"].apply(
-            func=lambda x: False if x == "motor" else True)
-
-    if _check_elements_to_deserialize('line', elements_to_deserialize) and \
-            "g_us_per_km" not in net.line:
-        net.line["g_us_per_km"] = 0.
-
-    if _check_elements_to_deserialize('gen', elements_to_deserialize) and \
-            "slack" not in net.gen:
-        net.gen["slack"] = False
-
-    if _check_elements_to_deserialize('trafo', elements_to_deserialize) and \
-            "tap_phase_shifter" not in net.trafo and "tp_phase_shifter" not in net.trafo:
-        net.trafo["tap_phase_shifter"] = False
-
-    # unsymmetric impedance
-    if _check_elements_to_deserialize('impedance', elements_to_deserialize) and \
-            "r_pu" in net.impedance:
-        net.impedance["rft_pu"] = net.impedance["rtf_pu"] = net.impedance["r_pu"]
-        net.impedance["xft_pu"] = net.impedance["xtf_pu"] = net.impedance["x_pu"]
-
-    # Update the switch table with 'z_ohm'
-    if _check_elements_to_deserialize('switch', elements_to_deserialize) and \
-            'z_ohm' not in net.switch:
-        net.switch['z_ohm'] = 0
-
-    # Update the switch table with 'in_ka'
-    if _check_elements_to_deserialize('switch', elements_to_deserialize) and \
-            'in_ka' not in net.switch:
-        net.switch['in_ka'] = np.nan
-
-    if _check_elements_to_deserialize('measurement', elements_to_deserialize) and \
-            "name" not in net.measurement:
-        net.measurement.insert(0, "name", None)
-
-    if _check_elements_to_deserialize('controller', elements_to_deserialize) and \
-            "initial_run" not in net.controller:
-        net.controller.insert(4, 'initial_run', False)
-        for _, ctrl in net.controller.iterrows():
-            if hasattr(ctrl['object'], 'initial_run'):
-                net.controller.at[ctrl.name, 'initial_run'] = ctrl['object'].initial_run
-            else:
-                net.controller.at[ctrl.name, 'initial_run'] = ctrl['object'].initial_powerflow
-
-    # distributed slack
-    if _check_elements_to_deserialize('ext_grid', elements_to_deserialize) and \
-            "slack_weight" not in net.ext_grid:
-        net.ext_grid['slack_weight'] = 1.0
-
-    if _check_elements_to_deserialize('gen', elements_to_deserialize) and \
-            "slack_weight" not in net.gen:
-        net.gen['slack_weight'] = 0.0
-
-    if _check_elements_to_deserialize('xward', elements_to_deserialize) and \
-            "slack_weight" not in net.xward:
-        net.xward['slack_weight'] = 0.0
-
-
-def _update_trafo_type_parameter_names(net):
-    for element in ('trafo', 'trafo3w'):
-        for type in net.std_types[element].keys():
-            keys = {col: _update_column(col) for col in net.std_types[element][type].keys() if
-                    col.startswith("tp") or col.startswith("vsc")}
-            for old_key, new_key in keys.items():
-                net.std_types[element][type][new_key] = net.std_types[element][type].pop(old_key)
-
-
-def _update_trafo_parameter_names(net, elements_to_deserialize):
-    update_data = []
-    if _check_elements_to_deserialize('trafo', elements_to_deserialize):
-        update_data += ['trafo']
-    if _check_elements_to_deserialize('trafo3w', elements_to_deserialize):
-        update_data += ['trafo3w']
-    for element in update_data:
-        replace_cols = {col: _update_column(col) for col in net[element].columns if
-                        col.startswith("tp") or col.startswith("vsc")}
-        net[element].rename(columns=replace_cols, inplace=True)
-    _update_trafo_type_parameter_names(net)
-
-
-def _update_column(column):
-    column = column.replace("tp_", "tap_")
-    column = column.replace("_st_", "_step_")
-    column = column.replace("_mid", "_neutral")
-    column = column.replace("vsc", "vk")
-    return column
-
-
-def _set_data_type_of_columns(net):
-    new_net = create_empty_network()
-    for key, item in net.items():
-        if isinstance(item, pd.DataFrame):
-            for col in item.columns:
-                if col == "tap_pos":
-                    continue
-                if key in new_net and col in new_net[key].columns:
-                    if set(item.columns) == set(new_net[key]):
-                        net[key] = net[key].reindex(new_net[key].columns, axis=1)
-                    net[key][col] = net[key][col].astype(new_net[key][col].dtype,
-                                                         errors="ignore")
-
-
-def _convert_to_mw(net):
-    replace = [("kw", "mw"), ("kvar", "mvar"), ("kva", "mva")]
-    for element, tab in net.items():
-        if isinstance(tab, pd.DataFrame):
-            for old, new in replace:
-                diff = {column: column.replace(old, new) for column in tab.columns if old in column
-                        and column != "pfe_kw"}
-                tab.rename(columns=diff, inplace=True)
-                if len(tab) == 0:
-                    continue
-                for old, new in diff.items():
-                    tab[new] *= 1e-3
-
-    for element, std_types in net.std_types.items():
-        for std_type, parameters in std_types.items():
-            for parameter in set(parameters.keys()):
-                for old, new in replace:
-                    if old in parameter and parameter != "pfe_kw":
-                        parameters[parameter.replace(old, new)] = parameters[parameter] * 1e-3
-                        del parameters[parameter]
-
-
-def _update_object_attributes(obj):
-    """
-    Rename attributes of a given object. A new attribute is added and the old one is removed.
-    """
-    to_rename = {"u_set": "vm_set_pu",
-                 "u_lower": "vm_lower_pu",
-                 "u_upper": "vm_upper_pu"}
-
-    for key, val in to_rename.items():
-        if key in obj.__dict__:
-            obj.__dict__[val] = obj.__dict__.pop(key)
-
-
-def _convert_objects(net, elements_to_deserialize):
-    """
-    The function updates attribute names in pandapower objects. For now, it affects TrafoController.
-    Should be expanded for other objects if necessary.
-    """
-    _check_elements_to_deserialize('controller', elements_to_deserialize)
-    if _check_elements_to_deserialize('controller', elements_to_deserialize) and \
-            "controller" in net.keys():
-        for obj in net["controller"].object.values:
-            _update_object_attributes(obj)
-
-
-def _check_elements_to_deserialize(element, elements_to_deserialize):
-    if elements_to_deserialize is None:
-        return True
-    else:
-        return element in elements_to_deserialize
-
-
-def _add_missing_std_type_tables(net):
-<<<<<<< HEAD
-    type_names = ("fuse", "line_dc")
-    for tn in type_names:
-        if tn not in net.std_types:
-            net.std_types[tn] = {}
-
-=======
-    if "fuse" not in net.std_types:
-        net.std_types["fuse"] = {}
-
-
-def _update_characteristics(net, elements_to_deserialize):
-    # new interpolator type has been added to SplineCharacteristic - "pchip", and the attributes have been refactored
-    if not _check_elements_to_deserialize("characteristic", elements_to_deserialize) or \
-            "characteristic" not in net or net.characteristic.empty:
-        return
-    for c in net.characteristic.object.values:
-        # meta check for old SplineCharacteristic (cannot import it here to use isinstance):
-        if not (hasattr(c, "kind") and hasattr(c, "fill_value")):
-            continue
-        c.interpolator_kind = "interp1d"
-        c.kwargs = {"kind": c.__dict__.pop("kind"), "bounds_error": False, "fill_value": c.__dict__.pop("fill_value")}
-
->>>>>>> 35441514
+# -*- coding: utf-8 -*-
+
+# Copyright (c) 2016-2023 by University of Kassel and Fraunhofer Institute for Energy Economics
+# and Energy System Technology (IEE), Kassel. All rights reserved.
+
+import numpy as np
+import pandas as pd
+from packaging.version import Version
+
+from pandapower._version import __version__, __format_version__
+from pandapower.create import create_empty_network, create_poly_cost
+from pandapower.results import reset_results
+
+try:
+    import pandaplan.core.pplog as logging
+except ImportError:
+    import logging
+
+logger = logging.getLogger(__name__)
+
+
+def convert_format(net, elements_to_deserialize=None):
+    """
+    Converts old nets to new format to ensure consistency. The converted net is returned.
+    """
+    from pandapower.toolbox import set_data_type_of_columns_to_default
+    if not isinstance(net.version, str) or not hasattr(net, 'format_version') or \
+            Version(net.format_version) > Version(net.version):
+        net.format_version = net.version
+    if isinstance(net.format_version, str) and Version(net.format_version) >= Version(__format_version__):
+        return net
+    _add_nominal_power(net)
+    _add_missing_tables(net)
+    _rename_columns(net, elements_to_deserialize)
+    _add_missing_columns(net, elements_to_deserialize)
+    _create_seperate_cost_tables(net, elements_to_deserialize)
+    if Version(str(net.format_version)) < Version("2.4.0"):
+        _convert_bus_pq_meas_to_load_reference(net, elements_to_deserialize)
+    if isinstance(net.format_version, float) and net.format_version < 2:
+        _convert_to_generation_system(net, elements_to_deserialize)
+        _convert_costs(net)
+        _convert_to_mw(net)
+        _update_trafo_parameter_names(net, elements_to_deserialize)
+        reset_results(net)
+    if isinstance(net.format_version, float) and net.format_version < 1.6:
+        set_data_type_of_columns_to_default(net)
+    _convert_objects(net, elements_to_deserialize)
+    _update_characteristics(net, elements_to_deserialize)
+    correct_dtypes(net, error=False)
+    _add_missing_std_type_tables(net)
+    net.format_version = __format_version__
+    net.version = __version__
+    _restore_index_names(net)
+    return net
+
+
+def _restore_index_names(net):
+    """Restores dataframes index names stored as dictionary. With newer pp to_json() this
+    information is stored to the dataframe its self.
+    """
+    if "index_names" in net.keys():
+        if not isinstance(net["index_names"], dict):
+            raise ValueError("To restore the index names of the dataframes, a dict including this "
+                             f"information is expected, not {type(net['index_names'])}")
+        for key, index_name in net["index_names"].items():
+            if key in net.keys():
+                net[key].index.name = index_name
+        del net["index_names"]
+
+
+def correct_dtypes(net, error):
+    """
+    Corrects all dtypes of pp element tables if possile. If not and error is True, an Error is
+    raised.
+    """
+    empty_net = create_empty_network()
+    not_corrected = list()
+    failed = dict()
+    for key, table in empty_net.items():
+        if isinstance(table, pd.DataFrame):
+            if key in net.keys() and isinstance(net[key], pd.DataFrame):
+                cols = table.columns.intersection(net[key].columns)
+                diff_cols = cols[~(table.dtypes.loc[cols] == net[key].dtypes.loc[cols])]
+                for col in diff_cols:
+                    try:
+                        net[key][col] = net[key][col].astype(table[col].dtype)
+                    except ValueError:
+                        if key not in failed.keys():
+                            failed[key] = [col]
+                        else:
+                            failed[key].append(col)
+            else:
+                not_corrected.append(key)
+    if not_corrected:
+        logger.warning("These keys were not corrected since they miss or are no dataframes: " + str(
+            not_corrected))
+    if failed:
+        msg = "These dtypes could not be corrected: " + str(failed)
+        if error:
+            raise ValueError(msg)
+        else:
+            logger.info(msg)
+
+
+def _convert_bus_pq_meas_to_load_reference(net, elements_to_deserialize):
+    if _check_elements_to_deserialize('measurement', elements_to_deserialize):
+        bus_pq_meas_mask = net.measurement.measurement_type.isin(["p", "q"]) & \
+                           (net.measurement.element_type == "bus")
+        net.measurement.loc[bus_pq_meas_mask, "value"] *= -1
+
+
+def _convert_to_generation_system(net, elements_to_deserialize):
+    update_elements = []
+    if _check_elements_to_deserialize('sgen', elements_to_deserialize):
+        net.sgen.p_kw *= -1
+        net.sgen.q_kvar *= -1
+        update_elements += ['sgen']
+    if _check_elements_to_deserialize('gen', elements_to_deserialize):
+        net.gen.p_kw *= -1
+        update_elements += ['gen']
+    if _check_elements_to_deserialize('ext_grid', elements_to_deserialize):
+        update_elements += ['ext_grid']
+    for element in update_elements:
+        for suffix in ["p_kw", "q_kvar"]:
+            constraints = {}
+            if "min_%s" % suffix in net[element]:
+                constraints["max_%s" % suffix] = net[element]["min_%s" % suffix] * -1
+                del net[element]["min_%s" % suffix]
+            if "max_%s" % suffix in net[element]:
+                constraints["min_%s" % suffix] = net[element]["max_%s" % suffix] * -1
+                del net[element]["max_%s" % suffix]
+            for column, values in constraints.items():
+                net[element][column] = values
+    pq_measurements = net.measurement[net.measurement.measurement_type.isin(["p", "q"])].index
+    net.measurement.loc[pq_measurements, ["value", "std_dev"]] *= 1e-3
+
+
+def _convert_costs(net):
+    if "polynomial_cost" in net:
+        for cost in net.polynomial_cost.itertuples():
+            values = cost.c[0]
+            if len(values) == 2:
+                cp0 = values[1]
+                cp1 = values[0]
+                cp2 = 0
+            elif len(values) == 3:
+                cp0 = values[2]
+                cp1 = values[1]
+                cp2 = values[0]
+            create_poly_cost(net, et=cost.element_type, element=cost.element, cp0_eur=cp0,
+                             cp1_eur_per_mw=cp1 * 1e3, cp2_eur_per_mw2=cp2 * 1e6)
+        del net.polynomial_cost
+    if "piecewise_linear_cost" in net:
+        if len(net.piecewise_linear_cost) > 0:
+            raise NotImplementedError
+        del net.piecewise_linear_cost
+
+
+def _add_nominal_power(net):
+    if "sn_kva" in net:
+        net.sn_mva = net.pop("sn_kva") * 1e-3
+
+    # Reset sn_mva only if sn_mva not available
+    if "sn_mva" not in net:
+        net.sn_mva = 1.0
+
+
+def _add_missing_tables(net):
+    net_new = create_empty_network()
+    for key in net_new.keys():
+        if key.startswith("_empty_res"):
+            net[key] = net_new[key]
+        elif key not in net.keys():
+            net[key] = net_new[key]
+
+
+def _create_seperate_cost_tables(net, elements_to_deserialize):
+    if _check_elements_to_deserialize('gen', elements_to_deserialize) and "cost_per_kw" in net.gen:
+        for index, cost in net.gen.cost_per_kw.items():
+            if not np.isnan(cost):
+                create_poly_cost(net, index, "gen", cp1_eur_per_mw=cost * 1e3)
+
+    if _check_elements_to_deserialize('sgen', elements_to_deserialize) and \
+            "cost_per_kw" in net.sgen:
+        for index, cost in net.sgen.cost_per_kw.items():
+            if not np.isnan(cost):
+                create_poly_cost(net, index, "sgen", cp1_eur_per_kw=cost)
+
+    if _check_elements_to_deserialize('ext_grid', elements_to_deserialize) and \
+            "cost_per_kw" in net.ext_grid:
+        for index, cost in net.ext_grid.cost_per_kw.items():
+            if not np.isnan(cost):
+                create_poly_cost(net, index, "ext_grid", cp1_eur_per_kw=cost)
+
+    if _check_elements_to_deserialize('gen', elements_to_deserialize) and \
+            "cost_per_kvar" in net.gen:
+        for index, cost in net.gen.cost_per_kvar.items():
+            if not np.isnan(cost):
+                create_poly_cost(net, index, "ext_grid", cp1_eur_per_mw=0,
+                                 cq1_eur_per_mvar=cost * 1e3)
+
+    if _check_elements_to_deserialize('sgen', elements_to_deserialize) and \
+            "cost_per_kvar" in net.sgen:
+        for index, cost in net.sgen.cost_per_kvar.items():
+            if not np.isnan(cost):
+                create_poly_cost(net, index, "sgen", cp1_eur_per_mw=0,
+                                 cq1_eur_per_mvar=cost * 1e3)
+
+    if _check_elements_to_deserialize('ext_grid', elements_to_deserialize) and \
+            "cost_per_kvar" in net.ext_grid:
+        for index, cost in net.ext_grid.cost_per_kvar.items():
+            if not np.isnan(cost):
+                create_poly_cost(net, index, "ext_grid", cp1_eur_per_mw=0,
+                                 cq1_eur_per_mvar=cost * 1e3)
+
+
+def _rename_columns(net, elements_to_deserialize):
+    if _check_elements_to_deserialize('line', elements_to_deserialize):
+        net.line.rename(columns={'imax_ka': 'max_i_ka'}, inplace=True)
+    if _check_elements_to_deserialize('gen', elements_to_deserialize):
+        net.gen.rename(columns={"qmin_mvar": "min_q_mvar", "qmax_mvar": "max_q_mvar"}, inplace=True)
+    for typ, data in net.std_types["line"].items():
+        if "imax_ka" in data:
+            net.std_types["line"][typ]["max_i_ka"] = net.std_types["line"][typ].pop("imax_ka")
+    _update_trafo_parameter_names(net, elements_to_deserialize)
+    # initialize measurement dataframe
+    if _check_elements_to_deserialize('measurement', elements_to_deserialize):
+        if "measurement" in net and "type" in net.measurement and "measurement":
+            if net.measurement.empty:
+                net["measurement"] = create_empty_network()["measurement"]
+            else:
+                net.measurement["side"] = None
+                bus_measurements = net.measurement.element_type == "bus"
+                net.measurement.loc[bus_measurements, "element"] = \
+                    net.measurement.loc[bus_measurements, "bus"].values
+                net.measurement.loc[~bus_measurements, "side"] = \
+                    net.measurement.loc[~bus_measurements, "bus"].values
+                net.measurement.rename(columns={'type': 'measurement_type'}, inplace=True)
+                net.measurement.drop(["bus"], axis=1, inplace=True)
+    if _check_elements_to_deserialize('controller', elements_to_deserialize):
+        if "controller" in net:
+            net["controller"].rename(columns={"controller": "object"}, inplace=True)
+    if "options" in net:
+        if "recycle" in net["options"]:
+            if "Ybus" in net["options"]["recycle"]:
+                if net["options"]["recycle"]["Ybus"]:
+                    net["options"]["recycle"]["trafo"] = False
+                del net["options"]["recycle"]["Ybus"]
+            else:
+                net["options"]["recycle"]["trafo"] = True
+            if "ppc" in net["options"]["recycle"]:
+                if net["options"]["recycle"]["ppc"]:
+                    net["options"]["recycle"]["bus_pq"] = False
+                del net["options"]["recycle"]["ppc"]
+            else:
+                net["options"]["recycle"]["bus_pq"] = True
+
+
+def _add_missing_columns(net, elements_to_deserialize):
+    update_elements = []
+    if _check_elements_to_deserialize('trafo', elements_to_deserialize):
+        update_elements += ['trafo']
+    if _check_elements_to_deserialize('line', elements_to_deserialize):
+        update_elements += ['line']
+    for element in update_elements:
+        if "df" not in net[element]:
+            net[element]["df"] = 1.0
+
+    if _check_elements_to_deserialize('bus_geodata', elements_to_deserialize) \
+            and "coords" not in net.bus_geodata:
+        net.bus_geodata["coords"] = None
+    if _check_elements_to_deserialize('trafo3w', elements_to_deserialize) and \
+            "tap_at_star_point" not in net.trafo3w:
+        net.trafo3w["tap_at_star_point"] = False
+    if _check_elements_to_deserialize('trafo3w', elements_to_deserialize) and \
+            "tap_step_degree" not in net.trafo3w:
+        net.trafo3w["tap_step_degree"] = 0
+    if _check_elements_to_deserialize('load', elements_to_deserialize) and \
+            "const_z_percent" not in net.load or "const_i_percent" not in net.load:
+        net.load["const_z_percent"] = np.zeros(net.load.shape[0])
+        net.load["const_i_percent"] = np.zeros(net.load.shape[0])
+
+    if _check_elements_to_deserialize('shunt', elements_to_deserialize) and \
+            "vn_kv" not in net["shunt"]:
+        net.shunt["vn_kv"] = net.bus.vn_kv.loc[net.shunt.bus.values].values
+    if _check_elements_to_deserialize('shunt', elements_to_deserialize) and \
+            "step" not in net["shunt"]:
+        net.shunt["step"] = 1
+    if _check_elements_to_deserialize('shunt', elements_to_deserialize) and \
+            "max_step" not in net["shunt"]:
+        net.shunt["max_step"] = 1
+    if _check_elements_to_deserialize('trafo3w', elements_to_deserialize) and \
+            "std_type" not in net.trafo3w:
+        net.trafo3w["std_type"] = None
+
+    if _check_elements_to_deserialize('sgen', elements_to_deserialize) and \
+            "current_source" not in net.sgen:
+        net.sgen["current_source"] = net.sgen["type"].apply(
+            func=lambda x: False if x == "motor" else True)
+
+    if _check_elements_to_deserialize('line', elements_to_deserialize) and \
+            "g_us_per_km" not in net.line:
+        net.line["g_us_per_km"] = 0.
+
+    if _check_elements_to_deserialize('gen', elements_to_deserialize) and \
+            "slack" not in net.gen:
+        net.gen["slack"] = False
+
+    if _check_elements_to_deserialize('trafo', elements_to_deserialize) and \
+            "tap_phase_shifter" not in net.trafo and "tp_phase_shifter" not in net.trafo:
+        net.trafo["tap_phase_shifter"] = False
+
+    # unsymmetric impedance
+    if _check_elements_to_deserialize('impedance', elements_to_deserialize) and \
+            "r_pu" in net.impedance:
+        net.impedance["rft_pu"] = net.impedance["rtf_pu"] = net.impedance["r_pu"]
+        net.impedance["xft_pu"] = net.impedance["xtf_pu"] = net.impedance["x_pu"]
+
+    # Update the switch table with 'z_ohm'
+    if _check_elements_to_deserialize('switch', elements_to_deserialize) and \
+            'z_ohm' not in net.switch:
+        net.switch['z_ohm'] = 0
+
+    # Update the switch table with 'in_ka'
+    if _check_elements_to_deserialize('switch', elements_to_deserialize) and \
+            'in_ka' not in net.switch:
+        net.switch['in_ka'] = np.nan
+
+    if _check_elements_to_deserialize('measurement', elements_to_deserialize) and \
+            "name" not in net.measurement:
+        net.measurement.insert(0, "name", None)
+
+    if _check_elements_to_deserialize('controller', elements_to_deserialize) and \
+            "initial_run" not in net.controller:
+        net.controller.insert(4, 'initial_run', False)
+        for _, ctrl in net.controller.iterrows():
+            if hasattr(ctrl['object'], 'initial_run'):
+                net.controller.at[ctrl.name, 'initial_run'] = ctrl['object'].initial_run
+            else:
+                net.controller.at[ctrl.name, 'initial_run'] = ctrl['object'].initial_powerflow
+
+    # distributed slack
+    if _check_elements_to_deserialize('ext_grid', elements_to_deserialize) and \
+            "slack_weight" not in net.ext_grid:
+        net.ext_grid['slack_weight'] = 1.0
+
+    if _check_elements_to_deserialize('gen', elements_to_deserialize) and \
+            "slack_weight" not in net.gen:
+        net.gen['slack_weight'] = 0.0
+
+    if _check_elements_to_deserialize('xward', elements_to_deserialize) and \
+            "slack_weight" not in net.xward:
+        net.xward['slack_weight'] = 0.0
+
+
+def _update_trafo_type_parameter_names(net):
+    for element in ('trafo', 'trafo3w'):
+        for type in net.std_types[element].keys():
+            keys = {col: _update_column(col) for col in net.std_types[element][type].keys() if
+                    col.startswith("tp") or col.startswith("vsc")}
+            for old_key, new_key in keys.items():
+                net.std_types[element][type][new_key] = net.std_types[element][type].pop(old_key)
+
+
+def _update_trafo_parameter_names(net, elements_to_deserialize):
+    update_data = []
+    if _check_elements_to_deserialize('trafo', elements_to_deserialize):
+        update_data += ['trafo']
+    if _check_elements_to_deserialize('trafo3w', elements_to_deserialize):
+        update_data += ['trafo3w']
+    for element in update_data:
+        replace_cols = {col: _update_column(col) for col in net[element].columns if
+                        col.startswith("tp") or col.startswith("vsc")}
+        net[element].rename(columns=replace_cols, inplace=True)
+    _update_trafo_type_parameter_names(net)
+
+
+def _update_column(column):
+    column = column.replace("tp_", "tap_")
+    column = column.replace("_st_", "_step_")
+    column = column.replace("_mid", "_neutral")
+    column = column.replace("vsc", "vk")
+    return column
+
+
+def _set_data_type_of_columns(net):
+    new_net = create_empty_network()
+    for key, item in net.items():
+        if isinstance(item, pd.DataFrame):
+            for col in item.columns:
+                if col == "tap_pos":
+                    continue
+                if key in new_net and col in new_net[key].columns:
+                    if set(item.columns) == set(new_net[key]):
+                        net[key] = net[key].reindex(new_net[key].columns, axis=1)
+                    net[key][col] = net[key][col].astype(new_net[key][col].dtype,
+                                                         errors="ignore")
+
+
+def _convert_to_mw(net):
+    replace = [("kw", "mw"), ("kvar", "mvar"), ("kva", "mva")]
+    for element, tab in net.items():
+        if isinstance(tab, pd.DataFrame):
+            for old, new in replace:
+                diff = {column: column.replace(old, new) for column in tab.columns if old in column
+                        and column != "pfe_kw"}
+                tab.rename(columns=diff, inplace=True)
+                if len(tab) == 0:
+                    continue
+                for old, new in diff.items():
+                    tab[new] *= 1e-3
+
+    for element, std_types in net.std_types.items():
+        for std_type, parameters in std_types.items():
+            for parameter in set(parameters.keys()):
+                for old, new in replace:
+                    if old in parameter and parameter != "pfe_kw":
+                        parameters[parameter.replace(old, new)] = parameters[parameter] * 1e-3
+                        del parameters[parameter]
+
+
+def _update_object_attributes(obj):
+    """
+    Rename attributes of a given object. A new attribute is added and the old one is removed.
+    """
+    to_rename = {"u_set": "vm_set_pu",
+                 "u_lower": "vm_lower_pu",
+                 "u_upper": "vm_upper_pu"}
+
+    for key, val in to_rename.items():
+        if key in obj.__dict__:
+            obj.__dict__[val] = obj.__dict__.pop(key)
+
+
+def _convert_objects(net, elements_to_deserialize):
+    """
+    The function updates attribute names in pandapower objects. For now, it affects TrafoController.
+    Should be expanded for other objects if necessary.
+    """
+    _check_elements_to_deserialize('controller', elements_to_deserialize)
+    if _check_elements_to_deserialize('controller', elements_to_deserialize) and \
+            "controller" in net.keys():
+        for obj in net["controller"].object.values:
+            _update_object_attributes(obj)
+
+
+def _check_elements_to_deserialize(element, elements_to_deserialize):
+    if elements_to_deserialize is None:
+        return True
+    else:
+        return element in elements_to_deserialize
+
+
+def _add_missing_std_type_tables(net):
+    type_names = ("fuse", "line_dc")
+    for tn in type_names:
+        if tn not in net.std_types:
+            net.std_types[tn] = {}
+
+
+def _update_characteristics(net, elements_to_deserialize):
+    # new interpolator type has been added to SplineCharacteristic - "pchip", and the attributes have been refactored
+    if not _check_elements_to_deserialize("characteristic", elements_to_deserialize) or \
+            "characteristic" not in net or net.characteristic.empty:
+        return
+    for c in net.characteristic.object.values:
+        # meta check for old SplineCharacteristic (cannot import it here to use isinstance):
+        if not (hasattr(c, "kind") and hasattr(c, "fill_value")):
+            continue
+        c.interpolator_kind = "interp1d"
+        c.kwargs = {"kind": c.__dict__.pop("kind"), "bounds_error": False, "fill_value": c.__dict__.pop("fill_value")}