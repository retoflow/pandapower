--- conflicted
+++ resolved
@@ -576,14 +576,11 @@
                     df.columns.names = column_names
 
         # recreate jsoned objects
-<<<<<<< HEAD
-=======
         for col in ('object', 'controller'):  # "controller" for backwards compatibility
             if (col in df.columns):
                 df[col] = df[col].apply(partial(
                     self.pp_hook, ignore_unknown_objects=self.ignore_unknown_objects
                 ))
->>>>>>> f1c9ba5d
         if 'geo' in df.columns:
             df['geo'] = df['geo'].dropna().apply(json.dumps).apply(geojson.loads)
 
