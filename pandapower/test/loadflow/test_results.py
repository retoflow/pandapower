# -*- coding: utf-8 -*-

# Copyright (c) 2016-2024 by University of Kassel and Fraunhofer Institute for Energy Economics
# and Energy System Technology (IEE), Kassel. All rights reserved.
import os
import pandas as pd
import pytest
<<<<<<< HEAD
from numpy import in1d, isnan, isclose
import numpy as np
=======
from numpy import in1d, isnan, isclose, allclose
>>>>>>> 2db43472

import pandapower as pp
import pandapower.control
from pandapower.test.consistency_checks import runpp_with_consistency_checks
from pandapower.test.loadflow.result_test_network_generator import add_test_enforce_qlims, \
    add_test_gen
from pandapower.test.helper_functions import assert_res_equal
from pandapower.test.conftest import result_test_network

# simple example grid for tap dependent impedance tests:

def add_trafo_connection(net, hv_bus, trafotype="2W"):
    cb = pp.create_bus(net, vn_kv=0.4)
    pp.create_load(net, cb, 0.2, 0.05)

    if trafotype == "3W":
        cbm = pp.create_bus(net, vn_kv=0.9)
        pp.create_load(net, cbm, 0.1, 0.03)
        pp.create_transformer3w_from_parameters(net, hv_bus=hv_bus, mv_bus=cbm, lv_bus=cb,
                                                vn_hv_kv=20., vn_mv_kv=0.9, vn_lv_kv=0.45, sn_hv_mva=0.6, sn_mv_mva=0.5,
                                                sn_lv_mva=0.4, vk_hv_percent=1., vk_mv_percent=1., vk_lv_percent=1.,
                                                vkr_hv_percent=0.3, vkr_mv_percent=0.3, vkr_lv_percent=0.3,
                                                pfe_kw=0.2, i0_percent=0.3, tap_neutral=0.,
                                                tap_pos=2, tap_step_percent=1., tap_min=-2, tap_max=2)
    else:
        pp.create_transformer(net, hv_bus=hv_bus, lv_bus=cb, std_type="0.25 MVA 20/0.4 kV", tap_pos=2)


def create_net():
    net = pp.create_empty_network()
    vn_kv = 20
    b1 = pp.create_bus(net, vn_kv=vn_kv)
    pp.create_ext_grid(net, b1, vm_pu=1.01)
    b2 = pp.create_bus(net, vn_kv=vn_kv)
    l1 = pp.create_line_from_parameters(net, b1, b2, 12.2, r_ohm_per_km=0.08, x_ohm_per_km=0.12,
                                        c_nf_per_km=300, max_i_ka=.2, df=.8)
    for i in range(2):
        add_trafo_connection(net, b2)

    return net


def test_line(result_test_network, v_tol=1e-6, i_tol=1e-6, s_tol=5e-3, l_tol=1e-3):
    net = result_test_network
    buses = net.bus[net.bus.zone == "test_line"]
    lines = [x for x in net.line.index if net.line.from_bus[x] in buses.index]
    l1 = lines[0]
    l2 = lines[1]
    l3 = lines[2]
    b2 = buses.index[1]

    # result values from powerfactory
    load1 = 14.578
    load2 = 8.385

    ika1 = 0.0466482
    ika2 = 0.0134161

    p_from1 = 1.212158
    p_from2 = 0.00511

    q_from1 = 0.167416
    q_from2 = -0.469371

    p_to1 = -1.20000
    p_to2 = 0.000

    q_to1 = -1.100000
    q_to2 = 0.0000

    v = 1.007389386


    # line 1
    assert abs(net.res_line.loading_percent.at[l1] - load1) < l_tol
    assert abs(net.res_line.i_ka.at[l1] - ika1) < i_tol
    assert abs(net.res_line.p_from_mw.at[l1] - p_from1) < s_tol
    assert abs(net.res_line.q_from_mvar.at[l1] - q_from1) < s_tol
    assert abs(net.res_line.p_to_mw.at[l1] - p_to1) < s_tol
    assert abs(net.res_line.q_to_mvar.at[l1] - q_to1) < s_tol

    # line2 (open switch line)
    assert abs(net.res_line.loading_percent.at[l2] - load2) < l_tol
    assert abs(net.res_line.i_ka.at[l2] - ika2) < i_tol
    assert abs(net.res_line.p_from_mw.at[l2] - p_from2) < s_tol
    assert abs(net.res_line.q_from_mvar.at[l2] - q_from2) < s_tol
    assert abs(net.res_line.p_to_mw.at[l2] - p_to2) < s_tol
    assert abs(net.res_line.q_to_mvar.at[l2] - q_to2) < s_tol

    assert abs(net.res_bus.vm_pu.at[b2] - v) < v_tol

    # line3 (of out of service line)
    assert abs(net.res_line.loading_percent.at[l3] - 0) < l_tol
    assert abs(net.res_line.i_ka.at[l3] - 0) < i_tol
    assert abs(net.res_line.p_from_mw.at[l3] - 0) < s_tol
    assert abs(net.res_line.q_from_mvar.at[l3] - 0) < s_tol
    assert abs(net.res_line.p_to_mw.at[l3] - 0) < s_tol
    assert abs(net.res_line.q_to_mvar.at[l3] - 0) < s_tol


def test_load_sgen(result_test_network, v_tol=1e-6, i_tol=1e-6, s_tol=5e-3, l_tol=1e-3):
    net = result_test_network
    buses = net.bus[net.bus.zone == "test_load_sgen"]
    loads = [x for x in net.load.index if net.load.bus[x] in buses.index]
    sgens = [x for x in net.sgen.index if net.sgen.bus[x] in buses.index]
    l1 = loads[0]
    sg1 = sgens[0]
    b2 = buses.index[1]
    # result values from powerfactory
    pl1 = 1.200000
    ql1 = 1.100000

    qs1 = -0.1000
    ps1 = 0.500

    u = 1.00477465

    assert abs(net.res_load.p_mw.at[l1] - pl1) < s_tol
    assert abs(net.res_load.q_mvar.at[l1] - ql1) < s_tol
    # pf uses generator system
    assert abs(net.res_sgen.p_mw.at[sg1] - ps1) < s_tol
    # pf uses generator system
    assert abs(net.res_sgen.q_mvar.at[sg1] - qs1) < s_tol
    assert abs(net.res_bus.vm_pu.at[b2] - u) < v_tol


def test_load_sgen_split(result_test_network, v_tol=1e-6, i_tol=1e-6, s_tol=5e-3, l_tol=1e-3):
    # splitting up the load/sgen should not change the result
    net = result_test_network
    buses = net.bus[net.bus.zone == "test_load_sgen_split"]
    b2 = buses.index[1]

    u = 1.00477465

    assert abs(net.res_bus.vm_pu.at[b2] - u) < v_tol


def test_trafo(result_test_network, v_tol=1e-6, i_tol=1e-6, s_tol=1e-2, l_tol=1e-3, va_tol=1e-2):
    net = result_test_network
    buses = net.bus[net.bus.zone == "test_trafo"]
    trafos = [x for x in net.trafo.index if net.trafo.hv_bus[x] in buses.index]
    t1 = trafos[0]
    t2 = trafos[1]
    t3 = trafos[2]
    b2 = buses.index[1]
    b3 = buses.index[2]
    # powerfactory results to check t-equivalent circuit model
    runpp_with_consistency_checks(net, trafo_model="t", trafo_loading="current", init="dc",
                                  calculate_voltage_angles=True)

    load1 = 28.7842
    load2 = 0.4830

    ph1 = 0.204756
    ph2 = 0.0017741

    qh1 = 0.052848
    qh2 = 0.000038

    pl1 = -0.2000000
    pl2 = 0

    ql1 = -0.050
    ql2 = 0.0

    ih1 = 0.006043
    ih2 = 0.000051

    il1 = 0.303631
    il2 = 0

    v2 = 1.010159155
    v3 = 0.980003098

    va2 = -0.06736233
    va3 = -150.73914408

    assert abs(net.res_trafo.loading_percent.at[t1] - load1) < l_tol
    assert abs(net.res_trafo.p_hv_mw.at[t1] - ph1) < s_tol
    assert abs(net.res_trafo.q_hv_mvar.at[t1] - qh1) < s_tol
    assert abs(net.res_trafo.p_lv_mw.at[t1] - pl1) < s_tol
    assert abs(net.res_trafo.q_lv_mvar.at[t1] - ql1) < s_tol
    assert abs(net.res_trafo.i_hv_ka.at[t1] - ih1) < i_tol
    assert abs(net.res_trafo.i_lv_ka.at[t1] - il1) < i_tol

    assert abs(net.res_trafo.loading_percent.at[t2] - load2) < l_tol
    assert abs(net.res_trafo.p_hv_mw.at[t2] - ph2) < s_tol
    assert abs(net.res_trafo.q_hv_mvar.at[t2] - qh2) < s_tol
    assert abs(net.res_trafo.p_lv_mw.at[t2] - pl2) < s_tol
    assert abs(net.res_trafo.q_lv_mvar.at[t2] - ql2) < s_tol
    assert abs(net.res_trafo.i_hv_ka.at[t2] - ih2) < i_tol
    assert abs(net.res_trafo.i_lv_ka.at[t2] - il2) < i_tol

    assert abs(net.res_trafo.loading_percent.at[t3] - 0) < l_tol
    assert abs(net.res_trafo.p_hv_mw.at[t3] - 0) < s_tol
    assert abs(net.res_trafo.q_hv_mvar.at[t3] - 0) < s_tol
    assert abs(net.res_trafo.p_lv_mw.at[t3] - 0) < s_tol
    assert abs(net.res_trafo.q_lv_mvar.at[t3] - 0) < s_tol
    assert abs(net.res_trafo.i_hv_ka.at[t3] - 0) < i_tol
    assert abs(net.res_trafo.i_lv_ka.at[t3] - 0) < i_tol

    assert abs(net.res_bus.vm_pu.at[b2] - v2) < v_tol
    assert abs(net.res_bus.vm_pu.at[b3] - v3) < v_tol

    assert abs(net.res_bus.va_degree.at[b2] - va2) < va_tol
    assert abs(net.res_bus.va_degree.at[b3] - va3) < va_tol

    # sincal results to check pi-equivalent circuit model
    net.trafo.loc[trafos, "parallel"] = 1  # sincal is tested without parallel transformers
    runpp_with_consistency_checks(net, trafo_model="pi", trafo_loading="current")

    load1 = 57.637
    load2 = 0.483
    v2 = 1.01014991616
    v3 = 0.97077261471

    assert abs(net.res_trafo.loading_percent.at[t1] - load1) < l_tol
    assert abs(net.res_trafo.loading_percent.at[t2] - load2) < l_tol

    assert abs(net.res_bus.vm_pu.at[b2] - v2) < v_tol
    assert abs(net.res_bus.vm_pu.at[b3] - v3) < v_tol

    runpp_with_consistency_checks(net, trafo_model="pi", trafo_loading="power")

    load1 = 52.929
    load2 = 0.444

    assert abs(net.res_trafo.loading_percent.at[t1] - load1) < l_tol
    assert abs(net.res_trafo.loading_percent.at[t2] - load2) < l_tol


def test_trafo_2_taps(v_tol=1e-6, i_tol=1e-6, s_tol=1e-2, l_tol=1e-3, va_tol=1e-2):
    # from pandapower.test.loadflow.test_results import *

    net = pp.create_empty_network()
    pp.create_bus(net, 110)
    pp.create_bus(net, 20)
    pp.create_ext_grid(net, 0)
    pp.create_transformer_from_parameters(net, 0, 1, 100, 110, 20, 0.5, 12, 14, 0.5,
                                          tap_side="hv", tap_neutral=0, tap_max=10,
                                          tap_min=-10, tap_step_percent=2, tap_step_degree=0,
                                          tap_pos=0, tap_phase_shifter=False,
                                          tap2_side="hv", tap2_neutral=0, tap2_max=10,
                                          tap2_min=-10, tap2_step_percent=2, tap2_step_degree=0,
                                          tap2_pos=0, tap2_phase_shifter=False)

    pp.create_load(net, 1, 10)

    pp.runpp(net)
    net.res_bus


def test_tap_dependent_impedance(result_test_network):
    net = result_test_network

    # first, basic example with piecewise linear characteristic
    characteristic_vk = pp.control.Characteristic.from_points(net, ((net.trafo.at[0, 'tap_min'], 0.9 * net.trafo.at[0, 'vk_percent']),
                                                                    (net.trafo.at[0, 'tap_neutral'], net.trafo.at[0, 'vk_percent']),
                                                                    (net.trafo.at[0, 'tap_max'], 1.1 * net.trafo.at[0, 'vk_percent'])))
    characteristic_vkr = pp.control.Characteristic.from_points(net, ((net.trafo.at[0, 'tap_min'], 0.9 * net.trafo.at[0, 'vkr_percent']),
                                                                     (net.trafo.at[0, 'tap_neutral'], net.trafo.at[0, 'vkr_percent']),
                                                                     (net.trafo.at[0, 'tap_max'], 1.1 * net.trafo.at[0, 'vkr_percent'])))
    idx_vk = characteristic_vk.index
    idx_vkr = characteristic_vkr.index

    # we use for reference
    net0 = net.deepcopy()

    net.trafo["tap_dependent_impedance"] = pd.Series(index=net.trafo.index, dtype=bool, data=False)
    net.trafo.loc[0, 'tap_dependent_impedance'] = True
    net.trafo.loc[0, ['vk_percent_characteristic', 'vkr_percent_characteristic']] = idx_vk, idx_vkr

    # first, make sure there is no change for neutral
    net.trafo.at[0, "tap_pos"] = net.trafo.tap_neutral.at[0]
    net0.trafo.at[0, "tap_pos"] = net.trafo.tap_neutral.at[0]
    pp.runpp(net)
    pp.runpp(net0)
    assert_res_equal(net, net0)


    # now check the min and max positions
    for pos, factor in (("tap_min", 0.9), ("tap_max", 1.1)):
        assert isclose(characteristic_vk(net.trafo[pos].at[0]), net.trafo.vk_percent.at[0]*factor, rtol=0, atol=1e-12)
        assert isclose(characteristic_vkr(net.trafo[pos].at[0]), net.trafo.vkr_percent.at[0]*factor, rtol=0, atol=1e-12)
        net0.trafo.at[0, "vk_percent"] = net.trafo.vk_percent.at[0]*factor
        net0.trafo.at[0, "vkr_percent"] = net.trafo.vkr_percent.at[0]*factor
        net0.trafo.at[0, "tap_pos"] = net.trafo[pos].at[0]
        pp.runpp(net0)
        net.trafo.at[0, "tap_pos"] = net.trafo[pos].at[0]
        pp.runpp(net)
        assert_res_equal(net, net0)


def test_tap_dependent_impedance_controller_comparison():
    net1 = create_net()
    net2 = create_net()

    pp.control.create_trafo_characteristics(net1, 'trafo', [0], 'vk_percent', [[-2, -1, 0, 1, 2]], [[5, 5.2, 6, 6.8, 7]])
    pp.control.create_trafo_characteristics(net1, 'trafo', [0], 'vkr_percent', [[-2, -1, 0, 1, 2]], [[1.3, 1.4, 1.44, 1.5, 1.6]])

    pp.control.SplineCharacteristic(net2, [-2, -1, 0, 1, 2], [5, 5.2, 6, 6.8, 7])
    pp.control.SplineCharacteristic(net2, [-2, -1, 0, 1, 2], [1.3, 1.4, 1.44, 1.5, 1.6])
    pp.control.TapDependentImpedance(net2, [0], 0, output_variable="vk_percent")
    pp.control.TapDependentImpedance(net2, [0], 1, output_variable="vkr_percent")

    pp.runpp(net1)
    pp.runpp(net2, run_control=True)

    assert_res_equal(net1, net2)


def test_tap_dependent_impedance_controller_comparison_3w():
    net1 = create_net()
    net2 = create_net()
    for i in range(2):
        add_trafo_connection(net1, net1.trafo.at[0, 'hv_bus'], "3W")
        add_trafo_connection(net2, net2.trafo.at[0, 'hv_bus'], "3W")

    pp.control.create_trafo_characteristics(net1, 'trafo3w', [0], 'vk_hv_percent', [[-2, -1, 0, 1, 2]], [[0.85, 0.9, 1, 1.1, 1.15]])
    pp.control.create_trafo_characteristics(net1, 'trafo3w', [0], 'vkr_hv_percent', [[-2, -1, 0, 1, 2]], [[0.27, 0.28, 0.3, 0.32, 0.33]])
    pp.control.create_trafo_characteristics(net1, 'trafo3w', [0], 'vk_mv_percent', [[-2, -1, 0, 1, 2]], [[0.85, 0.9, 1, 1.1, 1.15]])
    pp.control.create_trafo_characteristics(net1, 'trafo3w', [0], 'vkr_mv_percent', [[-2, -1, 0, 1, 2]], [[0.27, 0.28, 0.3, 0.32, 0.33]])
    pp.control.create_trafo_characteristics(net1, 'trafo3w', [0], 'vk_lv_percent', [[-2, -1, 0, 1, 2]], [[0.85, 0.9, 1, 1.1, 1.15]])
    pp.control.create_trafo_characteristics(net1, 'trafo3w', [0], 'vkr_lv_percent', [[-2, -1, 0, 1, 2]], [[0.27, 0.28, 0.3, 0.32, 0.33]])

    pp.control.SplineCharacteristic(net2, [-2, -1, 0, 1, 2], [0.85, 0.9, 1, 1.1, 1.15])
    pp.control.SplineCharacteristic(net2, [-2, -1, 0, 1, 2], [0.27, 0.28, 0.3, 0.32, 0.33])

    pp.control.TapDependentImpedance(net2, [0], 0, trafotable="trafo3w", output_variable="vk_hv_percent")
    pp.control.TapDependentImpedance(net2, [0], 1, trafotable="trafo3w", output_variable="vkr_hv_percent")
    pp.control.TapDependentImpedance(net2, [0], 0, trafotable="trafo3w", output_variable="vk_mv_percent")
    pp.control.TapDependentImpedance(net2, [0], 1, trafotable="trafo3w", output_variable="vkr_mv_percent")
    pp.control.TapDependentImpedance(net2, [0], 0, trafotable="trafo3w", output_variable="vk_lv_percent")
    pp.control.TapDependentImpedance(net2, [0], 1, trafotable="trafo3w", output_variable="vkr_lv_percent")

    pp.runpp(net1)
    pp.runpp(net2, run_control=True)

    assert_res_equal(net1, net2)


def test_undefined_tap_dependent_impedance_characteristics():
    # if some characteristic per 1 trafo are undefined, but at least 1 is defined -> OK
    # if all characteristic per 1 trafo are undefined -> raise error
    net = create_net()
    pp.control.create_trafo_characteristics(net, 'trafo', [0], 'vk_percent', [[-2, -1, 0, 1, 2]], [[5, 5.2, 6, 6.8, 7]])
    pp.control.create_trafo_characteristics(net, 'trafo', [0], 'vkr_percent', [[-2, -1, 0, 1, 2]], [[1.3, 1.4, 1.44, 1.5, 1.6]])
    pp.control.create_trafo_characteristics(net, 'trafo', [1], 'vk_percent', [[-2, -1, 0, 1, 2]], [[5, 5.2, 6, 6.8, 7]])

    # does not raise error
    pp.runpp(net)

    # this will raise error
    net.trafo.at[1, "vk_percent_characteristic"] = None
    with pytest.raises(UserWarning):
        pp.runpp(net)


def test_undefined_tap_dependent_impedance_characteristics_trafo3w():
    # if some characteristic per 1 trafo are undefined, but at least 1 is defined -> OK
    # if all characteristic per 1 trafo are undefined -> raise error
    net = create_net()
    add_trafo_connection(net, 1, "3W")
    add_trafo_connection(net, 1, "3W")
    net2 = create_net()
    add_trafo_connection(net2, 1, "3W")
    add_trafo_connection(net2, 1, "3W")

    pp.control.create_trafo_characteristics(net, 'trafo3w', [0, 1], 'vk_mv_percent', [[-2, -1, 0, 1, 2], [-2, -1, 0, 1, 2]], [[0.7, 0.9, 1, 1.1, 1.3], [0.7, 0.9, 1, 1.1, 1.3]])
    pp.control.create_trafo_characteristics(net, 'trafo3w', [0, 1], 'vkr_mv_percent', [[-2, -1, 0, 1, 2], [-2, -1, 0, 1, 2]], [[0.3, 0.45, 0.5, 0.55, 0.7], [0.3, 0.45, 0.5, 0.55, 0.7]])

    pp.control.Characteristic(net2, [-2, -1, 0, 1, 2], [0.7, 0.9, 1, 1.1, 1.3])
    pp.control.Characteristic(net2, [-2, -1, 0, 1, 2], [0.3, 0.45, 0.5, 0.55, 0.7])

    pp.control.TapDependentImpedance(net2, [0], 0, trafotable="trafo3w", output_variable="vk_mv_percent")
    pp.control.TapDependentImpedance(net2, [0], 1, trafotable="trafo3w", output_variable="vkr_mv_percent")
    pp.control.TapDependentImpedance(net2, [1], 0, trafotable="trafo3w", output_variable="vk_mv_percent")
    pp.control.TapDependentImpedance(net2, [1], 1, trafotable="trafo3w", output_variable="vkr_mv_percent")

    pp.runpp(net)
    pp.runpp(net2, run_control=True)
    assert_res_equal(net, net2)

    net.trafo3w.at[0, "vk_mv_percent_characteristic"] = None
    pp.runpp(net)
    net2.controller.at[0, "in_service"] = False
    pp.runpp(net2, run_control=True)
    assert_res_equal(net, net2)

    net.trafo3w.at[0, "vkr_mv_percent_characteristic"] = None
    net2.controller.at[1, "in_service"] = False
    with pytest.raises(UserWarning):
        pp.runpp(net)

    net.trafo3w.at[0, "tap_dependent_impedance"] = False
    pp.runpp(net)
    pp.runpp(net2, run_control=True)
    assert_res_equal(net, net2)


def test_ext_grid(result_test_network, v_tol=1e-6, va_tol=1e-2, i_tol=1e-6, s_tol=5e-3, l_tol=1e-3):
    net = result_test_network
    runpp_with_consistency_checks(net, calculate_voltage_angles=True)
    buses = net.bus[net.bus.zone == "test_ext_grid"]
    b2 = buses.index[1]
    ext_grids = [
        x for x in net.ext_grid.index if net.ext_grid.bus[x] in buses.index]
    eg1 = ext_grids[0]
    eg2 = ext_grids[1]
    # results from powerfactory
    p1 = 5.6531650
    q1 = -2.1074499

    v2 = 1.015506741
    va2 = 1.47521433

    p2 = 5.8377758
    q2 = -2.7786795

    assert abs(net.res_ext_grid.p_mw.at[eg1] - (-p1))
    assert abs(net.res_ext_grid.q_mvar.at[eg1] - (-q1))

    assert abs(net.res_ext_grid.p_mw.at[eg2] - (-p2))
    assert abs(net.res_ext_grid.q_mvar.at[eg2] - (-q2))

    assert abs(net.res_bus.vm_pu.at[b2] - v2) < v_tol
    assert abs(net.res_bus.va_degree.at[b2] - va2) < va_tol


def test_ward(result_test_network, v_tol=1e-6, i_tol=1e-6, s_tol=5e-3, l_tol=1e-3):
    net = result_test_network
    buses = net.bus[net.bus.zone == "test_ward"]
    wards = [x for x in net.ward.index if net.ward.bus[x] in buses.index]
    b2 = buses.index[1]
    w1 = wards[0]
    # powerfactory results
    pw = -1.7046146
    qw = -1.3042294
    u = 1.00192121

    assert abs(net.res_bus.vm_pu.loc[b2] - u) < v_tol
    assert abs(net.res_ward.p_mw.loc[w1] - (-pw)) < s_tol
    assert abs(net.res_ward.q_mvar.loc[w1] - (-qw)) < s_tol


def test_ward_split(result_test_network, v_tol=1e-6, i_tol=1e-6, s_tol=5e-3, l_tol=1e-3):
    net = result_test_network
    buses = net.bus[net.bus.zone == "test_ward_split"]
    wards = [x for x in net.ward.index if net.ward.bus[x] in buses.index]
    b2 = buses.index[1]
    w1 = wards[0]
    w2 = wards[1]
    # powerfactory results
    pw = -1.7046146
    qw = -1.3042294
    u = 1.00192121

    assert abs(net.res_bus.vm_pu.at[b2] - u)
    assert abs(net.res_ward.p_mw.loc[[w1, w2]].sum() - (-pw))
    assert abs(net.res_ward.q_mvar.loc[[w1, w2]].sum() - (-qw))
    #


def test_xward(result_test_network, v_tol=1e-6, i_tol=1e-6, s_tol=5e-3, l_tol=1e-3):
    net = result_test_network
    buses = net.bus[net.bus.zone == "test_xward"]
    xwards = [x for x in net.xward.index if net.xward.bus[x] in buses.index]
    b2 = buses.index[1]
    xw1 = xwards[0]
    xw2 = xwards[1]  # Out of servic xward
    #    powerfactory result for 1 xward
    u = 1.00308684
    pxw = -1.7210380
    qxw = -0.9759919
    #
    assert abs(net.res_bus.vm_pu.at[b2] - u) < v_tol
    assert abs(net.res_xward.p_mw.at[xw1] - (-pxw)) < s_tol
    assert abs(net.res_xward.q_mvar.at[xw1] - (-qxw)) < s_tol

    assert abs(net.res_bus.vm_pu.at[b2] - u) < 1e-2
    assert abs(net.res_xward.p_mw.loc[[xw1, xw2]].sum() - (-pxw)) < s_tol
    assert abs(net.res_xward.q_mvar.loc[[xw1, xw2]].sum() - (-qxw)) < s_tol


def test_xward_combination(result_test_network, v_tol=1e-6, i_tol=1e-6, s_tol=5e-3, l_tol=1e-3):
    net = result_test_network
    buses = net.bus[net.bus.zone == "test_xward_combination"]
    xwards = [x for x in net.xward.index if net.xward.bus[x] in buses.index]
    b2 = buses.index[1]
    xw1 = xwards[0]
    xw3 = xwards[2]

    # powerfactory result for 2 active xwards
    u = 0.99568034
    pxw1 = -1.7071216
    pxw3 = -1.7071216

    qxw1 = -0.9187316
    qxw3 = -0.9187316

    assert abs(net.res_bus.vm_pu.at[b2] - u) < 1e-2
    assert abs(net.res_xward.p_mw.at[xw1] - (-pxw1)) < s_tol
    assert abs(net.res_xward.q_mvar.at[xw1] - (-qxw1)) < s_tol

    assert abs(net.res_xward.p_mw.at[xw3] - (-pxw3)) < s_tol
    assert abs(net.res_xward.q_mvar.at[xw3] - (-qxw3)) < s_tol


def test_gen(result_test_network, v_tol=1e-6, i_tol=1e-6, s_tol=5e-3, l_tol=1e-3):
    net = result_test_network
    buses = net.bus[net.bus.zone == "test_gen"]
    gens = [x for x in net.gen.index if net.gen.bus[x] in buses.index]
    b2 = buses.index[1]
    b3 = buses.index[2]
    g1 = gens[0]
    # powerfactory results
    q = 0.260660
    u2 = 1.00584636
    vm_set_pu = 1.0

    assert abs(net.res_bus.vm_pu.at[b2] - u2) < v_tol
    assert abs(net.res_bus.vm_pu.at[b3] - vm_set_pu) < v_tol
    assert abs(net.res_gen.q_mvar.at[g1] - (-q)) < s_tol


def test_enforce_qlims(result_test_network, v_tol=1e-6, i_tol=1e-6, s_tol=5e-3, l_tol=1e-3):
    net = result_test_network
    buses = net.bus[net.bus.zone == "test_enforce_qlims"]
    gens = [x for x in net.gen.index if net.gen.bus[x] in buses.index]
    b2 = buses.index[1]
    b3 = buses.index[2]
    g1 = gens[0]

    # enforce reactive power limits
    runpp_with_consistency_checks(net, enforce_q_lims=True)

    # powerfactory results
    u2 = 1.00607194
    u3 = 1.00045091

    assert abs(net.res_bus.vm_pu.at[b2] - u2) < v_tol
    assert abs(net.res_bus.vm_pu.at[b3] - u3) < v_tol
    assert abs(net.res_gen.q_mvar.at[g1] - net.gen.min_q_mvar.at[g1]) < s_tol


def test_trafo3w(result_test_network, v_tol=1e-6, i_tol=1e-6, s_tol=2e-2, l_tol=1e-3):
    net = result_test_network
    buses = net.bus[net.bus.zone == "test_trafo3w"]
    trafos = [x for x in net.trafo3w.index if net.trafo3w.hv_bus[
        x] in buses.index]
    runpp_with_consistency_checks(net, trafo_model="pi")
    b2 = buses.index[1]
    b3 = buses.index[2]
    b4 = buses.index[3]
    t3 = trafos[0]

    uhv = 1.010117166
    umv = 0.955501331
    ulv = 0.940630980

    load = 37.21
    qhv = 0.00164375
    qmv = 0
    qlv = 0

    ihv = 0.00858590198
    imv = 0.20141269123
    ilv = 0.15344761586

    phv = 0.30043
    pmv = -0.200
    plv = -0.100


    assert abs((net.res_bus.vm_pu.at[b2] - uhv)) < v_tol
    assert abs((net.res_bus.vm_pu.at[b3] - umv)) < v_tol
    assert abs((net.res_bus.vm_pu.at[b4] - ulv)) < v_tol

    assert abs((net.res_trafo3w.loading_percent.at[t3] - load)) < l_tol

    assert abs((net.res_trafo3w.p_hv_mw.at[t3] - phv)) < s_tol
    assert abs((net.res_trafo3w.p_mv_mw.at[t3] - pmv)) < s_tol
    assert abs((net.res_trafo3w.p_lv_mw.at[t3] - plv)) < s_tol

    assert abs((net.res_trafo3w.q_hv_mvar.at[t3] - qhv)) < s_tol
    assert abs((net.res_trafo3w.q_mv_mvar.at[t3] - qmv)) < s_tol
    assert abs((net.res_trafo3w.q_lv_mvar.at[t3] - qlv)) < s_tol

    assert abs((net.res_trafo3w.i_hv_ka.at[t3] - ihv)) < i_tol
    assert abs((net.res_trafo3w.i_mv_ka.at[t3] - imv)) < i_tol
    assert abs((net.res_trafo3w.i_lv_ka.at[t3] - ilv)) < i_tol

    runpp_with_consistency_checks(net, trafo_model="pi",trafo3w_losses='star')

    #Test results Integral:
    uhv = 1.01011711678
    umv = 0.95550024145
    ulv = 0.94062989256

    load = 37.209
    qhv = 0.001660
    qmv = 0
    qlv = 0

    ihv = 0.00858591110
    imv = 0.20141290445
    ilv = 0.15344776975

    phv = 0.30043
    pmv = -0.200
    plv = -0.100

    assert abs((net.res_bus.vm_pu.at[b2] - uhv)) < v_tol
    assert abs((net.res_bus.vm_pu.at[b3] - umv)) < v_tol
    assert abs((net.res_bus.vm_pu.at[b4] - ulv)) < v_tol

    assert abs((net.res_trafo3w.loading_percent.at[t3] - load)) < l_tol

    assert abs((net.res_trafo3w.p_hv_mw.at[t3] - phv)) < s_tol
    assert abs((net.res_trafo3w.p_mv_mw.at[t3] - pmv)) < s_tol
    assert abs((net.res_trafo3w.p_lv_mw.at[t3] - plv)) < s_tol

    assert abs((net.res_trafo3w.q_hv_mvar.at[t3] - qhv)) < s_tol
    assert abs((net.res_trafo3w.q_mv_mvar.at[t3] - qmv)) < s_tol
    assert abs((net.res_trafo3w.q_lv_mvar.at[t3] - qlv)) < s_tol

    assert abs((net.res_trafo3w.i_hv_ka.at[t3] - ihv)) < i_tol
    assert abs((net.res_trafo3w.i_mv_ka.at[t3] - imv)) < i_tol
    assert abs((net.res_trafo3w.i_lv_ka.at[t3] - ilv)) < i_tol

@pytest.mark.parametrize("tap_pos", (-1, 2))
@pytest.mark.parametrize("tap_side", ('hv', 'mv', 'lv'))
def test_trafo3w_tap(tap_pos, tap_side):
    net = pp.from_json(os.path.join(pp.pp_dir, "test", "test_files","test_trafo3w_tap.json"))  #
    net.trafo3w.loc[0, 'tap_at_star_point']= False
    net.trafo3w.loc[1, 'tap_at_star_point']= True
    results = pd.read_csv(os.path.join(pp.pp_dir, "test", "test_files", "test_results_files", "trafo_3w_tap_results.csv"), sep=";", decimal=",")

    net.trafo3w.loc[0, "tap_side"] = tap_side
    net.trafo3w.loc[1, "tap_side"] = tap_side
    net.trafo3w.loc[0, "tap_pos"] = tap_pos
    net.trafo3w.loc[1, "tap_pos"] = tap_pos
    pp.runpp(net)

    for index in range(8):
        for variable, tol in zip(("vm_pu", "va_degree"), (1e-6, 1e-3)):
            assert np.isclose(net.res_bus.at[index, variable], results.query("tap_side==@tap_side & tap_pos==@tap_pos & "
                                                                             "index==@index & element=='bus' & variable==@variable").value, rtol=0, atol=tol), f"failed for bus {index=}, {variable}"

def test_impedance(result_test_network, v_tol=1e-6, i_tol=1e-6, s_tol=5e-3, l_tol=1e-3):
    net = result_test_network
    buses = net.bus[net.bus.zone == "test_impedance"]
    impedances = [
        x for x in net.impedance.index if net.impedance.from_bus[x] in buses.index]
    runpp_with_consistency_checks(net)
    buses = net.bus[net.bus.zone == "test_impedance"]
    impedances = [x for x in net.impedance.index if net.impedance.from_bus[x] in buses.index]
    runpp_with_consistency_checks(net, trafo_model="t", numba=True)
    b2 = buses.index[1]
    b3 = buses.index[2]
    imp1 = impedances[0]

    # powerfactory results
    ifrom = 0.0444417
    ito = 0.0029704

    pfrom = 1.1237008
    qfrom = 1.0618504

    pto = -1.000
    qto = -0.500

    u2 = 1.004242894
    u3 = 0.987779091

    assert abs(net.res_impedance.p_from_mw.at[imp1] - pfrom) < s_tol
    assert abs(net.res_impedance.p_to_mw.at[imp1] - pto) < s_tol
    assert abs(net.res_impedance.q_from_mvar.at[imp1] - qfrom) < s_tol
    assert abs(net.res_impedance.q_to_mvar.at[imp1] - qto) < s_tol
    assert abs(net.res_impedance.i_from_ka.at[imp1] - ifrom) < i_tol
    assert abs(net.res_impedance.i_to_ka.at[imp1] - ito) < i_tol

    assert abs(net.res_bus.vm_pu.at[b2] - u2) < v_tol
    assert abs(net.res_bus.vm_pu.at[b3] - u3) < v_tol


def test_bus_bus_switch(result_test_network, v_tol=1e-6, i_tol=1e-6, s_tol=5e-3, l_tol=1e-3):
    net = result_test_network
    buses = net.bus[net.bus.zone == "test_bus_bus_switch"]
    b2 = buses.index[1]
    b3 = buses.index[2]

    # powerfactory voltage
    v2 = 0.982264132
    assert abs(net.res_bus.vm_pu.at[b2] - v2) < v_tol
    assert abs(net.res_bus.vm_pu.at[b3] - v2) < v_tol
    assert abs(net.res_bus.vm_pu.at[b2] == net.res_bus.vm_pu.at[b2])

    for col in ("p_from_mw", "p_to_mw", "q_from_mvar", "q_to_mvar", "i_ka", "loading_percent"):
        assert col in net.res_switch

    assert isnan(net.res_switch.p_from_mw).all()

    # now test with some switches that have non-zero impedance:
    net.switch.loc[[2,3], "z_ohm"] = 1e-3
    pp.runpp(net)

    p_from_ref = net.res_ext_grid.p_mw[12]
    p_to_ref = - net.res_line.p_from_mw[28]
    q_from_ref = net.res_ext_grid.q_mvar[12]
    q_to_ref = - net.res_line.q_from_mvar[28]

    assert isclose(net.res_switch.p_from_mw.at[2], p_from_ref, rtol=0, atol=1e-6)
    assert isclose(net.res_switch.p_to_mw.at[2], p_to_ref, rtol=0, atol=1e-6)
    assert isclose(net.res_switch.q_from_mvar.at[2], q_from_ref, rtol=0, atol=1e-6)
    assert isclose(net.res_switch.q_to_mvar.at[2], q_to_ref, rtol=0, atol=1e-6)

    # also test with open switch that have non-zero impedance:
    net.switch.loc[[2], "closed"] = False
    pp.runpp(net)

    assert isnan(net.res_switch.p_from_mw[2])


def test_enforce_q_lims(v_tol=1e-6, i_tol=1e-6, s_tol=5e-3, l_tol=1e-3):
    """ Test for enforce_q_lims loadflow option
    """
    net = pp.create_empty_network()
    net = add_test_gen(net)
    pp.runpp(net)
    buses = net.bus[net.bus.zone == "test_gen"]
    gens = [x for x in net.gen.index if net.gen.bus[x] in buses.index]
    #    b1=buses.index[0]
    b2 = buses.index[1]
    b3 = buses.index[2]
    g1 = gens[0]
    q = -0.260660
    u2 = 1.00584636
    vm_set_pu = 1.0
    assert abs(net.res_bus.vm_pu.at[b2] - u2) < v_tol
    assert abs(net.res_bus.vm_pu.at[b3] - vm_set_pu) < v_tol
    assert abs(net.res_gen.q_mvar.at[g1] - q) < s_tol

    # test_enforce_qlims
    net = add_test_enforce_qlims(net)

    pp.runpp(net, enforce_q_lims=True)
    buses = net.bus[net.bus.zone == "test_enforce_qlims"]
    gens = [x for x in net.gen.index if net.gen.bus[x] in buses.index]
    b2 = buses.index[1]
    b3 = buses.index[2]
    g1 = gens[0]
    u2 = 1.00607194
    u3 = 1.00045091
    assert abs(net.res_bus.vm_pu.at[b2] - u2) < 1e-2
    assert abs(net.res_bus.vm_pu.at[b3] - u3) < 1e-2
    assert abs(net.res_gen.q_mvar.at[g1] - net.gen.min_q_mvar.at[g1]) < 1e-2


def test_shunt(result_test_network, v_tol=1e-6, i_tol=1e-6, s_tol=5e-3, l_tol=1e-3):
    net = result_test_network
    buses = net.bus[net.bus.zone == "test_shunt"]
    b2 = buses.index[1]
    shunts = [x for x in net.shunt.index if net.shunt.bus[x] in buses.index]
    s1 = shunts[0]

    u = 1.0177330269
    p = 0.20544
    q = -2.05444

    assert abs(net.res_bus.vm_pu.loc[b2] - u) < v_tol
    assert abs(net.res_shunt.p_mw.loc[s1] - p) < s_tol
    assert abs(net.res_shunt.q_mvar.loc[s1] - q) < s_tol


def test_shunt_split(result_test_network, v_tol=1e-6, i_tol=1e-6, s_tol=5e-3, l_tol=1e-3):
    net = result_test_network
    buses = net.bus[net.bus.zone == "test_shunt_split"]
    b2 = buses.index[1]
    shunts = [x for x in net.shunt.index if net.shunt.bus[x] in buses.index]
    s1 = shunts[0]

    u = 1.015007138
    p = 0.123628741
    q = -1.236287413

    assert abs(net.res_bus.vm_pu.loc[b2] - u) < v_tol
    assert abs(net.res_shunt.p_mw.loc[s1] - p / 2) < s_tol
    assert abs(net.res_shunt.q_mvar.loc[s1] - q / 2) < s_tol


def test_open(result_test_network):
    net = result_test_network
    buses = net.bus[net.bus.zone == "two_open_switches_on_deactive_line"]
    lines = net['line'][in1d(net['line'].from_bus, buses.index) | in1d(net['line'].to_bus, buses.index)]

    assert isnan(net['res_line'].at[lines.index[1], "i_ka"])

if __name__ == "__main__":
    pytest.main(["-xs"])<|MERGE_RESOLUTION|>--- conflicted
+++ resolved
@@ -5,12 +5,8 @@
 import os
 import pandas as pd
 import pytest
-<<<<<<< HEAD
-from numpy import in1d, isnan, isclose
 import numpy as np
-=======
 from numpy import in1d, isnan, isclose, allclose
->>>>>>> 2db43472
 
 import pandapower as pp
 import pandapower.control
