--- conflicted
+++ resolved
@@ -1,7 +1,6 @@
-<<<<<<< HEAD
 # -*- coding: utf-8 -*-
 
-# Copyright (c) 2016-2021 by University of Kassel and Fraunhofer Institute for Energy Economics
+# Copyright (c) 2016-2022 by University of Kassel and Fraunhofer Institute for Energy Economics
 # and Energy System Technology (IEE), Kassel. All rights reserved.
 
 import pandapower as pp
@@ -216,161 +215,4 @@
 
 
 if __name__ == '__main__':
-    pytest.main(['-xs', __file__])
-=======
-# -*- coding: utf-8 -*-
-
-# Copyright (c) 2016-2022 by University of Kassel and Fraunhofer Institute for Energy Economics
-# and Energy System Technology (IEE), Kassel. All rights reserved.
-
-import pandapower as pp
-import pytest
-import pandapower.networks as nw
-import logging as log
-import numpy as np
-
-logger = log.getLogger(__name__)
-from pandapower.control import ContinuousTapControl
-
-
-def test_continuous_tap_control_lv():
-    # --- load system and run power flow
-    net = nw.simple_four_bus_system()
-    pp.set_user_pf_options(net, init='dc', calculate_voltage_angles=True)
-    # --- initial tap data
-    net.trafo.tap_side = 'lv'
-    net.trafo.tap_neutral = 0
-    net.trafo.tap_min = -2
-    net.trafo.tap_max = 2
-    net.trafo.tap_step_percent = 1.25
-    net.trafo.tap_pos = 0
-    # --- run loadflow
-    pp.runpp(net)
-
-    # todo: rewrite to not compare to hardcoded values
-    tid = 0
-    ContinuousTapControl(net, tid=tid, vm_set_pu=0.99, side='lv')
-    # DiscreteTapControl(net, tid=0, side='lv', vm_lower_pu=0.95, vm_upper_pu=0.99)
-
-    logger.info("case1: low voltage")
-    logger.info("before control: trafo voltage at low voltage bus is %f, tap position is %u"
-                % (net.res_trafo.vm_lv_pu.at[tid], net.trafo.tap_pos.values))
-
-    # run control
-    pp.runpp(net, run_control=True)
-    pp.runpp(net)
-    logger.info(
-        "after ContinuousTapControl: trafo voltage at low voltage bus is %f, tap position is %f"
-        % (net.res_trafo.vm_lv_pu.values, net.trafo.tap_pos.values))
-
-    assert np.isclose(net.res_trafo.vm_lv_pu.at[tid], 0.99, atol=1e-3)
-    assert np.isclose(net.trafo.tap_pos.values, -.528643)
-    # increase voltage from 1.0 pu to 1.03 pu
-    net.ext_grid.vm_pu = 1.03
-    # switch back tap position
-    net.trafo.tap_pos.at[0] = 0
-    pp.runpp(net)
-
-    logger.info("case2: high voltage")
-    logger.info("before control: trafo voltage at low voltage bus is %f, tap position is %u"
-                % (net.res_trafo.vm_lv_pu.at[tid], net.trafo.tap_pos.values))
-
-    # run control
-    pp.runpp(net, run_control=True)
-    pp.runpp(net)
-    logger.info(
-        "after ContinuousTapControl: trafo voltage at low voltage bus is %f, tap position is %f"
-        % (net.res_trafo.vm_lv_pu.at[tid], net.trafo.tap_pos.values))
-
-    assert np.isclose(net.trafo.tap_pos.values, -2)
-    # increase voltage from 1.0 pu to 1.03 pu
-    net.ext_grid.vm_pu = 0.98
-    # switch back tap position
-    net.trafo.tap_pos.at[0] = 0
-    pp.runpp(net)
-
-    logger.info("case2: high voltage")
-    logger.info("before control: trafo voltage at low voltage bus is %f, tap position is %u"
-                % (net.res_trafo.vm_lv_pu.at[tid], net.trafo.tap_pos.values))
-
-    # run control
-    pp.runpp(net, run_control=True)
-    pp.runpp(net)
-    logger.info(
-        "after ContinuousTapControl: trafo voltage at low voltage bus is %f, tap position is %f"
-        % (net.res_trafo.vm_lv_pu.at[tid], net.trafo.tap_pos.values))
-    assert np.isclose(net.res_trafo.vm_lv_pu.at[tid], 0.99, atol=1e-3)
-    assert np.isclose(net.trafo.tap_pos.values, 1.077656)
-
-
-def test_continuous_tap_control_hv():
-    # --- load system and run power flow
-    net = nw.simple_four_bus_system()
-    # --- initial tap data
-    net.trafo.tap_side = 'hv'
-    net.trafo.tap_neutral = 0
-    net.trafo.tap_min = -2
-    net.trafo.tap_max = 2
-    net.trafo.tap_step_percent = 1.25
-    net.trafo.tap_pos = 0
-    # --- run loadflow
-    pp.runpp(net)
-    tid = 0
-    ContinuousTapControl(net, tid=tid, vm_set_pu=0.99, side='lv')
-    # td = control.DiscreteTapControl(net, tid=0, side='lv', vm_lower_pu=0.95, vm_upper_pu=0.99)
-
-    logger.info("case1: low voltage")
-    logger.info("before control: trafo voltage at low voltage bus is %f, tap position is %u"
-                % (net.res_trafo.vm_lv_pu.at[tid], net.trafo.tap_pos.values))
-
-    # run control
-    pp.runpp(net, run_control=True)
-    pp.runpp(net)
-    logger.info(
-        "after ContinuousTapControl: trafo voltage at low voltage bus is %f, tap position is %f"
-        % (net.res_trafo.vm_lv_pu.at[tid], net.trafo.tap_pos.values))
-
-    assert np.isclose(net.res_trafo.vm_lv_pu.at[tid], 0.99, atol=1e-3)
-    assert np.isclose(net.trafo.tap_pos.values, 0.528643)
-
-    # increase voltage from 1.0 pu to 1.03 pu
-    net.ext_grid.vm_pu = 1.03
-    # switch back tap position
-    net.trafo.tap_pos.at[0] = 0
-    pp.runpp(net)
-
-    logger.info("case2: high voltage")
-    logger.info("before control: trafo voltage at low voltage bus is %f, tap position is %u"
-                % (net.res_trafo.vm_lv_pu.at[tid], net.trafo.tap_pos.values))
-
-    # run control
-    pp.runpp(net, run_control=True)
-    pp.runpp(net)
-    logger.info(
-        "after ContinuousTapControl: trafo voltage at low voltage bus is %f, tap position is %f"
-        % (net.res_trafo.vm_lv_pu.at[tid], net.trafo.tap_pos.values))
-    assert np.isclose(net.trafo.tap_pos.values, 2)
-
-    # increase voltage from 1.0 pu to 1.03 pu
-    net.ext_grid.vm_pu = 0.98
-    # switch back tap position
-    net.trafo.tap_pos.at[0] = 0
-    pp.runpp(net)
-
-    logger.info("case2: high voltage")
-    logger.info("before control: trafo voltage at low voltage bus is %f, tap position is %u"
-                % (net.res_trafo.vm_lv_pu.at[tid], net.trafo.tap_pos.values))
-
-    # run control
-    pp.runpp(net, run_control=True)
-    pp.runpp(net)
-    logger.info(
-        "after ContinuousTapControl: trafo voltage at low voltage bus is %f, tap position is %f"
-        % (net.res_trafo.vm_lv_pu.at[tid], net.trafo.tap_pos.values))
-    assert np.isclose(net.res_trafo.vm_lv_pu.at[tid], 0.99, atol=1e-3)
-    assert np.isclose(net.trafo.tap_pos.values, -1.07765621)
-
-
-if __name__ == '__main__':
-    pytest.main(['-xs', __file__])
->>>>>>> 801d72e2
+    pytest.main(['-xs', __file__])