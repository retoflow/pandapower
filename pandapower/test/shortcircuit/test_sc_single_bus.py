# -*- coding: utf-8 -*-

# Copyright (c) 2016-2025 by University of Kassel and Fraunhofer Institute for Energy Economics
# and Energy System Technology (IEE), Kassel. All rights reserved.

import numpy as np
import pytest

from pandapower.create import create_empty_network, create_bus, create_ext_grid, create_line, create_transformer, \
    create_sgen
from pandapower.shortcircuit.calc_sc import calc_sc
from pandapower.test.shortcircuit.test_meshing_detection import meshed_grid


# @pytest.fixture
def radial_grid():
    net = create_empty_network(sn_mva=2.)
    b0 = create_bus(net, 220)
    b1 = create_bus(net, 110)
    b2 = create_bus(net, 110)
    b3 = create_bus(net, 110)
    create_ext_grid(net, b0, s_sc_max_mva=100., s_sc_min_mva=80., rx_min=0.4, rx_max=0.4)
    create_transformer(net, b0, b1, "100 MVA 220/110 kV")
    create_line(net, b1, b2, std_type="305-AL1/39-ST1A 110.0", length_km=20.)
    create_line(net, b2, b3, std_type="N2XS(FL)2Y 1x185 RM/35 64/110 kV", length_km=15.)
    return net


# @pytest.fixture
def three_bus_big_sgen_example():
    net = create_empty_network(sn_mva=4)
    b1 = create_bus(net, 110)
    b2 = create_bus(net, 110)
    b3 = create_bus(net, 110)

    create_ext_grid(net, b1, s_sc_max_mva=100., s_sc_min_mva=80., rx_min=0.4, rx_max=0.4)
    create_line(net, b1, b2, std_type="305-AL1/39-ST1A 110.0", length_km=20.)
    create_line(net, b2, b3, std_type="N2XS(FL)2Y 1x185 RM/35 64/110 kV", length_km=15.)
    net.line["endtemp_degree"] = 80

    create_sgen(net, b2, sn_mva=200., p_mw=0, k=1.2)
    return net


def test_radial_network():
    net = radial_grid()
    sc_bus = 3
    calc_sc(net)
    ik = net.res_bus_sc.ikss_ka.at[sc_bus]
    calc_sc(net, bus=sc_bus, branch_results=True)

    assert np.isclose(net.res_line_sc.ikss_ka.at[1], ik)
    assert np.isclose(net.res_line_sc.ikss_ka.at[0], ik)
    assert np.isclose(net.res_trafo_sc.ikss_lv_ka.at[0], ik)
    trafo_ratio = net.trafo.vn_lv_kv.values / net.trafo.vn_hv_kv.values
<<<<<<< HEAD
    assert np.isclose(net.res_trafo_sc.ikss_hv_ka.at[0], ik * trafo_ratio)
=======
    assert np.isclose(net.res_trafo_sc.ikss_hv_ka.at[0], ik*trafo_ratio)
>>>>>>> 2fb0b8e8

    for inv_y in (False, True):
        sc_bus = 2
        calc_sc(net, inverse_y=inv_y, branch_results=True)
        ik = net.res_bus_sc.ikss_ka.at[sc_bus]
        calc_sc(net, bus=sc_bus, branch_results=True)

        assert np.isclose(net.res_line_sc.ikss_ka.at[1], 0)
        assert np.isclose(net.res_line_sc.ikss_ka.at[0], ik)
        assert np.isclose(net.res_trafo_sc.ikss_lv_ka.at[0], ik)
        trafo_ratio = net.trafo.vn_lv_kv.values / net.trafo.vn_hv_kv.values
        assert np.isclose(net.res_trafo_sc.ikss_hv_ka.at[0], ik * trafo_ratio)


def test_meshed_network(meshed_grid):
    net = meshed_grid
    calc_sc(net)
    sc_bus = 5
    ik = net.res_bus_sc.ikss_ka.at[sc_bus]

    for inv_y in (False, True):
        calc_sc(net, bus=sc_bus, inverse_y=inv_y, branch_results=True)

        line_flow_into_sc = net.res_line_sc.ikss_ka[(net.line.to_bus == sc_bus) | (net.line.from_bus == sc_bus)].sum()
        assert np.isclose(line_flow_into_sc, ik, atol=2e-3)


def test_big_gen_network_calc_sc():
    net = three_bus_big_sgen_example()

    for inv_y in (False, True):
        sc_bus = 0
<<<<<<< HEAD
        calc_sc(net, bus=sc_bus,
                branch_results=True, inverse_y=inv_y)
=======
        sc.calc_sc(net, bus=sc_bus,
                   branch_results=True, inverse_y=inv_y)
>>>>>>> 2fb0b8e8

        assert np.isclose(net.res_line_sc.ikss_ka.at[0], 1.25967331, atol=1e-3)
        assert np.isclose(net.res_line_sc.ikss_ka.at[1], 0., atol=1e-3)

        sc_bus = 2
        calc_sc(net, bus=sc_bus,
                branch_results=True, inverse_y=inv_y)
        assert np.isclose(net.res_line_sc.ikss_ka.at[0], 0.46221808, atol=1e-3)
        assert np.isclose(net.res_line_sc.ikss_ka.at[1], 1.72233192, atol=1e-3)


if __name__ == '__main__':
    pytest.main([__file__, "-xs"])
<|MERGE_RESOLUTION|>--- conflicted
+++ resolved
@@ -1,112 +1,103 @@
-# -*- coding: utf-8 -*-
-
-# Copyright (c) 2016-2025 by University of Kassel and Fraunhofer Institute for Energy Economics
-# and Energy System Technology (IEE), Kassel. All rights reserved.
-
-import numpy as np
-import pytest
-
-from pandapower.create import create_empty_network, create_bus, create_ext_grid, create_line, create_transformer, \
-    create_sgen
-from pandapower.shortcircuit.calc_sc import calc_sc
-from pandapower.test.shortcircuit.test_meshing_detection import meshed_grid
-
-
-# @pytest.fixture
-def radial_grid():
-    net = create_empty_network(sn_mva=2.)
-    b0 = create_bus(net, 220)
-    b1 = create_bus(net, 110)
-    b2 = create_bus(net, 110)
-    b3 = create_bus(net, 110)
-    create_ext_grid(net, b0, s_sc_max_mva=100., s_sc_min_mva=80., rx_min=0.4, rx_max=0.4)
-    create_transformer(net, b0, b1, "100 MVA 220/110 kV")
-    create_line(net, b1, b2, std_type="305-AL1/39-ST1A 110.0", length_km=20.)
-    create_line(net, b2, b3, std_type="N2XS(FL)2Y 1x185 RM/35 64/110 kV", length_km=15.)
-    return net
-
-
-# @pytest.fixture
-def three_bus_big_sgen_example():
-    net = create_empty_network(sn_mva=4)
-    b1 = create_bus(net, 110)
-    b2 = create_bus(net, 110)
-    b3 = create_bus(net, 110)
-
-    create_ext_grid(net, b1, s_sc_max_mva=100., s_sc_min_mva=80., rx_min=0.4, rx_max=0.4)
-    create_line(net, b1, b2, std_type="305-AL1/39-ST1A 110.0", length_km=20.)
-    create_line(net, b2, b3, std_type="N2XS(FL)2Y 1x185 RM/35 64/110 kV", length_km=15.)
-    net.line["endtemp_degree"] = 80
-
-    create_sgen(net, b2, sn_mva=200., p_mw=0, k=1.2)
-    return net
-
-
-def test_radial_network():
-    net = radial_grid()
-    sc_bus = 3
-    calc_sc(net)
-    ik = net.res_bus_sc.ikss_ka.at[sc_bus]
-    calc_sc(net, bus=sc_bus, branch_results=True)
-
-    assert np.isclose(net.res_line_sc.ikss_ka.at[1], ik)
-    assert np.isclose(net.res_line_sc.ikss_ka.at[0], ik)
-    assert np.isclose(net.res_trafo_sc.ikss_lv_ka.at[0], ik)
-    trafo_ratio = net.trafo.vn_lv_kv.values / net.trafo.vn_hv_kv.values
-<<<<<<< HEAD
-    assert np.isclose(net.res_trafo_sc.ikss_hv_ka.at[0], ik * trafo_ratio)
-=======
-    assert np.isclose(net.res_trafo_sc.ikss_hv_ka.at[0], ik*trafo_ratio)
->>>>>>> 2fb0b8e8
-
-    for inv_y in (False, True):
-        sc_bus = 2
-        calc_sc(net, inverse_y=inv_y, branch_results=True)
-        ik = net.res_bus_sc.ikss_ka.at[sc_bus]
-        calc_sc(net, bus=sc_bus, branch_results=True)
-
-        assert np.isclose(net.res_line_sc.ikss_ka.at[1], 0)
-        assert np.isclose(net.res_line_sc.ikss_ka.at[0], ik)
-        assert np.isclose(net.res_trafo_sc.ikss_lv_ka.at[0], ik)
-        trafo_ratio = net.trafo.vn_lv_kv.values / net.trafo.vn_hv_kv.values
-        assert np.isclose(net.res_trafo_sc.ikss_hv_ka.at[0], ik * trafo_ratio)
-
-
-def test_meshed_network(meshed_grid):
-    net = meshed_grid
-    calc_sc(net)
-    sc_bus = 5
-    ik = net.res_bus_sc.ikss_ka.at[sc_bus]
-
-    for inv_y in (False, True):
-        calc_sc(net, bus=sc_bus, inverse_y=inv_y, branch_results=True)
-
-        line_flow_into_sc = net.res_line_sc.ikss_ka[(net.line.to_bus == sc_bus) | (net.line.from_bus == sc_bus)].sum()
-        assert np.isclose(line_flow_into_sc, ik, atol=2e-3)
-
-
-def test_big_gen_network_calc_sc():
-    net = three_bus_big_sgen_example()
-
-    for inv_y in (False, True):
-        sc_bus = 0
-<<<<<<< HEAD
-        calc_sc(net, bus=sc_bus,
-                branch_results=True, inverse_y=inv_y)
-=======
-        sc.calc_sc(net, bus=sc_bus,
-                   branch_results=True, inverse_y=inv_y)
->>>>>>> 2fb0b8e8
-
-        assert np.isclose(net.res_line_sc.ikss_ka.at[0], 1.25967331, atol=1e-3)
-        assert np.isclose(net.res_line_sc.ikss_ka.at[1], 0., atol=1e-3)
-
-        sc_bus = 2
-        calc_sc(net, bus=sc_bus,
-                branch_results=True, inverse_y=inv_y)
-        assert np.isclose(net.res_line_sc.ikss_ka.at[0], 0.46221808, atol=1e-3)
-        assert np.isclose(net.res_line_sc.ikss_ka.at[1], 1.72233192, atol=1e-3)
-
-
-if __name__ == '__main__':
-    pytest.main([__file__, "-xs"])
+# -*- coding: utf-8 -*-
+
+# Copyright (c) 2016-2025 by University of Kassel and Fraunhofer Institute for Energy Economics
+# and Energy System Technology (IEE), Kassel. All rights reserved.
+
+import numpy as np
+import pytest
+
+from pandapower.create import create_empty_network, create_bus, create_ext_grid, create_line, create_transformer, \
+    create_sgen
+from pandapower.shortcircuit.calc_sc import calc_sc
+from pandapower.test.shortcircuit.test_meshing_detection import meshed_grid
+
+
+# @pytest.fixture
+def radial_grid():
+    net = create_empty_network(sn_mva=2.)
+    b0 = create_bus(net, 220)
+    b1 = create_bus(net, 110)
+    b2 = create_bus(net, 110)
+    b3 = create_bus(net, 110)
+    create_ext_grid(net, b0, s_sc_max_mva=100., s_sc_min_mva=80., rx_min=0.4, rx_max=0.4)
+    create_transformer(net, b0, b1, "100 MVA 220/110 kV")
+    create_line(net, b1, b2, std_type="305-AL1/39-ST1A 110.0", length_km=20.)
+    create_line(net, b2, b3, std_type="N2XS(FL)2Y 1x185 RM/35 64/110 kV", length_km=15.)
+    return net
+
+
+# @pytest.fixture
+def three_bus_big_sgen_example():
+    net = create_empty_network(sn_mva=4)
+    b1 = create_bus(net, 110)
+    b2 = create_bus(net, 110)
+    b3 = create_bus(net, 110)
+
+    create_ext_grid(net, b1, s_sc_max_mva=100., s_sc_min_mva=80., rx_min=0.4, rx_max=0.4)
+    create_line(net, b1, b2, std_type="305-AL1/39-ST1A 110.0", length_km=20.)
+    create_line(net, b2, b3, std_type="N2XS(FL)2Y 1x185 RM/35 64/110 kV", length_km=15.)
+    net.line["endtemp_degree"] = 80
+
+    create_sgen(net, b2, sn_mva=200., p_mw=0, k=1.2)
+    return net
+
+
+def test_radial_network():
+    net = radial_grid()
+    sc_bus = 3
+    calc_sc(net)
+    ik = net.res_bus_sc.ikss_ka.at[sc_bus]
+    calc_sc(net, bus=sc_bus, branch_results=True)
+
+    assert np.isclose(net.res_line_sc.ikss_ka.at[1], ik)
+    assert np.isclose(net.res_line_sc.ikss_ka.at[0], ik)
+    assert np.isclose(net.res_trafo_sc.ikss_lv_ka.at[0], ik)
+    trafo_ratio = net.trafo.vn_lv_kv.values / net.trafo.vn_hv_kv.values
+    assert np.isclose(net.res_trafo_sc.ikss_hv_ka.at[0], ik * trafo_ratio)
+
+    for inv_y in (False, True):
+        sc_bus = 2
+        calc_sc(net, inverse_y=inv_y, branch_results=True)
+        ik = net.res_bus_sc.ikss_ka.at[sc_bus]
+        calc_sc(net, bus=sc_bus, branch_results=True)
+
+        assert np.isclose(net.res_line_sc.ikss_ka.at[1], 0)
+        assert np.isclose(net.res_line_sc.ikss_ka.at[0], ik)
+        assert np.isclose(net.res_trafo_sc.ikss_lv_ka.at[0], ik)
+        trafo_ratio = net.trafo.vn_lv_kv.values / net.trafo.vn_hv_kv.values
+        assert np.isclose(net.res_trafo_sc.ikss_hv_ka.at[0], ik * trafo_ratio)
+
+
+def test_meshed_network(meshed_grid):
+    net = meshed_grid
+    calc_sc(net)
+    sc_bus = 5
+    ik = net.res_bus_sc.ikss_ka.at[sc_bus]
+
+    for inv_y in (False, True):
+        calc_sc(net, bus=sc_bus, inverse_y=inv_y, branch_results=True)
+
+        line_flow_into_sc = net.res_line_sc.ikss_ka[(net.line.to_bus == sc_bus) | (net.line.from_bus == sc_bus)].sum()
+        assert np.isclose(line_flow_into_sc, ik, atol=2e-3)
+
+
+def test_big_gen_network_calc_sc():
+    net = three_bus_big_sgen_example()
+
+    for inv_y in (False, True):
+        sc_bus = 0
+        calc_sc(net, bus=sc_bus,
+                branch_results=True, inverse_y=inv_y)
+
+        assert np.isclose(net.res_line_sc.ikss_ka.at[0], 1.25967331, atol=1e-3)
+        assert np.isclose(net.res_line_sc.ikss_ka.at[1], 0., atol=1e-3)
+
+        sc_bus = 2
+        calc_sc(net, bus=sc_bus,
+                branch_results=True, inverse_y=inv_y)
+        assert np.isclose(net.res_line_sc.ikss_ka.at[0], 0.46221808, atol=1e-3)
+        assert np.isclose(net.res_line_sc.ikss_ka.at[1], 1.72233192, atol=1e-3)
+
+
+if __name__ == '__main__':
+    pytest.main([__file__, "-xs"])