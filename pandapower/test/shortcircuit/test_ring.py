--- conflicted
+++ resolved
@@ -1,71 +1,68 @@
-# -*- coding: utf-8 -*-
-
-# Copyright (c) 2016-2025 by University of Kassel and Fraunhofer Institute for Energy Economics
-# and Energy System Technology (IEE), Kassel. All rights reserved.
-
-import numpy as np
-import pytest
-
-from pandapower.create import create_empty_network, create_bus, create_line, create_ext_grid, create_transformer, \
-    create_switch
-from pandapower.shortcircuit.calc_sc import calc_sc
-
-
-def ring_network():
-    net = create_empty_network(sn_mva=2.)
-    b0 = create_bus(net, 220)
-    b1 = create_bus(net, 110)
-    b2 = create_bus(net, 110)
-    b3 = create_bus(net, 110)
-    create_ext_grid(net, b0, s_sc_max_mva=100., s_sc_min_mva=80., rx_min=0.4, rx_max=0.4)
-    create_transformer(net, b0, b1, "100 MVA 220/110 kV")
-    create_line(net, b1, b2, std_type="305-AL1/39-ST1A 110.0", length_km=20.)
-    l2 = create_line(net, b2, b3, std_type="N2XS(FL)2Y 1x185 RM/35 64/110 kV", length_km=15.)
-    create_line(net, b3, b1, std_type="N2XS(FL)2Y 1x185 RM/35 64/110 kV", length_km=10.)
-    create_switch(net, b3, l2, closed=False, et="l")
-    return net
-
-
-def test_branch_results_open_ring():
-    net = ring_network()
-    calc_sc(net, branch_results=True, inverse_y=False)
-    assert np.allclose(net.res_trafo_sc.ikss_lv_ka.values, [0.47705988])
-    assert np.allclose(net.res_line_sc.ikss_ka.values, [0.45294928, 0.0, 0.47125418])
-
-<<<<<<< HEAD
-
-=======
->>>>>>> 2fb0b8e8
-def test_branch_results_open_ring_with_impedance():
-    net = ring_network()
-    calc_sc(net, branch_results=True, inverse_y=False)
-    res_line_no_imp = net.res_line_sc.ikss_ka.values.copy()
-
-    # Make sure that with fault impedance, the total current should be smaller
-    calc_sc(net, branch_results=True, inverse_y=False, r_fault_ohm=1, x_fault_ohm=5)
-    non_null_flag = np.abs(res_line_no_imp) > 1e-10
-    assert np.all(net.res_line_sc.ikss_ka.values[non_null_flag] < res_line_no_imp[non_null_flag])
-
-
-def test_branch_results_closed_ring():
-    net = ring_network()
-    net.switch.closed = True
-    calc_sc(net, branch_results=True)
-
-    assert np.allclose(net.res_trafo_sc.ikss_lv_ka.values, [0.47705988])
-    assert np.allclose(net.res_line_sc.ikss_ka.values, [0.17559325, 0.29778739, 0.40286545])
-
-
-def test_kappa_methods():
-    net = ring_network()
-    net.switch.closed = True
-    calc_sc(net, kappa_method="B", ip=True, inverse_y=False)
-    assert np.allclose(net.res_bus_sc.ip_ka.values,
-                       [0.48810547956, 0.91192962511, 1.0264898716, 1.0360554521])
-    calc_sc(net, kappa_method="C", ip=True, topology="auto")
-    assert np.allclose(net.res_bus_sc.ip_ka.values,
-                       [0.48810547956, 0.91192962511, 0.89331396461, 0.90103415924])
-
-
-if __name__ == '__main__':
-    pytest.main([__file__, "-xs"])
+# -*- coding: utf-8 -*-
+
+# Copyright (c) 2016-2025 by University of Kassel and Fraunhofer Institute for Energy Economics
+# and Energy System Technology (IEE), Kassel. All rights reserved.
+
+import numpy as np
+import pytest
+
+from pandapower.create import create_empty_network, create_bus, create_line, create_ext_grid, create_transformer, \
+    create_switch
+from pandapower.shortcircuit.calc_sc import calc_sc
+
+
+def ring_network():
+    net = create_empty_network(sn_mva=2.)
+    b0 = create_bus(net, 220)
+    b1 = create_bus(net, 110)
+    b2 = create_bus(net, 110)
+    b3 = create_bus(net, 110)
+    create_ext_grid(net, b0, s_sc_max_mva=100., s_sc_min_mva=80., rx_min=0.4, rx_max=0.4)
+    create_transformer(net, b0, b1, "100 MVA 220/110 kV")
+    create_line(net, b1, b2, std_type="305-AL1/39-ST1A 110.0", length_km=20.)
+    l2 = create_line(net, b2, b3, std_type="N2XS(FL)2Y 1x185 RM/35 64/110 kV", length_km=15.)
+    create_line(net, b3, b1, std_type="N2XS(FL)2Y 1x185 RM/35 64/110 kV", length_km=10.)
+    create_switch(net, b3, l2, closed=False, et="l")
+    return net
+
+
+def test_branch_results_open_ring():
+    net = ring_network()
+    calc_sc(net, branch_results=True, inverse_y=False)
+    assert np.allclose(net.res_trafo_sc.ikss_lv_ka.values, [0.47705988])
+    assert np.allclose(net.res_line_sc.ikss_ka.values, [0.45294928, 0.0, 0.47125418])
+
+
+def test_branch_results_open_ring_with_impedance():
+    net = ring_network()
+    calc_sc(net, branch_results=True, inverse_y=False)
+    res_line_no_imp = net.res_line_sc.ikss_ka.values.copy()
+
+    # Make sure that with fault impedance, the total current should be smaller
+    calc_sc(net, branch_results=True, inverse_y=False, r_fault_ohm=1, x_fault_ohm=5)
+    non_null_flag = np.abs(res_line_no_imp) > 1e-10
+    assert np.all(net.res_line_sc.ikss_ka.values[non_null_flag] < res_line_no_imp[non_null_flag])
+
+
+def test_branch_results_closed_ring():
+    net = ring_network()
+    net.switch.closed = True
+    calc_sc(net, branch_results=True)
+
+    assert np.allclose(net.res_trafo_sc.ikss_lv_ka.values, [0.47705988])
+    assert np.allclose(net.res_line_sc.ikss_ka.values, [0.17559325, 0.29778739, 0.40286545])
+
+
+def test_kappa_methods():
+    net = ring_network()
+    net.switch.closed = True
+    calc_sc(net, kappa_method="B", ip=True, inverse_y=False)
+    assert np.allclose(net.res_bus_sc.ip_ka.values,
+                       [0.48810547956, 0.91192962511, 1.0264898716, 1.0360554521])
+    calc_sc(net, kappa_method="C", ip=True, topology="auto")
+    assert np.allclose(net.res_bus_sc.ip_ka.values,
+                       [0.48810547956, 0.91192962511, 0.89331396461, 0.90103415924])
+
+
+if __name__ == '__main__':
+    pytest.main([__file__, "-xs"])