# -*- coding: utf-8 -*-

# Copyright (c) 2016-2025 by University of Kassel and Fraunhofer Institute for Energy Economics
# and Energy System Technology (IEE), Kassel. All rights reserved.

import networkx as nx
import numpy as np
import pytest

from pandapower.create import create_empty_network, create_bus, create_line, create_ext_grid, create_switch, \
    create_transformer, create_buses, create_impedance
from pandapower.networks.create_examples import example_simple
from pandapower.topology.create_graph import create_nxgraph
from pandapower.topology.graph_searches import connected_components, determine_stubs, calc_distance_to_bus, \
    unsupplied_buses, find_graph_characteristics, elements_on_path, lines_on_path, \
    get_end_points_of_continuously_connected_lines


@pytest.fixture
def feeder_network():
    net = create_empty_network()
    current_bus = create_bus(net, vn_kv=20.)
    create_ext_grid(net, current_bus)
    for length in [12, 6, 8]:
        new_bus = create_bus(net, vn_kv=20.)
        create_line(net, current_bus, new_bus, length_km=length,
                    std_type="NA2XS2Y 1x185 RM/25 12/20 kV")
        current_bus = new_bus
    create_line(net, current_bus, 0, length_km=5, std_type="NA2XS2Y 1x185 RM/25 12/20 kV")
    return net


@pytest.fixture
def meshed_network():
    net = create_empty_network("7bus_system")

    # ext grid
    b = [create_bus(net, vn_kv=380., name="exi", geodata=(0, 0))]
    create_ext_grid(net, b[0], name="exi")

    # create 110kV buses
    for i in range(1, 7):
        b.append(create_bus(net, vn_kv=110., name="bus" + str(i), geodata=(0, 0)))
    # connect buses b1 to b6 with overhead lines
    for i in range(1, 6):
        line = create_line(net, b[i], b[i + 1], length_km=10. * i * 2.,
                           std_type="149-AL1/24-ST1A 110.0", name="line" + str(i), index=i + 2)
        create_switch(net, b[i], line, et="l", name="bl_switch_" + str(i), index=i + 3)

    # create trafo
    create_transformer(net, hv_bus=b[0], lv_bus=b[1], std_type="160 MVA 380/110 kV", name="trafo")

    # create some more lines between b6-b1 and b1-b4
    create_line(net, b[1], b[4], length_km=100., std_type="149-AL1/24-ST1A 110.0", name="line6")
    create_line(net, b[6], b[1], length_km=100., std_type="149-AL1/24-ST1A 110.0", name="line7")
    return net


@pytest.fixture
def mixed_network():
    net = create_empty_network()
    create_buses(net, nr_buses=5, vn_kv=20.)
    connections = [(0, 1), (1, 2), (2, 3), (2, 4)]
    for fb, tb in connections:
        create_line(net, fb, tb, length_km=1, std_type="NA2XS2Y 1x185 RM/25 12/20 kV")
    for b in [1, 4, 3]:
        create_ext_grid(net, b)
    return net


def test_connected_components(feeder_network):
    net = feeder_network
    mg = create_nxgraph(net)
    cc = connected_components(mg)
    assert list(cc) == [{0, 1, 2, 3}]
    cc_notrav = connected_components(mg, notravbuses={0, 2})
    assert list(cc_notrav) == [{0, 1, 2}, {0, 2, 3}]


def test_determine_stubs(feeder_network):
    net = feeder_network
    sec_bus = create_bus(net, vn_kv=20.)
    sec_line = create_line(net, 3, sec_bus, length_km=3, std_type="NA2XS2Y 1x185 RM/25 12/20 kV")
    determine_stubs(net)
    assert not np.any(net.bus.on_stub.loc[list(set(net.bus.index) - {sec_bus})].values)
    assert not np.any(net.line.is_stub.loc[list(set(net.line.index) - {sec_line})].values)
    assert net.bus.on_stub.at[sec_bus]
    assert net.line.is_stub.at[sec_line]


def test_determine_stubs_meshed(meshed_network):
    net = meshed_network
    # root == LV side of trafo at ext_grid. Then ext_grid bus itself (0) == stub
    stubs = determine_stubs(net, roots=[1])
    assert len(stubs) == 1
    assert stubs.pop() == 0


def test_determine_stubs_mixed(mixed_network):
    net = mixed_network
    stubs = determine_stubs(net, roots=[1, 4, 3])
    assert stubs == {0}
    stubs = determine_stubs(net, roots=[4, 3, 1])
    assert stubs == {0}


def test_distance(feeder_network):
    net = feeder_network
    dist = calc_distance_to_bus(net, 0)
    assert np.allclose(dist.sort_index().values, [0, 12, 13, 5])

    dist = calc_distance_to_bus(net, 0, notravbuses={3})
    assert np.allclose(dist.sort_index().values, [0, 12, 18, 5])

    create_switch(net, bus=3, element=2, et="l", closed=False)
    dist = calc_distance_to_bus(net, 0)
    assert np.allclose(dist.sort_index().values, [0, 12, 18, 5])

<<<<<<< HEAD
    dist = calc_distance_to_bus(net, 0, weight=None)
=======
    dist = top.calc_distance_to_bus(net, 0, weight=None)
>>>>>>> 2fb0b8e8
    assert np.allclose(dist.sort_index().values, [0, 1, 2, 1])


def test_unsupplied_buses_with_in_service():
    # IS ext_grid --- open switch --- OOS bus --- open switch --- IS bus
    net = create_empty_network()

    slack_bus = create_bus(net, 0.4)
    create_ext_grid(net, slack_bus)

    bus0 = create_bus(net, 0.4, in_service=False)
    create_switch(net, slack_bus, bus0, 'b', False)

    bus1 = create_bus(net, 0.4, in_service=True)
    create_switch(net, bus0, bus1, 'b', False)

    ub = unsupplied_buses(net)
    assert ub == {2}

    # OOS ext_grid --- closed switch --- IS bus
    net = create_empty_network()

    bus_sl = create_bus(net, 0.4)
    create_ext_grid(net, bus_sl, in_service=False)

    bus0 = create_bus(net, 0.4, in_service=True)
    create_switch(net, bus_sl, bus0, 'b', True)

    ub = unsupplied_buses(net)
    assert ub == {0, 1}


def test_unsupplied_buses_with_switches():
    net = create_empty_network()
    create_buses(net, 8, 20)
    create_buses(net, 5, 0.4)
    create_ext_grid(net, 0)
    create_line(net, 0, 1, 1.2, "NA2XS2Y 1x185 RM/25 12/20 kV")
    create_switch(net, 0, 0, "l", closed=True)
    create_switch(net, 1, 0, "l", closed=False)
    create_line(net, 0, 2, 1.2, "NA2XS2Y 1x185 RM/25 12/20 kV")
    create_switch(net, 0, 1, "l", closed=False)
    create_switch(net, 2, 1, "l", closed=True)
    create_line(net, 0, 3, 1.2, "NA2XS2Y 1x185 RM/25 12/20 kV")
    create_switch(net, 0, 2, "l", closed=False)
    create_switch(net, 3, 2, "l", closed=False)
    create_line(net, 0, 4, 1.2, "NA2XS2Y 1x185 RM/25 12/20 kV")
    create_switch(net, 0, 3, "l", closed=True)
    create_switch(net, 4, 3, "l", closed=True)
    create_line(net, 0, 5, 1.2, "NA2XS2Y 1x185 RM/25 12/20 kV")

    create_switch(net, 0, 6, "b", closed=True)
    create_switch(net, 0, 7, "b", closed=False)

    create_transformer(net, 0, 8, "0.63 MVA 20/0.4 kV")
    create_switch(net, 0, 0, "t", closed=True)
    create_switch(net, 8, 0, "t", closed=False)
    create_transformer(net, 0, 9, "0.63 MVA 20/0.4 kV")
    create_switch(net, 0, 1, "t", closed=False)
    create_switch(net, 9, 1, "t", closed=True)
    create_transformer(net, 0, 10, "0.63 MVA 20/0.4 kV")
    create_switch(net, 0, 2, "t", closed=False)
    create_switch(net, 10, 2, "t", closed=False)
    create_transformer(net, 0, 11, "0.63 MVA 20/0.4 kV")
    create_switch(net, 0, 3, "t", closed=True)
    create_switch(net, 11, 3, "t", closed=True)
    create_transformer(net, 0, 12, "0.63 MVA 20/0.4 kV")

    create_buses(net, 2, 20)
    create_impedance(net, 0, 13, 1, 1, 10)
    create_impedance(net, 0, 14, 1, 1, 10, in_service=False)

    ub = unsupplied_buses(net)
    assert ub == {1, 2, 3, 7, 8, 9, 10, 14}
    ub = unsupplied_buses(net, respect_switches=False)
    assert ub == {14}


def test_graph_characteristics(feeder_network):
    # adapt network
    net = feeder_network
    bus0 = create_bus(net, vn_kv=20.0)
    bus1 = create_bus(net, vn_kv=20.0)
    bus2 = create_bus(net, vn_kv=20.0)
    bus3 = create_bus(net, vn_kv=20.0)
    bus4 = create_bus(net, vn_kv=20.0)
    bus5 = create_bus(net, vn_kv=20.0)
    bus6 = create_bus(net, vn_kv=20.0)
    bus7 = create_bus(net, vn_kv=20.0)
    bus8 = create_bus(net, vn_kv=20.0)
    bus9 = create_bus(net, vn_kv=20.0)
    new_connections = [(3, bus0), (bus0, bus1), (bus0, bus2), (1, bus3), (2, bus4), (bus3, bus4),
                       (bus4, bus5), (bus4, bus6), (bus5, bus6), (2, bus7), (bus7, bus8),
                       (bus8, bus9), (bus9, bus7)]
    for fb, tb in new_connections:
        create_line(net, fb, tb, length_km=1.0, std_type="NA2XS2Y 1x185 RM/25 12/20 kV")

    # get characteristics
    mg = create_nxgraph(net, respect_switches=False)
    characteristics = ["bridges", "articulation_points", "connected", "stub_buses",
                       "required_bridges", "notn1_areas"]
    char_dict = find_graph_characteristics(mg, net.ext_grid.bus, characteristics)
    bridges = char_dict["bridges"]
    articulation_points = char_dict["articulation_points"]
    connected = char_dict["connected"]
    stub_buses = char_dict["stub_buses"]
    required_bridges = char_dict["required_bridges"]
    notn1_areas = char_dict["notn1_areas"]
    assert bridges == {(3, 4), (4, 5), (4, 6), (2, 11)}
    assert articulation_points == {8, 3, 4, 2, 11}
    assert connected == {0, 1, 2, 3, 4, 5, 6, 7, 8, 9, 10, 11, 12, 13}
    assert stub_buses == {4, 5, 6, 11, 12, 13}
    assert required_bridges == {4: [(3, 4)], 5: [(3, 4), (4, 5)], 6: [(3, 4), (4, 6)], 11: [(2, 11)],
                                12: [(2, 11)], 13: [(2, 11)]}
    assert notn1_areas == {8: {9, 10}, 3: {4, 5, 6}, 2: {11, 12, 13}}


def test_elements_on_path():
    net = example_simple()
    for multi in [True, False]:
        mg = create_nxgraph(net, multi=multi)
        path = nx.shortest_path(mg, 0, 6)
        assert elements_on_path(mg, path, "line") == [0, 3]
        assert lines_on_path(mg, path) == [0, 3]
        assert elements_on_path(mg, path, "trafo") == [0]
        assert elements_on_path(mg, path, "trafo3w") == []
        assert elements_on_path(mg, path, "switch") == [0, 1]
        with pytest.raises(ValueError) as exception_info:
            elements_on_path(mg, path, element="sgen")
        assert str(exception_info.value) == "Invalid element type sgen"


def test_end_points_of_continuously_connected_lines():
    net = create_empty_network()
    b0 = create_bus(net, vn_kv=20.)
    b1 = create_bus(net, vn_kv=20.)
    b2 = create_bus(net, vn_kv=20.)
    b3 = create_bus(net, vn_kv=20.)
    b4 = create_bus(net, vn_kv=20.)
    b5 = create_bus(net, vn_kv=20.)
    b5 = create_bus(net, vn_kv=20.)
    b5 = create_bus(net, vn_kv=20.)
    b6 = create_bus(net, vn_kv=20.)
    b7 = create_bus(net, vn_kv=20.)

    l1 = create_line(net, from_bus=b0, to_bus=b1, length_km=2., std_type="34-AL1/6-ST1A 20.0")
    l2 = create_line(net, from_bus=b1, to_bus=b2, length_km=2., std_type="34-AL1/6-ST1A 20.0")
    create_switch(net, bus=b2, element=b3, et="b")
    create_switch(net, bus=b3, element=b4, et="b")
    create_switch(net, bus=b4, element=b5, et="b")
    l3 = create_line(net, from_bus=b5, to_bus=b6, length_km=2., std_type="34-AL1/6-ST1A 20.0")
    l4 = create_line(net, from_bus=b6, to_bus=b7, length_km=2., std_type="34-AL1/6-ST1A 20.0")

    f, t = get_end_points_of_continuously_connected_lines(net, lines=[l2, l1])
    assert {f, t} == {b0, b2}

    f, t = get_end_points_of_continuously_connected_lines(net, lines=[l2, l1, l3])
    assert {f, t} == {b0, b6}

    f, t = get_end_points_of_continuously_connected_lines(net, lines=[l3])
    assert {f, t} == {b5, b6}

    with pytest.raises(UserWarning) as exception_info:
        get_end_points_of_continuously_connected_lines(net, lines=[l1, l2, l4])
    assert str(exception_info.value) == "Lines not continuously connected"

    with pytest.raises(UserWarning) as exception_info:
        get_end_points_of_continuously_connected_lines(net, lines=[l1, l4])
    assert str(exception_info.value) == "Lines not continuously connected"

    b8 = create_bus(net, vn_kv=20.)
    l5 = create_line(net, 8, b8, length_km=1., std_type="34-AL1/6-ST1A 20.0")
    with pytest.raises(UserWarning) as exception_info:
        get_end_points_of_continuously_connected_lines(net, lines=[l1, l2, l3, l4, l5])
    assert str(exception_info.value) == "Lines have branching points"


if __name__ == '__main__':
    pytest.main([__file__, "-xs"])
<|MERGE_RESOLUTION|>--- conflicted
+++ resolved
@@ -1,302 +1,298 @@
-# -*- coding: utf-8 -*-
-
-# Copyright (c) 2016-2025 by University of Kassel and Fraunhofer Institute for Energy Economics
-# and Energy System Technology (IEE), Kassel. All rights reserved.
-
-import networkx as nx
-import numpy as np
-import pytest
-
-from pandapower.create import create_empty_network, create_bus, create_line, create_ext_grid, create_switch, \
-    create_transformer, create_buses, create_impedance
-from pandapower.networks.create_examples import example_simple
-from pandapower.topology.create_graph import create_nxgraph
-from pandapower.topology.graph_searches import connected_components, determine_stubs, calc_distance_to_bus, \
-    unsupplied_buses, find_graph_characteristics, elements_on_path, lines_on_path, \
-    get_end_points_of_continuously_connected_lines
-
-
-@pytest.fixture
-def feeder_network():
-    net = create_empty_network()
-    current_bus = create_bus(net, vn_kv=20.)
-    create_ext_grid(net, current_bus)
-    for length in [12, 6, 8]:
-        new_bus = create_bus(net, vn_kv=20.)
-        create_line(net, current_bus, new_bus, length_km=length,
-                    std_type="NA2XS2Y 1x185 RM/25 12/20 kV")
-        current_bus = new_bus
-    create_line(net, current_bus, 0, length_km=5, std_type="NA2XS2Y 1x185 RM/25 12/20 kV")
-    return net
-
-
-@pytest.fixture
-def meshed_network():
-    net = create_empty_network("7bus_system")
-
-    # ext grid
-    b = [create_bus(net, vn_kv=380., name="exi", geodata=(0, 0))]
-    create_ext_grid(net, b[0], name="exi")
-
-    # create 110kV buses
-    for i in range(1, 7):
-        b.append(create_bus(net, vn_kv=110., name="bus" + str(i), geodata=(0, 0)))
-    # connect buses b1 to b6 with overhead lines
-    for i in range(1, 6):
-        line = create_line(net, b[i], b[i + 1], length_km=10. * i * 2.,
-                           std_type="149-AL1/24-ST1A 110.0", name="line" + str(i), index=i + 2)
-        create_switch(net, b[i], line, et="l", name="bl_switch_" + str(i), index=i + 3)
-
-    # create trafo
-    create_transformer(net, hv_bus=b[0], lv_bus=b[1], std_type="160 MVA 380/110 kV", name="trafo")
-
-    # create some more lines between b6-b1 and b1-b4
-    create_line(net, b[1], b[4], length_km=100., std_type="149-AL1/24-ST1A 110.0", name="line6")
-    create_line(net, b[6], b[1], length_km=100., std_type="149-AL1/24-ST1A 110.0", name="line7")
-    return net
-
-
-@pytest.fixture
-def mixed_network():
-    net = create_empty_network()
-    create_buses(net, nr_buses=5, vn_kv=20.)
-    connections = [(0, 1), (1, 2), (2, 3), (2, 4)]
-    for fb, tb in connections:
-        create_line(net, fb, tb, length_km=1, std_type="NA2XS2Y 1x185 RM/25 12/20 kV")
-    for b in [1, 4, 3]:
-        create_ext_grid(net, b)
-    return net
-
-
-def test_connected_components(feeder_network):
-    net = feeder_network
-    mg = create_nxgraph(net)
-    cc = connected_components(mg)
-    assert list(cc) == [{0, 1, 2, 3}]
-    cc_notrav = connected_components(mg, notravbuses={0, 2})
-    assert list(cc_notrav) == [{0, 1, 2}, {0, 2, 3}]
-
-
-def test_determine_stubs(feeder_network):
-    net = feeder_network
-    sec_bus = create_bus(net, vn_kv=20.)
-    sec_line = create_line(net, 3, sec_bus, length_km=3, std_type="NA2XS2Y 1x185 RM/25 12/20 kV")
-    determine_stubs(net)
-    assert not np.any(net.bus.on_stub.loc[list(set(net.bus.index) - {sec_bus})].values)
-    assert not np.any(net.line.is_stub.loc[list(set(net.line.index) - {sec_line})].values)
-    assert net.bus.on_stub.at[sec_bus]
-    assert net.line.is_stub.at[sec_line]
-
-
-def test_determine_stubs_meshed(meshed_network):
-    net = meshed_network
-    # root == LV side of trafo at ext_grid. Then ext_grid bus itself (0) == stub
-    stubs = determine_stubs(net, roots=[1])
-    assert len(stubs) == 1
-    assert stubs.pop() == 0
-
-
-def test_determine_stubs_mixed(mixed_network):
-    net = mixed_network
-    stubs = determine_stubs(net, roots=[1, 4, 3])
-    assert stubs == {0}
-    stubs = determine_stubs(net, roots=[4, 3, 1])
-    assert stubs == {0}
-
-
-def test_distance(feeder_network):
-    net = feeder_network
-    dist = calc_distance_to_bus(net, 0)
-    assert np.allclose(dist.sort_index().values, [0, 12, 13, 5])
-
-    dist = calc_distance_to_bus(net, 0, notravbuses={3})
-    assert np.allclose(dist.sort_index().values, [0, 12, 18, 5])
-
-    create_switch(net, bus=3, element=2, et="l", closed=False)
-    dist = calc_distance_to_bus(net, 0)
-    assert np.allclose(dist.sort_index().values, [0, 12, 18, 5])
-
-<<<<<<< HEAD
-    dist = calc_distance_to_bus(net, 0, weight=None)
-=======
-    dist = top.calc_distance_to_bus(net, 0, weight=None)
->>>>>>> 2fb0b8e8
-    assert np.allclose(dist.sort_index().values, [0, 1, 2, 1])
-
-
-def test_unsupplied_buses_with_in_service():
-    # IS ext_grid --- open switch --- OOS bus --- open switch --- IS bus
-    net = create_empty_network()
-
-    slack_bus = create_bus(net, 0.4)
-    create_ext_grid(net, slack_bus)
-
-    bus0 = create_bus(net, 0.4, in_service=False)
-    create_switch(net, slack_bus, bus0, 'b', False)
-
-    bus1 = create_bus(net, 0.4, in_service=True)
-    create_switch(net, bus0, bus1, 'b', False)
-
-    ub = unsupplied_buses(net)
-    assert ub == {2}
-
-    # OOS ext_grid --- closed switch --- IS bus
-    net = create_empty_network()
-
-    bus_sl = create_bus(net, 0.4)
-    create_ext_grid(net, bus_sl, in_service=False)
-
-    bus0 = create_bus(net, 0.4, in_service=True)
-    create_switch(net, bus_sl, bus0, 'b', True)
-
-    ub = unsupplied_buses(net)
-    assert ub == {0, 1}
-
-
-def test_unsupplied_buses_with_switches():
-    net = create_empty_network()
-    create_buses(net, 8, 20)
-    create_buses(net, 5, 0.4)
-    create_ext_grid(net, 0)
-    create_line(net, 0, 1, 1.2, "NA2XS2Y 1x185 RM/25 12/20 kV")
-    create_switch(net, 0, 0, "l", closed=True)
-    create_switch(net, 1, 0, "l", closed=False)
-    create_line(net, 0, 2, 1.2, "NA2XS2Y 1x185 RM/25 12/20 kV")
-    create_switch(net, 0, 1, "l", closed=False)
-    create_switch(net, 2, 1, "l", closed=True)
-    create_line(net, 0, 3, 1.2, "NA2XS2Y 1x185 RM/25 12/20 kV")
-    create_switch(net, 0, 2, "l", closed=False)
-    create_switch(net, 3, 2, "l", closed=False)
-    create_line(net, 0, 4, 1.2, "NA2XS2Y 1x185 RM/25 12/20 kV")
-    create_switch(net, 0, 3, "l", closed=True)
-    create_switch(net, 4, 3, "l", closed=True)
-    create_line(net, 0, 5, 1.2, "NA2XS2Y 1x185 RM/25 12/20 kV")
-
-    create_switch(net, 0, 6, "b", closed=True)
-    create_switch(net, 0, 7, "b", closed=False)
-
-    create_transformer(net, 0, 8, "0.63 MVA 20/0.4 kV")
-    create_switch(net, 0, 0, "t", closed=True)
-    create_switch(net, 8, 0, "t", closed=False)
-    create_transformer(net, 0, 9, "0.63 MVA 20/0.4 kV")
-    create_switch(net, 0, 1, "t", closed=False)
-    create_switch(net, 9, 1, "t", closed=True)
-    create_transformer(net, 0, 10, "0.63 MVA 20/0.4 kV")
-    create_switch(net, 0, 2, "t", closed=False)
-    create_switch(net, 10, 2, "t", closed=False)
-    create_transformer(net, 0, 11, "0.63 MVA 20/0.4 kV")
-    create_switch(net, 0, 3, "t", closed=True)
-    create_switch(net, 11, 3, "t", closed=True)
-    create_transformer(net, 0, 12, "0.63 MVA 20/0.4 kV")
-
-    create_buses(net, 2, 20)
-    create_impedance(net, 0, 13, 1, 1, 10)
-    create_impedance(net, 0, 14, 1, 1, 10, in_service=False)
-
-    ub = unsupplied_buses(net)
-    assert ub == {1, 2, 3, 7, 8, 9, 10, 14}
-    ub = unsupplied_buses(net, respect_switches=False)
-    assert ub == {14}
-
-
-def test_graph_characteristics(feeder_network):
-    # adapt network
-    net = feeder_network
-    bus0 = create_bus(net, vn_kv=20.0)
-    bus1 = create_bus(net, vn_kv=20.0)
-    bus2 = create_bus(net, vn_kv=20.0)
-    bus3 = create_bus(net, vn_kv=20.0)
-    bus4 = create_bus(net, vn_kv=20.0)
-    bus5 = create_bus(net, vn_kv=20.0)
-    bus6 = create_bus(net, vn_kv=20.0)
-    bus7 = create_bus(net, vn_kv=20.0)
-    bus8 = create_bus(net, vn_kv=20.0)
-    bus9 = create_bus(net, vn_kv=20.0)
-    new_connections = [(3, bus0), (bus0, bus1), (bus0, bus2), (1, bus3), (2, bus4), (bus3, bus4),
-                       (bus4, bus5), (bus4, bus6), (bus5, bus6), (2, bus7), (bus7, bus8),
-                       (bus8, bus9), (bus9, bus7)]
-    for fb, tb in new_connections:
-        create_line(net, fb, tb, length_km=1.0, std_type="NA2XS2Y 1x185 RM/25 12/20 kV")
-
-    # get characteristics
-    mg = create_nxgraph(net, respect_switches=False)
-    characteristics = ["bridges", "articulation_points", "connected", "stub_buses",
-                       "required_bridges", "notn1_areas"]
-    char_dict = find_graph_characteristics(mg, net.ext_grid.bus, characteristics)
-    bridges = char_dict["bridges"]
-    articulation_points = char_dict["articulation_points"]
-    connected = char_dict["connected"]
-    stub_buses = char_dict["stub_buses"]
-    required_bridges = char_dict["required_bridges"]
-    notn1_areas = char_dict["notn1_areas"]
-    assert bridges == {(3, 4), (4, 5), (4, 6), (2, 11)}
-    assert articulation_points == {8, 3, 4, 2, 11}
-    assert connected == {0, 1, 2, 3, 4, 5, 6, 7, 8, 9, 10, 11, 12, 13}
-    assert stub_buses == {4, 5, 6, 11, 12, 13}
-    assert required_bridges == {4: [(3, 4)], 5: [(3, 4), (4, 5)], 6: [(3, 4), (4, 6)], 11: [(2, 11)],
-                                12: [(2, 11)], 13: [(2, 11)]}
-    assert notn1_areas == {8: {9, 10}, 3: {4, 5, 6}, 2: {11, 12, 13}}
-
-
-def test_elements_on_path():
-    net = example_simple()
-    for multi in [True, False]:
-        mg = create_nxgraph(net, multi=multi)
-        path = nx.shortest_path(mg, 0, 6)
-        assert elements_on_path(mg, path, "line") == [0, 3]
-        assert lines_on_path(mg, path) == [0, 3]
-        assert elements_on_path(mg, path, "trafo") == [0]
-        assert elements_on_path(mg, path, "trafo3w") == []
-        assert elements_on_path(mg, path, "switch") == [0, 1]
-        with pytest.raises(ValueError) as exception_info:
-            elements_on_path(mg, path, element="sgen")
-        assert str(exception_info.value) == "Invalid element type sgen"
-
-
-def test_end_points_of_continuously_connected_lines():
-    net = create_empty_network()
-    b0 = create_bus(net, vn_kv=20.)
-    b1 = create_bus(net, vn_kv=20.)
-    b2 = create_bus(net, vn_kv=20.)
-    b3 = create_bus(net, vn_kv=20.)
-    b4 = create_bus(net, vn_kv=20.)
-    b5 = create_bus(net, vn_kv=20.)
-    b5 = create_bus(net, vn_kv=20.)
-    b5 = create_bus(net, vn_kv=20.)
-    b6 = create_bus(net, vn_kv=20.)
-    b7 = create_bus(net, vn_kv=20.)
-
-    l1 = create_line(net, from_bus=b0, to_bus=b1, length_km=2., std_type="34-AL1/6-ST1A 20.0")
-    l2 = create_line(net, from_bus=b1, to_bus=b2, length_km=2., std_type="34-AL1/6-ST1A 20.0")
-    create_switch(net, bus=b2, element=b3, et="b")
-    create_switch(net, bus=b3, element=b4, et="b")
-    create_switch(net, bus=b4, element=b5, et="b")
-    l3 = create_line(net, from_bus=b5, to_bus=b6, length_km=2., std_type="34-AL1/6-ST1A 20.0")
-    l4 = create_line(net, from_bus=b6, to_bus=b7, length_km=2., std_type="34-AL1/6-ST1A 20.0")
-
-    f, t = get_end_points_of_continuously_connected_lines(net, lines=[l2, l1])
-    assert {f, t} == {b0, b2}
-
-    f, t = get_end_points_of_continuously_connected_lines(net, lines=[l2, l1, l3])
-    assert {f, t} == {b0, b6}
-
-    f, t = get_end_points_of_continuously_connected_lines(net, lines=[l3])
-    assert {f, t} == {b5, b6}
-
-    with pytest.raises(UserWarning) as exception_info:
-        get_end_points_of_continuously_connected_lines(net, lines=[l1, l2, l4])
-    assert str(exception_info.value) == "Lines not continuously connected"
-
-    with pytest.raises(UserWarning) as exception_info:
-        get_end_points_of_continuously_connected_lines(net, lines=[l1, l4])
-    assert str(exception_info.value) == "Lines not continuously connected"
-
-    b8 = create_bus(net, vn_kv=20.)
-    l5 = create_line(net, 8, b8, length_km=1., std_type="34-AL1/6-ST1A 20.0")
-    with pytest.raises(UserWarning) as exception_info:
-        get_end_points_of_continuously_connected_lines(net, lines=[l1, l2, l3, l4, l5])
-    assert str(exception_info.value) == "Lines have branching points"
-
-
-if __name__ == '__main__':
-    pytest.main([__file__, "-xs"])
+# -*- coding: utf-8 -*-
+
+# Copyright (c) 2016-2025 by University of Kassel and Fraunhofer Institute for Energy Economics
+# and Energy System Technology (IEE), Kassel. All rights reserved.
+
+import networkx as nx
+import numpy as np
+import pytest
+
+from pandapower.create import create_empty_network, create_bus, create_line, create_ext_grid, create_switch, \
+    create_transformer, create_buses, create_impedance
+from pandapower.networks.create_examples import example_simple
+from pandapower.topology.create_graph import create_nxgraph
+from pandapower.topology.graph_searches import connected_components, determine_stubs, calc_distance_to_bus, \
+    unsupplied_buses, find_graph_characteristics, elements_on_path, lines_on_path, \
+    get_end_points_of_continuously_connected_lines
+
+
+@pytest.fixture
+def feeder_network():
+    net = create_empty_network()
+    current_bus = create_bus(net, vn_kv=20.)
+    create_ext_grid(net, current_bus)
+    for length in [12, 6, 8]:
+        new_bus = create_bus(net, vn_kv=20.)
+        create_line(net, current_bus, new_bus, length_km=length,
+                    std_type="NA2XS2Y 1x185 RM/25 12/20 kV")
+        current_bus = new_bus
+    create_line(net, current_bus, 0, length_km=5, std_type="NA2XS2Y 1x185 RM/25 12/20 kV")
+    return net
+
+
+@pytest.fixture
+def meshed_network():
+    net = create_empty_network("7bus_system")
+
+    # ext grid
+    b = [create_bus(net, vn_kv=380., name="exi", geodata=(0, 0))]
+    create_ext_grid(net, b[0], name="exi")
+
+    # create 110kV buses
+    for i in range(1, 7):
+        b.append(create_bus(net, vn_kv=110., name="bus" + str(i), geodata=(0, 0)))
+    # connect buses b1 to b6 with overhead lines
+    for i in range(1, 6):
+        line = create_line(net, b[i], b[i + 1], length_km=10. * i * 2.,
+                           std_type="149-AL1/24-ST1A 110.0", name="line" + str(i), index=i + 2)
+        create_switch(net, b[i], line, et="l", name="bl_switch_" + str(i), index=i + 3)
+
+    # create trafo
+    create_transformer(net, hv_bus=b[0], lv_bus=b[1], std_type="160 MVA 380/110 kV", name="trafo")
+
+    # create some more lines between b6-b1 and b1-b4
+    create_line(net, b[1], b[4], length_km=100., std_type="149-AL1/24-ST1A 110.0", name="line6")
+    create_line(net, b[6], b[1], length_km=100., std_type="149-AL1/24-ST1A 110.0", name="line7")
+    return net
+
+
+@pytest.fixture
+def mixed_network():
+    net = create_empty_network()
+    create_buses(net, nr_buses=5, vn_kv=20.)
+    connections = [(0, 1), (1, 2), (2, 3), (2, 4)]
+    for fb, tb in connections:
+        create_line(net, fb, tb, length_km=1, std_type="NA2XS2Y 1x185 RM/25 12/20 kV")
+    for b in [1, 4, 3]:
+        create_ext_grid(net, b)
+    return net
+
+
+def test_connected_components(feeder_network):
+    net = feeder_network
+    mg = create_nxgraph(net)
+    cc = connected_components(mg)
+    assert list(cc) == [{0, 1, 2, 3}]
+    cc_notrav = connected_components(mg, notravbuses={0, 2})
+    assert list(cc_notrav) == [{0, 1, 2}, {0, 2, 3}]
+
+
+def test_determine_stubs(feeder_network):
+    net = feeder_network
+    sec_bus = create_bus(net, vn_kv=20.)
+    sec_line = create_line(net, 3, sec_bus, length_km=3, std_type="NA2XS2Y 1x185 RM/25 12/20 kV")
+    determine_stubs(net)
+    assert not np.any(net.bus.on_stub.loc[list(set(net.bus.index) - {sec_bus})].values)
+    assert not np.any(net.line.is_stub.loc[list(set(net.line.index) - {sec_line})].values)
+    assert net.bus.on_stub.at[sec_bus]
+    assert net.line.is_stub.at[sec_line]
+
+
+def test_determine_stubs_meshed(meshed_network):
+    net = meshed_network
+    # root == LV side of trafo at ext_grid. Then ext_grid bus itself (0) == stub
+    stubs = determine_stubs(net, roots=[1])
+    assert len(stubs) == 1
+    assert stubs.pop() == 0
+
+
+def test_determine_stubs_mixed(mixed_network):
+    net = mixed_network
+    stubs = determine_stubs(net, roots=[1, 4, 3])
+    assert stubs == {0}
+    stubs = determine_stubs(net, roots=[4, 3, 1])
+    assert stubs == {0}
+
+
+def test_distance(feeder_network):
+    net = feeder_network
+    dist = calc_distance_to_bus(net, 0)
+    assert np.allclose(dist.sort_index().values, [0, 12, 13, 5])
+
+    dist = calc_distance_to_bus(net, 0, notravbuses={3})
+    assert np.allclose(dist.sort_index().values, [0, 12, 18, 5])
+
+    create_switch(net, bus=3, element=2, et="l", closed=False)
+    dist = calc_distance_to_bus(net, 0)
+    assert np.allclose(dist.sort_index().values, [0, 12, 18, 5])
+
+    dist = calc_distance_to_bus(net, 0, weight=None)
+    assert np.allclose(dist.sort_index().values, [0, 1, 2, 1])
+
+
+def test_unsupplied_buses_with_in_service():
+    # IS ext_grid --- open switch --- OOS bus --- open switch --- IS bus
+    net = create_empty_network()
+
+    slack_bus = create_bus(net, 0.4)
+    create_ext_grid(net, slack_bus)
+
+    bus0 = create_bus(net, 0.4, in_service=False)
+    create_switch(net, slack_bus, bus0, 'b', False)
+
+    bus1 = create_bus(net, 0.4, in_service=True)
+    create_switch(net, bus0, bus1, 'b', False)
+
+    ub = unsupplied_buses(net)
+    assert ub == {2}
+
+    # OOS ext_grid --- closed switch --- IS bus
+    net = create_empty_network()
+
+    bus_sl = create_bus(net, 0.4)
+    create_ext_grid(net, bus_sl, in_service=False)
+
+    bus0 = create_bus(net, 0.4, in_service=True)
+    create_switch(net, bus_sl, bus0, 'b', True)
+
+    ub = unsupplied_buses(net)
+    assert ub == {0, 1}
+
+
+def test_unsupplied_buses_with_switches():
+    net = create_empty_network()
+    create_buses(net, 8, 20)
+    create_buses(net, 5, 0.4)
+    create_ext_grid(net, 0)
+    create_line(net, 0, 1, 1.2, "NA2XS2Y 1x185 RM/25 12/20 kV")
+    create_switch(net, 0, 0, "l", closed=True)
+    create_switch(net, 1, 0, "l", closed=False)
+    create_line(net, 0, 2, 1.2, "NA2XS2Y 1x185 RM/25 12/20 kV")
+    create_switch(net, 0, 1, "l", closed=False)
+    create_switch(net, 2, 1, "l", closed=True)
+    create_line(net, 0, 3, 1.2, "NA2XS2Y 1x185 RM/25 12/20 kV")
+    create_switch(net, 0, 2, "l", closed=False)
+    create_switch(net, 3, 2, "l", closed=False)
+    create_line(net, 0, 4, 1.2, "NA2XS2Y 1x185 RM/25 12/20 kV")
+    create_switch(net, 0, 3, "l", closed=True)
+    create_switch(net, 4, 3, "l", closed=True)
+    create_line(net, 0, 5, 1.2, "NA2XS2Y 1x185 RM/25 12/20 kV")
+
+    create_switch(net, 0, 6, "b", closed=True)
+    create_switch(net, 0, 7, "b", closed=False)
+
+    create_transformer(net, 0, 8, "0.63 MVA 20/0.4 kV")
+    create_switch(net, 0, 0, "t", closed=True)
+    create_switch(net, 8, 0, "t", closed=False)
+    create_transformer(net, 0, 9, "0.63 MVA 20/0.4 kV")
+    create_switch(net, 0, 1, "t", closed=False)
+    create_switch(net, 9, 1, "t", closed=True)
+    create_transformer(net, 0, 10, "0.63 MVA 20/0.4 kV")
+    create_switch(net, 0, 2, "t", closed=False)
+    create_switch(net, 10, 2, "t", closed=False)
+    create_transformer(net, 0, 11, "0.63 MVA 20/0.4 kV")
+    create_switch(net, 0, 3, "t", closed=True)
+    create_switch(net, 11, 3, "t", closed=True)
+    create_transformer(net, 0, 12, "0.63 MVA 20/0.4 kV")
+
+    create_buses(net, 2, 20)
+    create_impedance(net, 0, 13, 1, 1, 10)
+    create_impedance(net, 0, 14, 1, 1, 10, in_service=False)
+
+    ub = unsupplied_buses(net)
+    assert ub == {1, 2, 3, 7, 8, 9, 10, 14}
+    ub = unsupplied_buses(net, respect_switches=False)
+    assert ub == {14}
+
+
+def test_graph_characteristics(feeder_network):
+    # adapt network
+    net = feeder_network
+    bus0 = create_bus(net, vn_kv=20.0)
+    bus1 = create_bus(net, vn_kv=20.0)
+    bus2 = create_bus(net, vn_kv=20.0)
+    bus3 = create_bus(net, vn_kv=20.0)
+    bus4 = create_bus(net, vn_kv=20.0)
+    bus5 = create_bus(net, vn_kv=20.0)
+    bus6 = create_bus(net, vn_kv=20.0)
+    bus7 = create_bus(net, vn_kv=20.0)
+    bus8 = create_bus(net, vn_kv=20.0)
+    bus9 = create_bus(net, vn_kv=20.0)
+    new_connections = [(3, bus0), (bus0, bus1), (bus0, bus2), (1, bus3), (2, bus4), (bus3, bus4),
+                       (bus4, bus5), (bus4, bus6), (bus5, bus6), (2, bus7), (bus7, bus8),
+                       (bus8, bus9), (bus9, bus7)]
+    for fb, tb in new_connections:
+        create_line(net, fb, tb, length_km=1.0, std_type="NA2XS2Y 1x185 RM/25 12/20 kV")
+
+    # get characteristics
+    mg = create_nxgraph(net, respect_switches=False)
+    characteristics = ["bridges", "articulation_points", "connected", "stub_buses",
+                       "required_bridges", "notn1_areas"]
+    char_dict = find_graph_characteristics(mg, net.ext_grid.bus, characteristics)
+    bridges = char_dict["bridges"]
+    articulation_points = char_dict["articulation_points"]
+    connected = char_dict["connected"]
+    stub_buses = char_dict["stub_buses"]
+    required_bridges = char_dict["required_bridges"]
+    notn1_areas = char_dict["notn1_areas"]
+    assert bridges == {(3, 4), (4, 5), (4, 6), (2, 11)}
+    assert articulation_points == {8, 3, 4, 2, 11}
+    assert connected == {0, 1, 2, 3, 4, 5, 6, 7, 8, 9, 10, 11, 12, 13}
+    assert stub_buses == {4, 5, 6, 11, 12, 13}
+    assert required_bridges == {4: [(3, 4)], 5: [(3, 4), (4, 5)], 6: [(3, 4), (4, 6)], 11: [(2, 11)],
+                                12: [(2, 11)], 13: [(2, 11)]}
+    assert notn1_areas == {8: {9, 10}, 3: {4, 5, 6}, 2: {11, 12, 13}}
+
+
+def test_elements_on_path():
+    net = example_simple()
+    for multi in [True, False]:
+        mg = create_nxgraph(net, multi=multi)
+        path = nx.shortest_path(mg, 0, 6)
+        assert elements_on_path(mg, path, "line") == [0, 3]
+        assert lines_on_path(mg, path) == [0, 3]
+        assert elements_on_path(mg, path, "trafo") == [0]
+        assert elements_on_path(mg, path, "trafo3w") == []
+        assert elements_on_path(mg, path, "switch") == [0, 1]
+        with pytest.raises(ValueError) as exception_info:
+            elements_on_path(mg, path, element="sgen")
+        assert str(exception_info.value) == "Invalid element type sgen"
+
+
+def test_end_points_of_continuously_connected_lines():
+    net = create_empty_network()
+    b0 = create_bus(net, vn_kv=20.)
+    b1 = create_bus(net, vn_kv=20.)
+    b2 = create_bus(net, vn_kv=20.)
+    b3 = create_bus(net, vn_kv=20.)
+    b4 = create_bus(net, vn_kv=20.)
+    b5 = create_bus(net, vn_kv=20.)
+    b5 = create_bus(net, vn_kv=20.)
+    b5 = create_bus(net, vn_kv=20.)
+    b6 = create_bus(net, vn_kv=20.)
+    b7 = create_bus(net, vn_kv=20.)
+
+    l1 = create_line(net, from_bus=b0, to_bus=b1, length_km=2., std_type="34-AL1/6-ST1A 20.0")
+    l2 = create_line(net, from_bus=b1, to_bus=b2, length_km=2., std_type="34-AL1/6-ST1A 20.0")
+    create_switch(net, bus=b2, element=b3, et="b")
+    create_switch(net, bus=b3, element=b4, et="b")
+    create_switch(net, bus=b4, element=b5, et="b")
+    l3 = create_line(net, from_bus=b5, to_bus=b6, length_km=2., std_type="34-AL1/6-ST1A 20.0")
+    l4 = create_line(net, from_bus=b6, to_bus=b7, length_km=2., std_type="34-AL1/6-ST1A 20.0")
+
+    f, t = get_end_points_of_continuously_connected_lines(net, lines=[l2, l1])
+    assert {f, t} == {b0, b2}
+
+    f, t = get_end_points_of_continuously_connected_lines(net, lines=[l2, l1, l3])
+    assert {f, t} == {b0, b6}
+
+    f, t = get_end_points_of_continuously_connected_lines(net, lines=[l3])
+    assert {f, t} == {b5, b6}
+
+    with pytest.raises(UserWarning) as exception_info:
+        get_end_points_of_continuously_connected_lines(net, lines=[l1, l2, l4])
+    assert str(exception_info.value) == "Lines not continuously connected"
+
+    with pytest.raises(UserWarning) as exception_info:
+        get_end_points_of_continuously_connected_lines(net, lines=[l1, l4])
+    assert str(exception_info.value) == "Lines not continuously connected"
+
+    b8 = create_bus(net, vn_kv=20.)
+    l5 = create_line(net, 8, b8, length_km=1., std_type="34-AL1/6-ST1A 20.0")
+    with pytest.raises(UserWarning) as exception_info:
+        get_end_points_of_continuously_connected_lines(net, lines=[l1, l2, l3, l4, l5])
+    assert str(exception_info.value) == "Lines have branching points"
+
+
+if __name__ == '__main__':
+    pytest.main([__file__, "-xs"])