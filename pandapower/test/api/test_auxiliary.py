--- conflicted
+++ resolved
@@ -344,8 +344,6 @@
     c([2])
 
 
-<<<<<<< HEAD
-=======
 def test_geo_accessor_geojson():
     net = pp.create_empty_network()
     b1 = pp.create_bus(net, 10, geodata=(1, 1))
@@ -394,6 +392,5 @@
     assert np.allclose(net.line.geo.geojson.total_bounds, [7.74426069, 48.32845845, 7.93829196, 48.47484423])
 
 
->>>>>>> 5f49bb0c
 if __name__ == '__main__':
     pytest.main([__file__, "-xs"])