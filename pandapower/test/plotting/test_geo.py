# -*- coding: utf-8 -*-

# Copyright (c) 2016-2024 by University of Kassel and Fraunhofer Institute for Energy Economics
# and Energy System Technology (IEE), Kassel. All rights reserved.

import os
import math
import copy

import geojson
import pandas as pd
import pytest

import pandapower.plotting.geo as geo
from pandapower.test.helper_functions import create_test_network
import pandapower.networks as pn


def _bus_geojson_to_geodata_(_net):
    _net["bus_geodata"] = pd.DataFrame(
        _net.bus.geo.dropna().apply(geojson.loads).apply(geojson.utils.coords).apply(next).to_list(),
        index=_net.bus.geo.dropna().index,
        columns=["x", "y"]
    )
    _net["bus_geodata"]["coords"] = math.nan
    _net.bus_geodata.coords = _net.bus_geodata.coords.astype("object")
    _net.bus.drop("geo", axis=1, inplace=True)


def _line_geojson_to_geodata_(_net):
    _net["line_geodata"] = _net.line.geo.dropna().apply(geojson.loads).apply(geojson.utils.coords).apply(list).to_frame().rename(columns={"geo": "coords"})
    _net.line.drop("geo", axis=1, inplace=True)
<<<<<<< HEAD
=======

>>>>>>> 2698f7e5

@pytest.fixture(name='net', params=(create_test_network(), pn.mv_oberrhein()))
def test_network(request):
    """
    Fixture which yields different networks for testing.
    It should yield the test network, a network with geodata and a network with graph layout coordinates.
    """
    yield copy.deepcopy(request.param)

<<<<<<< HEAD
@pytest.fixture(name='net', params=(create_test_network(), pn.mv_oberrhein()))
def test_network(request):
    """
    Fixture which yields different networks for testing.
    It should yield the test network, a network with geodata and a network with graph layout coordinates.
    """
    yield copy.deepcopy(request.param)

=======
>>>>>>> 2698f7e5

@pytest.fixture
def get_network_and_result(net, request):
    """
    Fixture which yields the network, and its expected result based on running test.
    """
    test_file_path = os.path.dirname(os.path.abspath(__file__))
    full_path = os.path.join(test_file_path, "test_geo", request.keywords.node.originalname, f"{net.name}.pkl")
    df = pd.read_pickle(full_path)
    return net, df


def test__node_geometries_from_geodata(get_network_and_result):
    pytest.importorskip("geopandas")
    from geopandas import testing

    _net, expected = get_network_and_result
    _bus_geojson_to_geodata_(_net)

    result = geo._node_geometries_from_geodata(_net.bus_geodata)
    testing.assert_geodataframe_equal(result, expected)


def test__branch_geometries_from_geodata(get_network_and_result):
    pytest.importorskip("geopandas")
    from geopandas import testing

    _net, expected = get_network_and_result

    _line_geojson_to_geodata_(_net)

    result = geo._branch_geometries_from_geodata(_net.line_geodata)
    testing.assert_geodataframe_equal(result, expected)


def test__transform_node_geometry_to_geodata(get_network_and_result):
    pytest.importorskip("geopandas")
    from geopandas import testing

    _net, expected = get_network_and_result
    _bus_geojson_to_geodata_(_net)

    # Transforming to geodata to test the inverse...
    _net.bus_geodata = geo._node_geometries_from_geodata(_net.bus_geodata)
    result = geo._transform_node_geometry_to_geodata(_net.bus_geodata)
    testing.assert_geodataframe_equal(result, expected)


def test__transform_branch_geometry_to_coords(get_network_and_result):
    pytest.importorskip("geopandas")
    from geopandas import testing

    _net, expected = get_network_and_result
    _line_geojson_to_geodata_(_net)

    _net.line_geodata = geo._branch_geometries_from_geodata(_net.line_geodata)
    result = geo._transform_branch_geometry_to_coords(_net.line_geodata)
    testing.assert_geodataframe_equal(result, expected)


def test__convert_xy_epsg():
    x = 9.487
    y = 51.320
    result = geo._convert_xy_epsg(x, y, 4326, 31467)
    expected = (3534023, 5687359)
    assert result == pytest.approx(expected)
    result = geo._convert_xy_epsg(x, y, 4326, 3857)
    expected = (1056088, 6678094)
    assert result == pytest.approx(expected)
    x = 3534023
    y = 5687359
    result = geo._convert_xy_epsg(x, y, 31467, 4326)
    expected = (9.487, 51.320)
    assert result == pytest.approx(expected, abs=1e-3)
    x = [9.487, 9]
    y = [51.320, 51]
    result_x, result_y = geo._convert_xy_epsg(x, y, 4326, 31467)
    expected_x, expected_y = ([3534023, 3500073], [5687359, 5651645])
    assert result_x == pytest.approx(expected_x)
    assert result_y == pytest.approx(expected_y)


def test_convert_gis_to_geodata():
    pytest.importorskip("geopandas")
    pytest.importorskip("shapely")
    from shapely.geometry import Point, LineString
    from geopandas import testing

    converted_node = pd.DataFrame({'x': [1., 1.], 'y': [2., 3.], 'coords': [float('nan'), float('nan')],
                                       'geometry': [Point(1., 2.), Point(1., 3.)]})
    converted_node.set_index(pd.Index([1, 7]), inplace=True)
    converted_branch = pd.DataFrame({'coords': [[(1., 2.), (3., 4.)]], 'geometry': LineString([[1, 2], [3, 4]])})
<<<<<<< HEAD

    _net = create_test_network()
    _bus_geojson_to_geodata_(_net)
    _line_geojson_to_geodata_(_net)

    geo.convert_geodata_to_gis(_net)
    node_geodata = _net.bus_geodata
    branch_geodata = _net.line_geodata

    geo.convert_gis_to_geodata(_net)
    _net.bus_geodata.equals(converted_node)
    _net.line_geodata.equals(converted_branch)

    _net = create_test_network()
    _bus_geojson_to_geodata_(_net)
    _line_geojson_to_geodata_(_net)
    geo.convert_geodata_to_gis(_net)
    geo.convert_gis_to_geodata(_net, node_geodata=False)
    testing.assert_geodataframe_equal(_net.bus_geodata, node_geodata)
=======

    _net = create_test_network()
    _bus_geojson_to_geodata_(_net)
    _line_geojson_to_geodata_(_net)

    geo.convert_geodata_to_gis(_net)
    node_geodata = _net.bus_geodata
    branch_geodata = _net.line_geodata

    geo.convert_gis_to_geodata(_net)
    _net.bus_geodata.equals(converted_node)
>>>>>>> 2698f7e5
    _net.line_geodata.equals(converted_branch)

    _net = create_test_network()
    _bus_geojson_to_geodata_(_net)
    _line_geojson_to_geodata_(_net)
    geo.convert_geodata_to_gis(_net)
<<<<<<< HEAD
=======
    geo.convert_gis_to_geodata(_net, node_geodata=False)
    testing.assert_geodataframe_equal(_net.bus_geodata, node_geodata)
    _net.line_geodata.equals(converted_branch)

    _net = create_test_network()
    _bus_geojson_to_geodata_(_net)
    _line_geojson_to_geodata_(_net)
    geo.convert_geodata_to_gis(_net)
>>>>>>> 2698f7e5
    geo.convert_gis_to_geodata(_net, branch_geodata=False)
    _net.bus_geodata.equals(converted_node)
    testing.assert_geodataframe_equal(_net.line_geodata, branch_geodata)


def test_convert_geodata_to_gis():
    pytest.importorskip("geopandas")
    pytest.importorskip("shapely")
    from geopandas import GeoDataFrame, testing, points_from_xy
    from shapely.geometry import LineString

    pdf = pd.DataFrame({'x': [1., 1.], 'y': [2., 3.], 'coords': [float('nan'), float('nan')]})
    pdf = pdf.astype({'coords': 'object'})
    pdf.set_index(pd.Index([1, 7]), inplace=True)
    converted_node = GeoDataFrame(crs="epsg:31467", geometry=points_from_xy(pdf.x, pdf.y), data=pdf)

    pdf = pd.DataFrame({'coords': [[[1, 2], [3, 4]]], 'geometry': LineString([[1, 2], [3, 4]])})
    converted_branch = GeoDataFrame(crs="epsg:31467", geometry=pdf.geometry, data=pdf)

    _net = create_test_network()
    _bus_geojson_to_geodata_(_net)
    _line_geojson_to_geodata_(_net)
    node_geodata = _net.bus_geodata
    branch_geodata = _net.line_geodata

    geo.convert_geodata_to_gis(_net)
    testing.assert_geodataframe_equal(_net.bus_geodata, converted_node)
    testing.assert_geodataframe_equal(_net.line_geodata, converted_branch)

    _net = create_test_network()
    _bus_geojson_to_geodata_(_net)
    _line_geojson_to_geodata_(_net)
    geo.convert_geodata_to_gis(_net, node_geodata=False)
    _net.bus_geodata.equals(node_geodata)
    testing.assert_geodataframe_equal(_net.line_geodata, converted_branch)

    _net = create_test_network()
    _bus_geojson_to_geodata_(_net)
    _line_geojson_to_geodata_(_net)
    geo.convert_geodata_to_gis(_net, branch_geodata=False)
    testing.assert_geodataframe_equal(_net.bus_geodata, converted_node)
    _net.line_geodata.equals(branch_geodata)


def test_convert_epsg_bus_geodata():
    pytest.skip("Not implemented")


def test_convert_crs():
    pytest.skip("Not implemented")


def test_dump_to_geojson():
    pytest.importorskip("geojson")
    from geojson import FeatureCollection, dumps

    # test with no parameters
    _net = create_test_network()
    _bus_geojson_to_geodata_(_net)
    _line_geojson_to_geodata_(_net)
    geo.convert_geodata_to_geojson(_net)

    result = geo.dump_to_geojson(_net)
    assert isinstance(result, FeatureCollection)
    assert dumps(result, sort_keys=True) == '{"features": [], "type": "FeatureCollection"}'

    # test exporting nodes
    result = geo.dump_to_geojson(_net, nodes=True)
    assert isinstance(result, FeatureCollection)
    assert dumps(result, sort_keys=True) == '{"features": [{"geometry": {"coordinates": [1.0, 2.0], "type": "Point"}, "id": "bus-1", "properties": {"in_service": true, "name": "bus2", "pp_index": 1, "pp_type": "bus", "type": "b", "vn_kv": 0.4, "zone": null}, "type": "Feature"}, {"geometry": {"coordinates": [1.0, 3.0], "type": "Point"}, "id": "bus-7", "properties": {"in_service": true, "name": "bus3", "pp_index": 7, "pp_type": "bus", "type": "b", "vn_kv": 0.4, "zone": null}, "type": "Feature"}], "type": "FeatureCollection"}'

    # test exporting branches
    result = geo.dump_to_geojson(_net, branches=True)
    assert isinstance(result, FeatureCollection)
    assert dumps(result, sort_keys=True) == '{"features": [{"geometry": {"coordinates": [[1.0, 2.0], [3.0, 4.0]], "type": "LineString"}, "id": "line-0", "properties": {"c_nf_per_km": 720.0, "df": 1.0, "from_bus": 1, "g_us_per_km": 0.0, "ices": 0.389985, "in_service": true, "length_km": 1.0, "max_i_ka": 0.328, "name": "line1", "parallel": 1, "pp_index": 0, "pp_type": "line", "r_ohm_per_km": 0.2067, "std_type": null, "to_bus": 7, "type": null, "x_ohm_per_km": 0.1897522}, "type": "Feature"}], "type": "FeatureCollection"}'

    # test exporting both
    result = geo.dump_to_geojson(_net, nodes=True, branches=True)
    assert isinstance(result, FeatureCollection)
    assert dumps(result, sort_keys=True) == '{"features": [{"geometry": {"coordinates": [1.0, 2.0], "type": "Point"}, "id": "bus-1", "properties": {"in_service": true, "name": "bus2", "pp_index": 1, "pp_type": "bus", "type": "b", "vn_kv": 0.4, "zone": null}, "type": "Feature"}, {"geometry": {"coordinates": [1.0, 3.0], "type": "Point"}, "id": "bus-7", "properties": {"in_service": true, "name": "bus3", "pp_index": 7, "pp_type": "bus", "type": "b", "vn_kv": 0.4, "zone": null}, "type": "Feature"}, {"geometry": {"coordinates": [[1.0, 2.0], [3.0, 4.0]], "type": "LineString"}, "id": "line-0", "properties": {"c_nf_per_km": 720.0, "df": 1.0, "from_bus": 1, "g_us_per_km": 0.0, "ices": 0.389985, "in_service": true, "length_km": 1.0, "max_i_ka": 0.328, "name": "line1", "parallel": 1, "pp_index": 0, "pp_type": "line", "r_ohm_per_km": 0.2067, "std_type": null, "to_bus": 7, "type": null, "x_ohm_per_km": 0.1897522}, "type": "Feature"}], "type": "FeatureCollection"}'

    # test exporting specific nodes
    result = geo.dump_to_geojson(_net, nodes=[1])
    assert isinstance(result, FeatureCollection)
    assert dumps(result, sort_keys=True) == '{"features": [{"geometry": {"coordinates": [1.0, 2.0], "type": "Point"}, "id": "bus-1", "properties": {"in_service": true, "name": "bus2", "pp_index": 1, "pp_type": "bus", "type": "b", "vn_kv": 0.4, "zone": null}, "type": "Feature"}], "type": "FeatureCollection"}'

    # test exporting specific branches
    result = geo.dump_to_geojson(_net, branches=[0])
    assert isinstance(result, FeatureCollection)
    assert dumps(result, sort_keys=True) == '{"features": [{"geometry": {"coordinates": [[1.0, 2.0], [3.0, 4.0]], "type": "LineString"}, "id": "line-0", "properties": {"c_nf_per_km": 720.0, "df": 1.0, "from_bus": 1, "g_us_per_km": 0.0, "ices": 0.389985, "in_service": true, "length_km": 1.0, "max_i_ka": 0.328, "name": "line1", "parallel": 1, "pp_index": 0, "pp_type": "line", "r_ohm_per_km": 0.2067, "std_type": null, "to_bus": 7, "type": null, "x_ohm_per_km": 0.1897522}, "type": "Feature"}], "type": "FeatureCollection"}'

<<<<<<< HEAD
=======
    # test exporting props from bus and res_bus
    _net.res_bus.loc[1, ["vm_pu", "va_degree", "p_mw", "q_mvar"]] = [1.0, 1.0, 1.0, 1.0]
    result = geo.dump_to_geojson(_net, nodes=[1])
    assert isinstance(result, FeatureCollection)
    assert dumps(result, sort_keys=True) == '{"features": [{"geometry": {"coordinates": [1.0, 2.0], "type": "Point"}, "id": "bus-1", "properties": {"in_service": true, "name": "bus2", "p_mw": 1.0, "pp_index": 1, "pp_type": "bus", "q_mvar": 1.0, "type": "b", "va_degree": 1.0, "vm_pu": 1.0, "vn_kv": 0.4, "zone": null}, "type": "Feature"}], "type": "FeatureCollection"}'

    # test exporting props from bus and res_bus
    _net.res_line.loc[0, _net.res_line.columns] = [7.0]*len(_net.res_line.columns)
    result = geo.dump_to_geojson(_net, branches=[0])
    assert isinstance(result, FeatureCollection)
    assert dumps(result, sort_keys=True) == '{"features": [{"geometry": {"coordinates": [[1.0, 2.0], [3.0, 4.0]], "type": "LineString"}, "id": "line-0", "properties": {"c_nf_per_km": 720.0, "df": 1.0, "from_bus": 1, "g_us_per_km": 0.0, "i_from_ka": 7.0, "i_ka": 7.0, "i_to_ka": 7.0, "ices": 0.389985, "in_service": true, "length_km": 1.0, "loading_percent": 7.0, "max_i_ka": 0.328, "name": "line1", "p_from_mw": 7.0, "p_to_mw": 7.0, "parallel": 1, "pl_mw": 7.0, "pp_index": 0, "pp_type": "line", "q_from_mvar": 7.0, "q_to_mvar": 7.0, "ql_mvar": 7.0, "r_ohm_per_km": 0.2067, "std_type": null, "to_bus": 7, "type": null, "va_from_degree": 7.0, "va_to_degree": 7.0, "vm_from_pu": 7.0, "vm_to_pu": 7.0, "x_ohm_per_km": 0.1897522}, "type": "Feature"}], "type": "FeatureCollection"}'


>>>>>>> 2698f7e5

def test_convert_geodata_to_geojson():
    pytest.importorskip("geojson")
    pytest.importorskip("pandapower")
    import pandapower as pp
    import geojson
    # Erstelle ein Beispielnetzwerk
    _net = pp.create_empty_network()

    # Füge Busse hinzu
    pp.create_bus(_net, 0, geodata=(10, 20))
    pp.create_bus(_net, 1, geodata=(30, 40))

    # Füge Leitungen hinzu
    pp.create_line(_net, 0, 1, 1, std_type="NAYY 4x50 SE", geodata=[[10, 20], [30, 40]])

    _bus_geojson_to_geodata_(_net)
    _line_geojson_to_geodata_(_net)

    # Rufe die Funktion zum Konvertieren auf
    geo.convert_geodata_to_geojson(_net)

    # Überprüfe die Ergebnisse
    assert _net.bus.at[0, "geo"] == geojson.dumps(geojson.Point((10, 20)), sort_keys=True)
    assert _net.bus.at[1, "geo"] == geojson.dumps(geojson.Point((30, 40)), sort_keys=True)
    assert _net.line.at[0, "geo"] == geojson.dumps(geojson.LineString([(10, 20), (30, 40)]), sort_keys=True)
    # TODO: Test could be more exhaustive (e.g. test delete=False, lonlat=True, geo_str=False)


def test_convert_gis_to_geojson():
    # TODO: implement
    pytest.skip("Not implemented")



if __name__ == "__main__":
    pytest.main(["test_geo.py"])<|MERGE_RESOLUTION|>--- conflicted
+++ resolved
@@ -30,10 +30,7 @@
 def _line_geojson_to_geodata_(_net):
     _net["line_geodata"] = _net.line.geo.dropna().apply(geojson.loads).apply(geojson.utils.coords).apply(list).to_frame().rename(columns={"geo": "coords"})
     _net.line.drop("geo", axis=1, inplace=True)
-<<<<<<< HEAD
-=======
-
->>>>>>> 2698f7e5
+
 
 @pytest.fixture(name='net', params=(create_test_network(), pn.mv_oberrhein()))
 def test_network(request):
@@ -43,17 +40,6 @@
     """
     yield copy.deepcopy(request.param)
 
-<<<<<<< HEAD
-@pytest.fixture(name='net', params=(create_test_network(), pn.mv_oberrhein()))
-def test_network(request):
-    """
-    Fixture which yields different networks for testing.
-    It should yield the test network, a network with geodata and a network with graph layout coordinates.
-    """
-    yield copy.deepcopy(request.param)
-
-=======
->>>>>>> 2698f7e5
 
 @pytest.fixture
 def get_network_and_result(net, request):
@@ -146,7 +132,6 @@
                                        'geometry': [Point(1., 2.), Point(1., 3.)]})
     converted_node.set_index(pd.Index([1, 7]), inplace=True)
     converted_branch = pd.DataFrame({'coords': [[(1., 2.), (3., 4.)]], 'geometry': LineString([[1, 2], [3, 4]])})
-<<<<<<< HEAD
 
     _net = create_test_network()
     _bus_geojson_to_geodata_(_net)
@@ -166,36 +151,12 @@
     geo.convert_geodata_to_gis(_net)
     geo.convert_gis_to_geodata(_net, node_geodata=False)
     testing.assert_geodataframe_equal(_net.bus_geodata, node_geodata)
-=======
-
-    _net = create_test_network()
-    _bus_geojson_to_geodata_(_net)
-    _line_geojson_to_geodata_(_net)
-
+    _net.line_geodata.equals(converted_branch)
+
+    _net = create_test_network()
+    _bus_geojson_to_geodata_(_net)
+    _line_geojson_to_geodata_(_net)
     geo.convert_geodata_to_gis(_net)
-    node_geodata = _net.bus_geodata
-    branch_geodata = _net.line_geodata
-
-    geo.convert_gis_to_geodata(_net)
-    _net.bus_geodata.equals(converted_node)
->>>>>>> 2698f7e5
-    _net.line_geodata.equals(converted_branch)
-
-    _net = create_test_network()
-    _bus_geojson_to_geodata_(_net)
-    _line_geojson_to_geodata_(_net)
-    geo.convert_geodata_to_gis(_net)
-<<<<<<< HEAD
-=======
-    geo.convert_gis_to_geodata(_net, node_geodata=False)
-    testing.assert_geodataframe_equal(_net.bus_geodata, node_geodata)
-    _net.line_geodata.equals(converted_branch)
-
-    _net = create_test_network()
-    _bus_geojson_to_geodata_(_net)
-    _line_geojson_to_geodata_(_net)
-    geo.convert_geodata_to_gis(_net)
->>>>>>> 2698f7e5
     geo.convert_gis_to_geodata(_net, branch_geodata=False)
     _net.bus_geodata.equals(converted_node)
     testing.assert_geodataframe_equal(_net.line_geodata, branch_geodata)
@@ -287,8 +248,6 @@
     assert isinstance(result, FeatureCollection)
     assert dumps(result, sort_keys=True) == '{"features": [{"geometry": {"coordinates": [[1.0, 2.0], [3.0, 4.0]], "type": "LineString"}, "id": "line-0", "properties": {"c_nf_per_km": 720.0, "df": 1.0, "from_bus": 1, "g_us_per_km": 0.0, "ices": 0.389985, "in_service": true, "length_km": 1.0, "max_i_ka": 0.328, "name": "line1", "parallel": 1, "pp_index": 0, "pp_type": "line", "r_ohm_per_km": 0.2067, "std_type": null, "to_bus": 7, "type": null, "x_ohm_per_km": 0.1897522}, "type": "Feature"}], "type": "FeatureCollection"}'
 
-<<<<<<< HEAD
-=======
     # test exporting props from bus and res_bus
     _net.res_bus.loc[1, ["vm_pu", "va_degree", "p_mw", "q_mvar"]] = [1.0, 1.0, 1.0, 1.0]
     result = geo.dump_to_geojson(_net, nodes=[1])
@@ -302,7 +261,6 @@
     assert dumps(result, sort_keys=True) == '{"features": [{"geometry": {"coordinates": [[1.0, 2.0], [3.0, 4.0]], "type": "LineString"}, "id": "line-0", "properties": {"c_nf_per_km": 720.0, "df": 1.0, "from_bus": 1, "g_us_per_km": 0.0, "i_from_ka": 7.0, "i_ka": 7.0, "i_to_ka": 7.0, "ices": 0.389985, "in_service": true, "length_km": 1.0, "loading_percent": 7.0, "max_i_ka": 0.328, "name": "line1", "p_from_mw": 7.0, "p_to_mw": 7.0, "parallel": 1, "pl_mw": 7.0, "pp_index": 0, "pp_type": "line", "q_from_mvar": 7.0, "q_to_mvar": 7.0, "ql_mvar": 7.0, "r_ohm_per_km": 0.2067, "std_type": null, "to_bus": 7, "type": null, "va_from_degree": 7.0, "va_to_degree": 7.0, "vm_from_pu": 7.0, "vm_to_pu": 7.0, "x_ohm_per_km": 0.1897522}, "type": "Feature"}], "type": "FeatureCollection"}'
 
 
->>>>>>> 2698f7e5
 
 def test_convert_geodata_to_geojson():
     pytest.importorskip("geojson")
