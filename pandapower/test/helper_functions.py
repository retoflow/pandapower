# -*- coding: utf-8 -*-

# Copyright (c) 2016-2025 by University of Kassel and Fraunhofer Institute for Energy Economics
# and Energy System Technology (IEE), Kassel. All rights reserved.


import os
from copy import deepcopy

from pandapower import pp_dir
from pandapower.auxiliary import get_free_id
from pandapower.create import create_bus, create_empty_network, create_ext_grid, create_transformer_from_parameters, \
    create_line_from_parameters, create_load, create_gen, create_sgen
from pandapower.file_io import from_pickle
from pandapower.toolbox import nets_equal


def assert_net_equal(net1, net2, **kwargs):
    """
    Raises AssertionError if grids are not equal.
    """
    assert nets_equal(net1, net2, **kwargs)


def assert_res_equal(net1, net2, **kwargs):
    """
    Raises AssertionError if results are not equal.
    """
    if "check_only_results" in kwargs:
        if not kwargs["check_only_results"]:
            raise ValueError("'check_only_results' cannot be False in assert_res_equal().")
        kwargs = deepcopy(kwargs)
        del kwargs["check_only_results"]
    assert nets_equal(net1, net2, check_only_results=True, **kwargs)


def create_test_network():
    """
    Creates a simple pandapower test network
    """
<<<<<<< HEAD
    net = create_empty_network(name='test_network')
    b1 = create_bus(net, name="bus1", vn_kv=10.)
    create_ext_grid(net, b1)
    b2 = create_bus(net, name="bus2", geodata=(1., 2.), vn_kv=.4)
    b3 = create_bus(net, name="bus3", geodata=(1., 3.), vn_kv=.4, index=7)
    b4 = create_bus(net, name="bus4", vn_kv=10.)
    create_transformer_from_parameters(net, b4, b2, vk_percent=3.75,
                                       tap_max=2, vn_lv_kv=0.4,
                                       shift_degree=150, tap_neutral=0,
                                       vn_hv_kv=10.0, vkr_percent=2.8125,
                                       tap_pos=0, tap_side="hv", tap_min=-2,
                                       tap_step_percent=2.5, i0_percent=0.68751,
                                       sn_mva=0.016, pfe_kw=0.11, name=None,
                                       in_service=True, index=None)
=======
    net = pp.create_empty_network(name='test_network')
    b1 = pp.create_bus(net, name="bus1", vn_kv=10.)
    pp.create_ext_grid(net, b1)
    b2 = pp.create_bus(net, name="bus2", geodata=(1., 2.), vn_kv=.4)
    b3 = pp.create_bus(net, name="bus3", geodata=(1., 3.), vn_kv=.4, index=7)
    b4 = pp.create_bus(net, name="bus4", vn_kv=10.)
    pp.create_transformer_from_parameters(net, b4, b2, vk_percent=3.75,
                                          tap_max=2, vn_lv_kv=0.4,
                                          shift_degree=150, tap_neutral=0,
                                          vn_hv_kv=10.0, vkr_percent=2.8125,
                                          tap_pos=0, tap_side="hv", tap_min=-2,
                                          tap_step_percent=2.5, i0_percent=0.68751,
                                          sn_mva=0.016, pfe_kw=0.11, name=None,
                                          in_service=True, index=None, tap_changer_type="Ratio")
>>>>>>> 2fb0b8e8
    # 0.016 MVA 10/0.4 kV ET 16/23  SGB

    create_line_from_parameters(net, b2, b3, 1, name="line1", r_ohm_per_km=0.2067,
                                ices=0.389985, c_nf_per_km=720.0, max_i_ka=0.328,
                                x_ohm_per_km=0.1897522, geodata=[[1., 2.], [3., 4.]])
    # NAYY 1x150RM 0.6/1kV ir
    create_line_from_parameters(net, b1, b4, 1, name="line2", r_ohm_per_km=0.876,
                                c_nf_per_km=260.0, max_i_ka=0.123, x_ohm_per_km=0.1159876)

    # NAYSEY 3x35rm/16 6/10kV

    create_load(net, b2, p_mw=0.010, q_mvar=0, name="load1")
    create_load(net, b3, p_mw=0.040, q_mvar=0.002, name="load2")
    create_gen(net, b4, p_mw=0.200, vm_pu=1.0)
    create_sgen(net, b3, p_mw=0.050, sn_mva=0.1)

    return net


def create_test_network2():
    """Creates a simple pandapower test network
    """
    net = from_pickle(os.path.join(pp_dir, "test", "loadflow", "testgrid.p"))
    #    net = pp.file_io.from_pickle("testgrid.p")

    return net


def add_grid_connection(net, vn_kv=20., zone=None):
    """Creates a new grid connection for create_result_test_network()
    """
    b1 = create_bus(net, vn_kv=vn_kv, zone=zone)
    create_ext_grid(net, b1, vm_pu=1.01)
    b2 = get_free_id(net.bus) + 2  # shake up the indices so that non-consecutive indices are tested
    b2 = create_bus(net, vn_kv=vn_kv, zone=zone, index=b2)
    l1 = create_test_line(net, b1, b2)
    return b1, b2, l1


def create_test_line(net, b1, b2, in_service=True):
    return create_line_from_parameters(
        net, b1, b2, 12.2, r_ohm_per_km=0.08, x_ohm_per_km=0.12, c_nf_per_km=300, max_i_ka=.2, df=.8,
        in_service=in_service, index=get_free_id(net.line) + 1
    )<|MERGE_RESOLUTION|>--- conflicted
+++ resolved
@@ -38,7 +38,6 @@
     """
     Creates a simple pandapower test network
     """
-<<<<<<< HEAD
     net = create_empty_network(name='test_network')
     b1 = create_bus(net, name="bus1", vn_kv=10.)
     create_ext_grid(net, b1)
@@ -52,23 +51,7 @@
                                        tap_pos=0, tap_side="hv", tap_min=-2,
                                        tap_step_percent=2.5, i0_percent=0.68751,
                                        sn_mva=0.016, pfe_kw=0.11, name=None,
-                                       in_service=True, index=None)
-=======
-    net = pp.create_empty_network(name='test_network')
-    b1 = pp.create_bus(net, name="bus1", vn_kv=10.)
-    pp.create_ext_grid(net, b1)
-    b2 = pp.create_bus(net, name="bus2", geodata=(1., 2.), vn_kv=.4)
-    b3 = pp.create_bus(net, name="bus3", geodata=(1., 3.), vn_kv=.4, index=7)
-    b4 = pp.create_bus(net, name="bus4", vn_kv=10.)
-    pp.create_transformer_from_parameters(net, b4, b2, vk_percent=3.75,
-                                          tap_max=2, vn_lv_kv=0.4,
-                                          shift_degree=150, tap_neutral=0,
-                                          vn_hv_kv=10.0, vkr_percent=2.8125,
-                                          tap_pos=0, tap_side="hv", tap_min=-2,
-                                          tap_step_percent=2.5, i0_percent=0.68751,
-                                          sn_mva=0.016, pfe_kw=0.11, name=None,
-                                          in_service=True, index=None, tap_changer_type="Ratio")
->>>>>>> 2fb0b8e8
+                                       in_service=True, index=None, tap_changer_type="Ratio")
     # 0.016 MVA 10/0.4 kV ET 16/23  SGB
 
     create_line_from_parameters(net, b2, b3, 1, name="line1", r_ohm_per_km=0.2067,
