# -*- coding: utf-8 -*-

# Copyright (c) 2016-2019 by University of Kassel and Fraunhofer Institute for Energy Economics
# and Energy System Technology (IEE), Kassel. All rights reserved.


import numpy as np
import pandas as pd
from pandapower.auxiliary import _sum_by_group, I_from_SV_elementwise, sequence_to_phase, S_from_VI_elementwise
from pandapower.auxiliary import _sum_by_group
from pandapower.pypower.idx_brch import F_BUS, T_BUS, PF, QF, PT, QT, BR_R
from pandapower.pypower.idx_bus import BASE_KV, VM, VA



def _get_branch_results(net, ppc, bus_lookup_aranged, pq_buses, suffix=None):
    """
    Extract the branch results and writes it in the Dataframe net.res_line,  net.res_trafo, net.res_trafo3w...

    INPUT:

        **net** - pandapower net

        **ppc** (np.array) - ppc structure

        **bus_lookup_aranged** - consecutive aranged bus lookup

        **pq_buses** - the PQ type buses in ppc

    OPTIONAL:

        **suffix** (str, None) - a suffix like "_sc" to write to res_line_sc for example (short circuit)

    """

    i_ft, s_ft = _get_branch_flows(ppc)

    _get_line_results(net, ppc, i_ft, suffix=suffix)
    _get_trafo_results(net, ppc, s_ft, i_ft, suffix=suffix)
    _get_trafo3w_results(net, ppc, s_ft, i_ft, suffix=suffix)
    _get_impedance_results(net, ppc, i_ft, suffix=suffix)
    _get_xward_branch_results(net, ppc, bus_lookup_aranged, pq_buses, suffix=suffix)
    _get_switch_results(net, i_ft, suffix=suffix)


def _get_branch_results_3ph(net, ppc0, ppc1, ppc2, bus_lookup_aranged, pq_buses):
    """
    Extract the bus results and writes it in the Dataframe net.res_line and net.res_trafo.

    INPUT:

        **results** - the result of runpf loadflow calculation

        **p** - the dict to dump the "res_line" and "res_trafo" Dataframe

    """
    I012_f, S012_f, V012_f, I012_t, S012_t, V012_t = _get_branch_flows_3ph(ppc0, ppc1, ppc2)
    _get_line_results_3ph(net, ppc0, ppc1, ppc2, I012_f, V012_f, I012_t, V012_t)
    _get_trafo_results_3ph(net, ppc0, ppc1, ppc2, I012_f, V012_f, I012_t, V012_t)
    # _get_trafo3w_results(net, ppc, s_ft, i_ft)
    # _get_impedance_results(net, ppc, i_ft)
    # _get_xward_branch_results(net, ppc, bus_lookup_aranged, pq_buses)
    # _get_switch_results(net, i_ft)

																			 
def _get_branch_flows(ppc):
    br_idx = ppc["branch"][:, (F_BUS, T_BUS)].real.astype(int)
    vm_ft = ppc["bus"][br_idx, VM] * ppc["bus"][br_idx, BASE_KV]
    s_ft = np.sqrt(ppc["branch"][:, (PF, PT)].real ** 2 +
                   ppc["branch"][:, (QF, QT)].real ** 2)
    i_ft = s_ft / vm_ft / np.sqrt(3)
    return i_ft, s_ft

<<<<<<< HEAD


def _get_branch_flows_3ph(ppc0, ppc1, ppc2):
    br_from_idx = ppc1["branch"][:, F_BUS].real.astype(int)
    br_to_idx = ppc1["branch"][:, T_BUS].real.astype(int)
    V012_f = np.array([(ppc["bus"][br_from_idx, VM] * ppc["bus"][br_from_idx, BASE_KV] *
                         np.exp(1j * np.deg2rad(ppc["bus"][br_from_idx, VA]))).flatten() for ppc in [ppc0, ppc1, ppc2]])
    V012_t = np.array([(ppc["bus"][br_to_idx, VM] * ppc["bus"][br_to_idx, BASE_KV] *
                         np.exp(1j * np.deg2rad(ppc["bus"][br_to_idx, VA]))).flatten() for ppc in [ppc0, ppc1, ppc2]])
    S012_f = np.array([((ppc["branch"][:, PF].real +
                    1j * ppc["branch"][:, QF].real) )
                    for ppc in [ppc0, ppc1, ppc2]])
    S012_t = np.array([((ppc["branch"][:, PT].real +
                    1j * ppc["branch"][:, QT].real) )
                    for ppc in [ppc0, ppc1, ppc2]])
    I012_f = I_from_SV_elementwise(S012_f , V012_f / np.sqrt(3))
    I012_t = I_from_SV_elementwise(S012_t , V012_t / np.sqrt(3))

    return I012_f, S012_f, V012_f, I012_t, S012_t, V012_t


=======
>>>>>>> 911f300a
def _get_line_results(net, ppc, i_ft, suffix=None):
    # create res_line_vals which are written to the pandas dataframe
    if "line" not in net._pd2ppc_lookups["branch"]:
        return
    ac = net["_options"]["ac"]

    f, t = net._pd2ppc_lookups["branch"]["line"]
    pf_mw = ppc["branch"][f:t, PF].real
    q_from_mvar = ppc["branch"][f:t, QF].real
    p_from_mw = pf_mw

    pt_mw = ppc["branch"][f:t, PT].real
    q_to_mvar = ppc["branch"][f:t, QT].real
    p_to_mw = pt_mw

    if ac:
        pl_mw = pf_mw + pt_mw
        ql_mvar = q_from_mvar + q_to_mvar
    else:
        pl_mw = np.zeros_like(pf_mw)
        ql_mvar = np.zeros_like(q_from_mvar)

    with np.errstate(invalid='ignore'):
        i_ka = np.max(i_ft[f:t], axis=1)
    i_from_ka = i_ft[f:t][:, 0]
    i_to_ka = i_ft[f:t][:, 1]
    line_df = net["line"]
    i_max = line_df["max_i_ka"].values * line_df["df"].values * line_df["parallel"].values
    from_bus = ppc["branch"][f:t, F_BUS].real.astype(int)
    to_bus = ppc["branch"][f:t, T_BUS].real.astype(int)

    # write to line

    res_line_df = net["res_line"] if suffix is None else net["res_line%s"%suffix]

    res_line_df["p_from_mw"].values[:] = p_from_mw
    res_line_df["q_from_mvar"].values[:] = q_from_mvar
    res_line_df["p_to_mw"].values[:] = p_to_mw
    res_line_df["q_to_mvar"].values[:] = q_to_mvar
    res_line_df["pl_mw"].values[:] = pl_mw
    res_line_df["ql_mvar"].values[:] = ql_mvar
    res_line_df["i_from_ka"].values[:] = i_from_ka
    res_line_df["i_to_ka"].values[:] = i_to_ka
    res_line_df["i_ka"].values[:] = i_ka
    res_line_df["vm_from_pu"].values[:] = ppc["bus"][from_bus, VM]
    res_line_df["va_from_degree"].values[:] = ppc["bus"][from_bus, VA]
    res_line_df["vm_to_pu"].values[:] = ppc["bus"][to_bus, VM]
    res_line_df["va_to_degree"].values[:] = ppc["bus"][to_bus, VA]
    res_line_df["loading_percent"].values[:] = i_ka / i_max * 100

    # if consider_line_temperature, add resulting r_ohm_per_km to net.res_line
    if net["_options"]["consider_line_temperature"]:
        base_kv = ppc["bus"][from_bus, BASE_KV]
        baseR = np.square(base_kv) / net.sn_mva
        length_km = line_df.length_km.values
        parallel = line_df.parallel.values
        res_line_df["r_ohm_per_km"] = ppc["branch"][f:t, BR_R].real / length_km * baseR * parallel

<<<<<<< HEAD


def _get_line_results_3ph(net, ppc0, ppc1, ppc2, I012_f, V012_f, I012_t, V012_t):
    # create res_line_vals which are written to the pandas dataframe
    ac = net["_options"]["ac"]

    if not "line" in net._pd2ppc_lookups["branch"]:
        return

    f, t = net._pd2ppc_lookups["branch"]["line"]
    I012_from_ka = I012_f[:, f:t]
    I012_to_ka = I012_t[:, f:t]
    line_df = net["line"]
    i_max_phase = line_df["max_i_ka"].values * line_df["df"].values * line_df["parallel"].values

    Vabc_f, Vabc_t, Iabc_f, Iabc_t = [sequence_to_phase(X012) for X012 in
                                      [V012_f[:, f:t], V012_t[:, f:t], I012_f[:, f:t], I012_t[:, f:t]]]
    Sabc_f, Sabc_t = [S_from_VI_elementwise(*Xabc_tup) / np.sqrt(3) for Xabc_tup in
                      [(Vabc_f, Iabc_f), (Vabc_t, Iabc_t)]]
    # Todo: Check why the sqrt(3) is necessary in the previous line as opposed to _get_line_results()
    Pabcf_mw = Sabc_f.real
    Qabcf_mvar = Sabc_f.imag
    Pabct_mw = Sabc_t.real
    Qabct_mvar = Sabc_t.imag
    if ac:
        Pabcl_mw = Pabcf_mw + Pabct_mw
        Qabcl_mvar = Qabcf_mvar + Qabct_mvar
    else:
        Pabcl_mw = np.zeros_like(Pabcf_mw)
        Qabcl_mvar = np.zeros_like(Qabct_mvar)
    Iabc_f_ka = np.abs(sequence_to_phase(I012_from_ka))
    Iabc_t_ka = np.abs(sequence_to_phase(I012_to_ka))
    Iabc_ka = np.maximum.reduce([Iabc_t_ka, Iabc_f_ka])

    # write to line
    net["res_line_3ph"]["p_a_from_mw"] = Pabcf_mw[0, :].flatten()
    net["res_line_3ph"]["p_b_from_mw"] = Pabcf_mw[1, :].flatten()
    net["res_line_3ph"]["p_c_from_mw"] = Pabcf_mw[2, :].flatten()
    net["res_line_3ph"]["q_a_from_mvar"] = Qabcf_mvar[0, :].flatten()
    net["res_line_3ph"]["q_b_from_mvar"] = Qabcf_mvar[1, :].flatten()
    net["res_line_3ph"]["q_c_from_mvar"] = Qabcf_mvar[2, :].flatten()
    net["res_line_3ph"]["p_a_to_mw"] = Pabct_mw[0, :].flatten()
    net["res_line_3ph"]["p_b_to_mw"] = Pabct_mw[1, :].flatten()
    net["res_line_3ph"]["p_c_to_mw"] = Pabct_mw[2, :].flatten()
    net["res_line_3ph"]["q_a_to_mvar"] = Qabct_mvar[0, :].flatten()
    net["res_line_3ph"]["q_b_to_mvar"] = Qabct_mvar[1, :].flatten()
    net["res_line_3ph"]["q_c_to_mvar"] = Qabct_mvar[2, :].flatten()
    net["res_line_3ph"]["p_a_l_mw"] = Pabcl_mw[0, :].flatten()
    net["res_line_3ph"]["p_b_l_mw"] = Pabcl_mw[1, :].flatten()
    net["res_line_3ph"]["p_c_l_mw"] = Pabcl_mw[2, :].flatten()
    net["res_line_3ph"]["q_a_l_mvar"] = Qabcl_mvar[0, :].flatten()
    net["res_line_3ph"]["q_b_l_mvar"] = Qabcl_mvar[1, :].flatten()
    net["res_line_3ph"]["q_c_l_mvar"] = Qabcl_mvar[2, :].flatten()
    net["res_line_3ph"]["i_a_from_ka"] = Iabc_f_ka[0, :].flatten()
    net["res_line_3ph"]["i_b_from_ka"] = Iabc_f_ka[1, :].flatten()
    net["res_line_3ph"]["i_c_from_ka"] = Iabc_f_ka[2, :].flatten()
    net["res_line_3ph"]["i_a_to_ka"] = Iabc_t_ka[0, :].flatten()
    net["res_line_3ph"]["i_b_to_ka"] = Iabc_t_ka[1, :].flatten()
    net["res_line_3ph"]["i_c_to_ka"] = Iabc_t_ka[2, :].flatten()
    net["res_line_3ph"]["i_a_ka"] = Iabc_ka[0, :]
    net["res_line_3ph"]["i_b_ka"] = Iabc_ka[1, :]
    net["res_line_3ph"]["i_c_ka"] = Iabc_ka[2, :]
    net["res_line_3ph"]["loading_percentA"] = Iabc_ka[0, :] / i_max_phase * 100
    net["res_line_3ph"]["loading_percentB"] = Iabc_ka[1, :] / i_max_phase * 100
    net["res_line_3ph"]["loading_percentC"] = Iabc_ka[2, :] / i_max_phase * 100
    net["res_line_3ph"]["loading_percent"] = Iabc_ka.max(axis=0) / i_max_phase * 100
    net["res_line_3ph"].index = net["line"].index


=======
>>>>>>> 911f300a
def _get_trafo_results(net, ppc, s_ft, i_ft, suffix=None):
    if "trafo" not in net._pd2ppc_lookups["branch"]:
        return

    ac = net["_options"]["ac"]
    trafo_loading = net["_options"]["trafo_loading"]
    f, t = net._pd2ppc_lookups["branch"]["trafo"]
    p_hv_mw = ppc["branch"][f:t, PF].real
    p_lv_mw = ppc["branch"][f:t, PT].real

    if ac:
        q_hv_mvar = ppc["branch"][f:t, QF].real
        q_lv_mvar = ppc["branch"][f:t, QT].real
        pl_mw = p_hv_mw + p_lv_mw
        ql_mvar = q_hv_mvar + q_lv_mvar
    else:
        q_hv_mvar = np.zeros_like(p_hv_mw)
        q_lv_mvar = np.zeros_like(p_lv_mw)
        pl_mw = np.zeros_like(p_lv_mw)
        ql_mvar = np.zeros_like(p_lv_mw)

    i_hv_ka = i_ft[:, 0][f:t]
    i_lv_ka = i_ft[:, 1][f:t]
    if trafo_loading == "current":
        # calculate loading with rated current
        trafo_df = net["trafo"]
        vns = np.vstack([trafo_df["vn_hv_kv"].values, trafo_df["vn_lv_kv"].values]).T
        lds_trafo = i_ft[f:t] * vns * np.sqrt(3) / trafo_df["sn_mva"].values[:, np.newaxis] * 100.
        with np.errstate(invalid='ignore'):
            ld_trafo = np.max(lds_trafo, axis=1)
    elif trafo_loading == "power":
        # calculate loading with rated loading
        ld_trafo = np.max(s_ft[f:t] / net["trafo"]["sn_mva"].values[:, np.newaxis] * 100., axis=1)
    else:
        raise ValueError(
            "Unknown transformer loading parameter %s - choose 'current' or 'power'" % trafo_loading)
    if any(net["trafo"]["df"].values <= 0):
        raise UserWarning('Transformer rating factor df must be positive. Transformers with false '
                          'rating factors: %s' % net["trafo"].query('df<=0').index.tolist())

    loading_percent = ld_trafo / net["trafo"]["parallel"].values / net["trafo"]["df"].values

    hv_buses = ppc["branch"][f:t, F_BUS].real.astype(int)
    lv_buses = ppc["branch"][f:t, T_BUS].real.astype(int)

    # write results to trafo dataframe

    res_trafo_df = net["res_trafo"] if suffix is None else net["res_trafo%s"%suffix]
    res_trafo_df["p_hv_mw"].values[:] = p_hv_mw
    res_trafo_df["q_hv_mvar"].values[:] = q_hv_mvar
    res_trafo_df["p_lv_mw"].values[:] = p_lv_mw
    res_trafo_df["q_lv_mvar"].values[:] = q_lv_mvar
    res_trafo_df["pl_mw"].values[:] = pl_mw
    res_trafo_df["ql_mvar"].values[:] = ql_mvar
    res_trafo_df["i_hv_ka"].values[:] = i_hv_ka
    res_trafo_df["i_lv_ka"].values[:] = i_lv_ka
    res_trafo_df["vm_hv_pu"].values[:] = ppc["bus"][hv_buses, VM]
    res_trafo_df["va_hv_degree"].values[:] = ppc["bus"][hv_buses, VA]
    res_trafo_df["vm_lv_pu"].values[:] = ppc["bus"][lv_buses, VM]
    res_trafo_df["va_lv_degree"].values[:] = ppc["bus"][lv_buses, VA]
    res_trafo_df["loading_percent"].values[:] = loading_percent


<<<<<<< HEAD

def _get_trafo_results_3ph(net, ppc0, ppc1, ppc2, I012_f, V012_f, I012_t, V012_t):
    ac = net["_options"]["ac"]
    trafo_loading = net["_options"]["trafo_loading"]

    if not "trafo" in net._pd2ppc_lookups["branch"]:
        return
    f, t = net._pd2ppc_lookups["branch"]["trafo"]
    I012_hv_ka = I012_f[:, f:t]
    I012_lv_ka = I012_t[:, f:t]
    trafo_df = net["trafo"]

    Vabc_hv, Vabc_lv, Iabc_hv, Iabc_lv = [sequence_to_phase(X012) for X012 in
                                      [V012_f[:, f:t], V012_t[:, f:t], I012_f[:, f:t], I012_t[:, f:t]]]
    Sabc_hv, Sabc_lv = [S_from_VI_elementwise(*Xabc_tup) / np.sqrt(3) for Xabc_tup in
                      [(Vabc_hv, Iabc_hv), (Vabc_lv, Iabc_lv)]]
    # Todo: Check why the sqrt(3) is necessary in the previous line as opposed to _get_line_results()
    Pabc_hv_mw = Sabc_hv.real
    Qabc_hv_mvar = Sabc_hv.imag
    Pabc_lv_mw = Sabc_lv.real
    Qabc_lv_mvar = Sabc_lv.imag
    if ac:
        Pabcl_mw = Pabc_hv_mw + Pabc_lv_mw
        Qabcl_mvar = Qabc_hv_mvar + Qabc_lv_mvar
    else:
        Pabcl_mw = np.zeros_like(Pabc_hv_mw)
        Qabcl_mvar = np.zeros_like(Qabc_lv_mvar)
    Iabc_hv_ka = np.abs(sequence_to_phase(I012_hv_ka))
    Iabc_lv_ka = np.abs(sequence_to_phase(I012_lv_ka))

    if trafo_loading == "current":
        trafo_df = net["trafo"]
        vns = np.vstack([trafo_df["vn_hv_kv"].values, trafo_df["vn_lv_kv"].values]).T
        ld_trafo = np.maximum.reduce([np.asarray(Iabc_hv_ka) * vns[:, 0], np.asarray(Iabc_lv_ka) * vns[:, 1]])
        ld_trafo = ld_trafo * np.sqrt(3) / trafo_df["sn_mva"].values * 100.
    elif trafo_loading == "power":
        ld_trafo = np.maximum.reduce([np.abs(Sabc_hv), np.abs(Sabc_lv)])
        ld_trafo = ld_trafo / net["trafo"]["sn_mva"].values[:, np.newaxis] * 3. * 100.
    else:
        raise ValueError(
            "Unknown transformer loading parameter %s - choose 'current' or 'power'" % trafo_loading)
    if any(net["trafo"]["df"].values <= 0):
        raise UserWarning('Transformer rating factor df must be positive. Transformers with false '
                          'rating factors: %s' % net["trafo"].query('df<=0').index.tolist())
    loading_percent = ld_trafo / net["trafo"]["parallel"].values / net["trafo"]["df"].values

    # write results to trafo dataframe
    res_trafo_df = net["res_trafo_3ph"]
    res_trafo_df["p_a_hv_mw"] = Pabc_hv_mw[0, :].flatten()
    res_trafo_df["p_b_hv_mw"] = Pabc_hv_mw[1, :].flatten()
    res_trafo_df["p_c_hv_mw"] = Pabc_hv_mw[2, :].flatten()
    res_trafo_df["q_a_hv_mvar"] = Qabc_hv_mvar[0, :].flatten()
    res_trafo_df["q_b_hv_mvar"] = Qabc_hv_mvar[1, :].flatten()
    res_trafo_df["q_c_hv_mvar"] = Qabc_hv_mvar[2, :].flatten()
    res_trafo_df["p_a_lv_mw"] = Pabc_lv_mw[0, :].flatten()
    res_trafo_df["p_b_lv_mw"] = Pabc_lv_mw[1, :].flatten()
    res_trafo_df["p_c_lv_mw"] = Pabc_lv_mw[2, :].flatten()
    res_trafo_df["q_a_lv_mvar"] = Qabc_lv_mvar[0, :].flatten()
    res_trafo_df["q_b_lv_mvar"] = Qabc_lv_mvar[1, :].flatten()
    res_trafo_df["q_c_lv_mvar"] = Qabc_lv_mvar[2, :].flatten()
    res_trafo_df["p_a_l_mw"] = Pabcl_mw[0, :].flatten()
    res_trafo_df["p_b_l_mw"] = Pabcl_mw[1, :].flatten()
    res_trafo_df["p_c_l_mw"] = Pabcl_mw[2, :].flatten()
    res_trafo_df["q_a_l_mvar"] = Qabcl_mvar[0, :].flatten()
    res_trafo_df["q_b_l_mvar"] = Qabcl_mvar[1, :].flatten()
    res_trafo_df["q_c_l_mvar"] = Qabcl_mvar[2, :].flatten()
    res_trafo_df["va_c_degreehv_ka"] = Iabc_hv_ka[0, :].flatten()
    res_trafo_df["i_b_hv_ka"] = Iabc_hv_ka[1, :].flatten()
    res_trafo_df["i_c_hv_ka"] = Iabc_hv_ka[2, :].flatten()
    res_trafo_df["i_a_lv_ka"] = Iabc_lv_ka[0, :].flatten()
    res_trafo_df["i_b_lv_ka"] = Iabc_lv_ka[1, :].flatten()
    res_trafo_df["i_c_lv_ka"] = Iabc_lv_ka[2, :].flatten()
    res_trafo_df["loading_percentA"] = loading_percent[0, :]
    res_trafo_df["loading_percentB"] = loading_percent[1, :]
    res_trafo_df["loading_percentC"] = loading_percent[2, :]
    res_trafo_df["loading_percent"] = loading_percent.max(axis=0)
    res_trafo_df.index = net["trafo"].index.values


def _get_trafo3w_results(net, ppc, s_ft, i_ft, suffix=None):
    trafo_loading = net["_options"]["trafo_loading"]
    ac = net["_options"]["ac"]

    if not "trafo3w" in net._pd2ppc_lookups["branch"]:
        return
=======
def _get_trafo3w_lookups(net):
>>>>>>> 911f300a
    f, t = net._pd2ppc_lookups["branch"]["trafo3w"]
    hv = int(f + (t - f) / 3)
    mv = int(f + 2 * (t - f) / 3)
    lv = t
    return f, hv, mv, lv

def _get_trafo3w_results(net, ppc, s_ft, i_ft, suffix=None):
    if "trafo3w" not in net._pd2ppc_lookups["branch"]:
        return

    trafo_loading = net["_options"]["trafo_loading"]
    ac = net["_options"]["ac"]
    f, hv, mv, lv = _get_trafo3w_lookups(net)

    phv_mw = ppc["branch"][f:hv, PF].real
    pmv_mw = ppc["branch"][hv:mv, PT].real
    plv_mw = ppc["branch"][mv:lv, PT].real

    p_hv_mw = phv_mw
    p_mv_mw = pmv_mw
    p_lv_mw = plv_mw

    if ac:
        q_hv_mvar = ppc["branch"][f:hv, QF].real
        q_mv_mvar = ppc["branch"][hv:mv, QT].real
        q_lv_mvar = ppc["branch"][mv:lv, QT].real
        pl_mw = phv_mw + pmv_mw + plv_mw
        ql_mvar = q_hv_mvar + q_mv_mvar + q_lv_mvar
    else:
        zeros = np.zeros_like(phv_mw)
        q_hv_mvar = zeros
        q_mv_mvar = zeros
        q_lv_mvar = zeros
        pl_mw = zeros
        ql_mvar = zeros

    i_h = i_ft[:, 0][f:hv]
    i_m = i_ft[:, 1][hv:mv]
    i_l = i_ft[:, 1][mv:lv]

    t3 = net["trafo3w"]
    if trafo_loading == "current":
        ld_h = i_h * t3["vn_hv_kv"].values * np.sqrt(3) / t3["sn_hv_mva"].values * 100
        ld_m = i_m * t3["vn_mv_kv"].values * np.sqrt(3) / t3["sn_mv_mva"].values * 100
        ld_l = i_l * t3["vn_lv_kv"].values * np.sqrt(3) / t3["sn_lv_mva"].values * 100
        with np.errstate(invalid='ignore'):
            ld_trafo = np.max(np.vstack([ld_h, ld_m, ld_l]), axis=0)
    elif trafo_loading == "power":
        ld_h = s_ft[:, 0][f:hv] / t3["sn_hv_mva"].values * 100.
        ld_m = s_ft[:, 1][hv:mv] / t3["sn_mv_mva"].values * 100.
        ld_l = s_ft[:, 1][mv:lv] / t3["sn_lv_mva"].values * 100.
        ld_trafo = np.max(np.vstack([ld_h, ld_m, ld_l]), axis=0)
    else:
        raise ValueError(
            "Unknown transformer loading parameter %s - choose 'current' or 'power'" % trafo_loading)
    loading_percent = ld_trafo
    
    hv_buses = ppc["branch"][f:hv, F_BUS].real.astype(int)
    aux_buses = ppc["branch"][f:hv, T_BUS].real.astype(int)
    mv_buses = ppc["branch"][hv:mv, T_BUS].real.astype(int)
    lv_buses = ppc["branch"][mv:lv, T_BUS].real.astype(int)

    # write results to trafo3w dataframe

    res_trafo3w_df = net["res_trafo3w"] if suffix is None else net["res_trafo3w%s"%suffix]
    res_trafo3w_df["p_hv_mw"].values[:] = p_hv_mw
    res_trafo3w_df["q_hv_mvar"].values[:] = q_hv_mvar
    res_trafo3w_df["p_mv_mw"].values[:] = p_mv_mw
    res_trafo3w_df["q_mv_mvar"].values[:] = q_mv_mvar
    res_trafo3w_df["p_lv_mw"].values[:] = p_lv_mw
    res_trafo3w_df["q_lv_mvar"].values[:] = q_lv_mvar
    res_trafo3w_df["pl_mw"].values[:] = pl_mw
    res_trafo3w_df["ql_mvar"].values[:] = ql_mvar
    res_trafo3w_df["i_hv_ka"].values[:] = i_h
    res_trafo3w_df["i_mv_ka"].values[:] = i_m
    res_trafo3w_df["i_lv_ka"].values[:] = i_l
    res_trafo3w_df["vm_hv_pu"].values[:] = ppc["bus"][hv_buses, VM]
    res_trafo3w_df["va_hv_degree"].values[:] = ppc["bus"][hv_buses, VA]
    res_trafo3w_df["vm_mv_pu"].values[:] = ppc["bus"][mv_buses, VM]
    res_trafo3w_df["va_mv_degree"].values[:] = ppc["bus"][mv_buses, VA]
    res_trafo3w_df["vm_lv_pu"].values[:] = ppc["bus"][lv_buses, VM]
    res_trafo3w_df["va_lv_degree"].values[:] = ppc["bus"][lv_buses, VA]
    res_trafo3w_df["va_internal_degree"].values[:] = ppc["bus"][aux_buses, VA]
    res_trafo3w_df["vm_internal_pu"].values[:] = ppc["bus"][aux_buses, VM]
    res_trafo3w_df["loading_percent"].values[:] = loading_percent



def _get_impedance_results(net, ppc, i_ft, suffix=None):
    ac = net["_options"]["ac"]

    if not "impedance" in net._pd2ppc_lookups["branch"]:
        return
    f, t = net._pd2ppc_lookups["branch"]["impedance"]
    pf_mw = ppc["branch"][f:t, (PF)].real
    pt_mw = ppc["branch"][f:t, (PT)].real
    p_from_mw = pf_mw
    p_to_mw = pt_mw

    if ac:
        q_from_mvar = ppc["branch"][f:t, (QF)].real
        q_to_mvar = ppc["branch"][f:t, (QT)].real
        ql_mvar = q_from_mvar + q_to_mvar
        pl_mw = pf_mw + pt_mw
    else:
        zeros = np.zeros_like(p_from_mw)
        # this looks like a pyramid
        q_from_mvar = zeros
        q_to_mvar = zeros
        ql_mvar = zeros
        pl_mw = zeros
        # zeros

    i_from_ka = i_ft[f:t][:, 0]
    i_to_ka = i_ft[f:t][:, 1]

    # write to impedance

    res_impediance_df = net["res_impedance"] if suffix is None else net["res_impedance%s"%suffix]
    res_impediance_df["p_from_mw"].values[:] = p_from_mw
    res_impediance_df["q_from_mvar"].values[:] = q_from_mvar
    res_impediance_df["p_to_mw"].values[:] = p_to_mw
    res_impediance_df["q_to_mvar"].values[:] = q_to_mvar
    res_impediance_df["pl_mw"].values[:] = pl_mw
    res_impediance_df["ql_mvar"].values[:] = ql_mvar
    res_impediance_df["i_from_ka"].values[:] = i_from_ka
    res_impediance_df["i_to_ka"].values[:] = i_to_ka



def _get_xward_branch_results(net, ppc, bus_lookup_aranged, pq_buses, suffix=None):
    ac = net["_options"]["ac"]

    if not "xward" in net._pd2ppc_lookups["branch"]:
        return
    f, t = net._pd2ppc_lookups["branch"]["xward"]
    p_branch_xward = ppc["branch"][f:t, PF].real
    net["res_xward"]["p_mw"].values[:] = net["res_xward"]["p_mw"].values + p_branch_xward
    if ac:
        q_branch_xward = ppc["branch"][f:t, QF].real
        net["res_xward"]["q_mvar"].values[:] = net["res_xward"]["q_mvar"].values + q_branch_xward
    else:
        q_branch_xward = np.zeros(len(p_branch_xward))
    b_pp, p, q = _sum_by_group(net["xward"]["bus"].values, p_branch_xward, q_branch_xward)
    b_ppc = bus_lookup_aranged[b_pp]

    pq_buses[b_ppc, 0] += p
    pq_buses[b_ppc, 1] += q
    aux_buses = net["_pd2ppc_lookups"]["bus"][net["_pd2ppc_lookups"]["aux"]["xward"]]

<<<<<<< HEAD
    
=======
>>>>>>> 911f300a
    res_xward_df = net["res_xward"] if suffix is None else net["res_xward%s"%suffix]

    res_xward_df["va_internal_degree"].values[:] = ppc["bus"][aux_buses, VA]
    res_xward_df["vm_internal_pu"].values[:] = ppc["bus"][aux_buses, VM]
    res_xward_df.index = net["xward"].index



def _get_switch_results(net, i_ft, suffix=None):
    if not "switch" in net._pd2ppc_lookups["branch"]:
        return
    f, t = net._pd2ppc_lookups["branch"]["switch"]
    with np.errstate(invalid='ignore'):
        i_ka = np.max(i_ft[f:t], axis=1)

<<<<<<< HEAD
        
=======
>>>>>>> 911f300a
    res_switch_df = "res_switch" if suffix is None else "res_switch%s"%suffix
    net[res_switch_df] = pd.DataFrame(data=i_ka, columns=["i_ka"],
                                     index=net.switch[net._impedance_bb_switches].index)<|MERGE_RESOLUTION|>--- conflicted
+++ resolved
@@ -70,8 +70,6 @@
                    ppc["branch"][:, (QF, QT)].real ** 2)
     i_ft = s_ft / vm_ft / np.sqrt(3)
     return i_ft, s_ft
-
-<<<<<<< HEAD
 
 
 def _get_branch_flows_3ph(ppc0, ppc1, ppc2):
@@ -93,8 +91,6 @@
     return I012_f, S012_f, V012_f, I012_t, S012_t, V012_t
 
 
-=======
->>>>>>> 911f300a
 def _get_line_results(net, ppc, i_ft, suffix=None):
     # create res_line_vals which are written to the pandas dataframe
     if "line" not in net._pd2ppc_lookups["branch"]:
@@ -153,7 +149,7 @@
         parallel = line_df.parallel.values
         res_line_df["r_ohm_per_km"] = ppc["branch"][f:t, BR_R].real / length_km * baseR * parallel
 
-<<<<<<< HEAD
+
 
 
 def _get_line_results_3ph(net, ppc0, ppc1, ppc2, I012_f, V012_f, I012_t, V012_t):
@@ -223,12 +219,9 @@
     net["res_line_3ph"].index = net["line"].index
 
 
-=======
->>>>>>> 911f300a
 def _get_trafo_results(net, ppc, s_ft, i_ft, suffix=None):
     if "trafo" not in net._pd2ppc_lookups["branch"]:
         return
-
     ac = net["_options"]["ac"]
     trafo_loading = net["_options"]["trafo_loading"]
     f, t = net._pd2ppc_lookups["branch"]["trafo"]
@@ -288,7 +281,6 @@
     res_trafo_df["loading_percent"].values[:] = loading_percent
 
 
-<<<<<<< HEAD
 
 def _get_trafo_results_3ph(net, ppc0, ppc1, ppc2, I012_f, V012_f, I012_t, V012_t):
     ac = net["_options"]["ac"]
@@ -368,15 +360,8 @@
     res_trafo_df.index = net["trafo"].index.values
 
 
-def _get_trafo3w_results(net, ppc, s_ft, i_ft, suffix=None):
-    trafo_loading = net["_options"]["trafo_loading"]
-    ac = net["_options"]["ac"]
-
-    if not "trafo3w" in net._pd2ppc_lookups["branch"]:
-        return
-=======
+
 def _get_trafo3w_lookups(net):
->>>>>>> 911f300a
     f, t = net._pd2ppc_lookups["branch"]["trafo3w"]
     hv = int(f + (t - f) / 3)
     mv = int(f + 2 * (t - f) / 3)
@@ -527,10 +512,6 @@
     pq_buses[b_ppc, 1] += q
     aux_buses = net["_pd2ppc_lookups"]["bus"][net["_pd2ppc_lookups"]["aux"]["xward"]]
 
-<<<<<<< HEAD
-    
-=======
->>>>>>> 911f300a
     res_xward_df = net["res_xward"] if suffix is None else net["res_xward%s"%suffix]
 
     res_xward_df["va_internal_degree"].values[:] = ppc["bus"][aux_buses, VA]
@@ -546,10 +527,6 @@
     with np.errstate(invalid='ignore'):
         i_ka = np.max(i_ft[f:t], axis=1)
 
-<<<<<<< HEAD
-        
-=======
->>>>>>> 911f300a
     res_switch_df = "res_switch" if suffix is None else "res_switch%s"%suffix
     net[res_switch_df] = pd.DataFrame(data=i_ka, columns=["i_ka"],
                                      index=net.switch[net._impedance_bb_switches].index)