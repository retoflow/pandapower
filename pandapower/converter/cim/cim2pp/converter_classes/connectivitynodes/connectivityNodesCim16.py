--- conflicted
+++ resolved
@@ -128,7 +128,7 @@
                              inplace=True)
             connectivity_nodes = pd.merge(connectivity_nodes, eq_bd_cns, how='left', on='rdfId')
             connectivity_nodes['BaseVoltage'].fillna(connectivity_nodes['BaseVoltage_2'], inplace=True)
-            connectivity_nodes = connectivity_nodes.drop(columns=['BaseVoltage_2'])
+            connectivity_nodes.drop(columns=['BaseVoltage_2'], inplace=True)
             # check if there is a mix between BB and NB models
             terminals_temp = \
                 self.cimConverter.cim['eq']['Terminal'].loc[
@@ -210,14 +210,11 @@
         # fill the column TopologicalNode for the ConnectivityNodes from the eq_bd profile if exists
         if 'TopologicalNode_2' in connectivity_nodes.columns:
             connectivity_nodes['TopologicalNode'].fillna(connectivity_nodes['TopologicalNode_2'], inplace=True)
-<<<<<<< HEAD
+            connectivity_nodes = connectivity_nodes.drop(columns=['TopologicalNode_2'])
+        if connectivity_nodes.index.size != connectivity_nodes_size:
             connectivity_nodes.drop(columns=['TopologicalNode_2'], inplace=True)
         if connectivity_nodes.index.size != connectivity_nodes_size and not self.cimConverter.kwargs.get(
                 'ignore_errors', False):
-=======
-            connectivity_nodes = connectivity_nodes.drop(columns=['TopologicalNode_2'])
-        if connectivity_nodes.index.size != connectivity_nodes_size:
->>>>>>> a4f1d908
             self.logger.warning("There is a problem at the busses!")
             self.cimConverter.report_container.add_log(Report(
                 level=LogLevel.WARNING, code=ReportCode.WARNING_CONVERTING,
@@ -231,7 +228,17 @@
                 self.cimConverter.report_container.add_log(Report(
                     level=LogLevel.WARNING, code=ReportCode.WARNING_CONVERTING,
                     message="The ConnectivityNode with RDF ID %s has %s TopologicalNodes!" % (rdfId, count)))
-<<<<<<< HEAD
+            connectivity_nodes = connectivity_nodes.drop_duplicates(subset=['rdfId'], keep='first')
+        # add the busbars
+        bb = self.cimConverter.cim['eq']['BusbarSection'][['rdfId', 'name']]
+        bb = bb.rename(columns={'rdfId': 'busbar_id', 'name': 'busbar_name'})
+        bb = pd.merge(bb, self.cimConverter.cim['eq']['Terminal'][['ConnectivityNode', 'ConductingEquipment']].rename(
+            columns={'ConnectivityNode': 'rdfId', 'ConductingEquipment': 'busbar_id'}), how='left', on='busbar_id')
+        bb = bb.drop_duplicates(subset=['rdfId'], keep='first')
+        connectivity_nodes = pd.merge(connectivity_nodes, bb, how='left', on='rdfId')
+
+        connectivity_nodes = connectivity_nodes.rename(columns={'rdfId': sc['o_id'], 'TopologicalNode': sc['ct'], 'nominalVoltage': 'vn_kv',
+                                           'name_substation': 'zone'})
             connectivity_nodes.drop_duplicates(subset=['rdfId'], keep='first', inplace=True)
         # add the busbars
         bb = self.cimConverter.cim['eq']['BusbarSection'][['rdfId', 'name']]
@@ -243,22 +250,6 @@
 
         connectivity_nodes.rename(columns={'rdfId': sc['o_id'], 'TopologicalNode': sc['ct'], 'nominalVoltage': 'vn_kv',
                                            'name_substation': 'zone'}, inplace=True)
-=======
-            # raise ValueError("The number of ConnectivityNodes increased after merging with Terminals, number of "
-            #                  "ConnectivityNodes before merge: %s, number of ConnectivityNodes after merge: %s" %
-            #                  (connectivity_nodes_size, connectivity_nodes.index.size))
-            connectivity_nodes = connectivity_nodes.drop_duplicates(subset=['rdfId'], keep='first')
-        # add the busbars
-        bb = self.cimConverter.cim['eq']['BusbarSection'][['rdfId', 'name']]
-        bb = bb.rename(columns={'rdfId': 'busbar_id', 'name': 'busbar_name'})
-        bb = pd.merge(bb, self.cimConverter.cim['eq']['Terminal'][['ConnectivityNode', 'ConductingEquipment']].rename(
-            columns={'ConnectivityNode': 'rdfId', 'ConductingEquipment': 'busbar_id'}), how='left', on='busbar_id')
-        bb = bb.drop_duplicates(subset=['rdfId'], keep='first')
-        connectivity_nodes = pd.merge(connectivity_nodes, bb, how='left', on='rdfId')
-
-        connectivity_nodes = connectivity_nodes.rename(columns={'rdfId': sc['o_id'], 'TopologicalNode': sc['ct'], 'nominalVoltage': 'vn_kv',
-                                           'name_substation': 'zone'})
->>>>>>> a4f1d908
         connectivity_nodes['in_service'] = True
         connectivity_nodes['type'] = 'b'
         return connectivity_nodes, eqssh_terminals