--- conflicted
+++ resolved
@@ -1,4 +1,3 @@
-<<<<<<< HEAD
 import json
 import math
 import os
@@ -30,7 +29,7 @@
 def convert_pp_to_pm(net, pm_file_path=None, correct_pm_network_data=True, calculate_voltage_angles=True, ac=True,
                      trafo_model="t", delta=1e-8, trafo3w_losses="hv", check_connectivity=True,
                      pp_to_pm_callback=None, pm_model="ACPPowerModel", pm_solver="ipopt",
-                     pm_mip_solver="cbc", pm_nl_solver="ipopt", opf_flow_lim = "S"):
+                     pm_mip_solver="cbc", pm_nl_solver="ipopt", opf_flow_lim = "S", pm_log_level=0, tol=1e-8):
     """
     Converts a pandapower net to a PowerModels.jl datastructure and saves it to a json file
 
@@ -72,7 +71,7 @@
     _add_opf_options(net, trafo_loading='power', ac=ac, init="flat", numba=True,
                      pp_to_pm_callback=pp_to_pm_callback, pm_solver=pm_solver, pm_model=pm_model,
                      correct_pm_network_data=correct_pm_network_data, pm_mip_solver=pm_mip_solver,
-                     pm_nl_solver=pm_nl_solver, opf_flow_lim=opf_flow_lim)
+                     pm_nl_solver=pm_nl_solver, opf_flow_lim=opf_flow_lim, pm_log_level=pm_log_level)
 
     net, pm, ppc, ppci = convert_to_pm_structure(net)
     buffer_file = dump_pm_json(pm, pm_file_path)
@@ -369,6 +368,7 @@
     pm["pm_nl_solver"] = net._options["pm_nl_solver"] if "pm_nl_solver" in net._options else "ipopt"
     pm["pm_model"] = net._options["pm_model"] if "pm_model" in net._options else "DCPPowerModel"
     pm["pm_log_level"] = net._options["pm_log_level"] if "pm_log_level" in net._options else 0
+    pm["tol"] = net._options["tol"] if "tol" in net._options else 1e-8
 
     if "pm_time_limits" in net._options and isinstance(net._options["pm_time_limits"], dict):
         # write time limits to power models data structure
@@ -482,409 +482,3 @@
             buffer_file[file] = str(pm_file)
     return buffer_file
 
-=======
-import json
-import math
-import os
-import tempfile
-from os import remove
-from os.path import isfile
-
-import numpy as np
-import pandas as pd
-
-from pandapower.auxiliary import _add_ppc_options, _add_opf_options, _add_auxiliary_elements
-from pandapower.build_branch import _calc_line_parameter
-from pandapower.pd2ppc import _pd2ppc
-from pandapower.pypower.idx_brch import ANGMIN, ANGMAX, BR_R, BR_X, BR_B, RATE_A, RATE_B, RATE_C, TAP, SHIFT, \
-    branch_cols, F_BUS, T_BUS, BR_STATUS
-from pandapower.pypower.idx_bus import ZONE, VA, BASE_KV, BS, GS, BUS_I, BUS_TYPE, VMAX, VMIN, VM, PD, QD
-from pandapower.pypower.idx_cost import MODEL, NCOST, COST
-from pandapower.pypower.idx_gen import PG, QG, GEN_BUS, VG, GEN_STATUS, QMAX, QMIN, PMIN, PMAX
-from pandapower.results import init_results
-
-# const value in branch for tnep
-CONSTRUCTION_COST = 23
-try:
-    import pplog as logging
-except ImportError:
-    import logging
-
-
-def convert_pp_to_pm(net, pm_file_path=None, correct_pm_network_data=True, calculate_voltage_angles=True, ac=True,
-                     trafo_model="t", delta=1e-8, trafo3w_losses="hv", check_connectivity=True,
-                     pp_to_pm_callback=None, pm_model="ACPPowerModel", pm_solver="ipopt",
-                     pm_mip_solver="cbc", pm_nl_solver="ipopt", opf_flow_lim = "S", pm_log_level=0, tol=1e-8):
-    """
-    Converts a pandapower net to a PowerModels.jl datastructure and saves it to a json file
-
-    INPUT:
-
-    **net** - pandapower net
-
-    OPTIONAL:
-    **pm_file_path** (str, None) - file path to *.json file to store pm data to
-
-    **correct_pm_network_data** (bool, True) - correct some input data (e.g. angles, p.u. conversion)
-
-    **delta** (float, 1e-8) - (small) offset to set for "hard" OPF limits.
-
-    **pp_to_pm_callback** (function, None) - callback function to add data to the PowerModels data structure
-
-    **pm_model** (str, "ACPPowerModel") - model to use. Default is AC model
-
-    **pm_solver** (str, "ipopt") - default solver to use.
-
-    **pm_nl_solver** (str, "ipopt") - default nonlinear solver to use.
-
-    **pm_mip_solver** (str, "cbc") - default mip solver to use.
-
-    **correct_pm_network_data** (bool, True) - checks if network data is correct. If not tries to correct it
-
-    Returns
-    -------
-    **pm** (json str) - PowerModels.jl data structure
-    """
-
-    net._options = {}
-
-    _add_ppc_options(net, calculate_voltage_angles=calculate_voltage_angles,
-                     trafo_model=trafo_model, check_connectivity=check_connectivity,
-                     mode="opf", switch_rx_ratio=2, init_vm_pu="flat", init_va_degree="flat",
-                     enforce_q_lims=True, recycle=dict(_is_elements=False, ppc=False, Ybus=False),
-                     voltage_depend_loads=False, delta=delta, trafo3w_losses=trafo3w_losses)
-    _add_opf_options(net, trafo_loading='power', ac=ac, init="flat", numba=True,
-                     pp_to_pm_callback=pp_to_pm_callback, pm_solver=pm_solver, pm_model=pm_model,
-                     correct_pm_network_data=correct_pm_network_data, pm_mip_solver=pm_mip_solver,
-                     pm_nl_solver=pm_nl_solver, opf_flow_lim=opf_flow_lim, pm_log_level=pm_log_level)
-
-    net, pm, ppc, ppci = convert_to_pm_structure(net)
-    buffer_file = dump_pm_json(pm, pm_file_path)
-    if pm_file_path is None and isfile(buffer_file):
-        remove(buffer_file)
-    return pm
-
-
-logger = logging.getLogger(__name__)
-
-
-def convert_to_pm_structure(net, opf_flow_lim = "S"):
-    net["OPF_converged"] = False
-    net["converged"] = False
-    _add_auxiliary_elements(net)
-    init_results(net)
-    ppc, ppci = _pd2ppc(net)
-    ppci = build_ne_branch(net, ppci)
-    net["_ppc_opf"] = ppci
-    pm = ppc_to_pm(net, ppci)
-    pm = add_pm_options(pm, net)
-    net._pm = pm
-    return net, pm, ppc, ppci
-
-
-def dump_pm_json(pm, buffer_file=None):
-    # dump pm dict to buffer_file (*.json)
-    if buffer_file is None:
-        # if no buffer file is provided a random file name is generated
-        temp_name = next(tempfile._get_candidate_names())
-        buffer_file = os.path.join(tempfile.gettempdir(), "pp_to_pm_" + temp_name + ".json")
-    logger.debug("writing PowerModels data structure to %s" % buffer_file)
-
-    with open(buffer_file, 'w') as outfile:
-        json.dump(pm, outfile)
-    return buffer_file
-
-
-def _pp_element_to_pm(net, pm, element, pd_bus, qd_bus, load_idx):
-    bus_lookup = net._pd2ppc_lookups["bus"]
-
-    pm_lookup = np.ones(max(net[element].index) + 1, dtype=int) * -1 if len(net[element].index) \
-        else np.array([], dtype=int)
-    for idx in net[element].index:
-        if "controllable" in net[element] and net[element].at[idx, "controllable"]:
-            continue
-
-        pp_bus = net[element].at[idx, "bus"]
-        pm_bus = bus_lookup[pp_bus] + 1
-
-        scaling = net[element].at[idx, "scaling"]
-        if element == "sgen":
-            pd = -net[element].at[idx, "p_mw"] * scaling
-            qd = -net[element].at[idx, "q_mvar"] * scaling
-        else:
-            pd = net[element].at[idx, "p_mw"] * scaling
-            qd = net[element].at[idx, "q_mvar"] * scaling
-        in_service = net[element].at[idx, "in_service"]
-
-        pm["load"][str(load_idx)] = {"pd": pd.item(), "qd": qd.item(), "load_bus": pm_bus.item(),
-                                     "status": int(in_service), "index": load_idx}
-        if pm_bus not in pd_bus:
-            pd_bus[pm_bus] = pd
-            qd_bus[pm_bus] = qd
-        else:
-            pd_bus[pm_bus] += pd
-            qd_bus[pm_bus] += qd
-
-        pm_lookup[idx] = load_idx
-        load_idx += 1
-    return load_idx, pm_lookup
-
-
-def get_branch_angles(row, correct_pm_network_data):
-    angmin = row[ANGMIN].real
-    angmax = row[ANGMAX].real
-    # check if angles are too small for PowerModels OPF (recommendation from Carleton Coffrin himself)
-    if correct_pm_network_data:
-        if angmin < -60.:
-            logger.debug("changed voltage angle minimum of branch {}, "
-                         "to -60 from {} degrees".format(int(row[0].real), angmin))
-            angmin = -60.
-        if angmax > 60.:
-            logger.debug("changed voltage angle maximum of branch {} to 60. "
-                         "from {} degrees".format(int(row[0].real), angmax))
-            angmax = 60.
-    # convert to rad
-    angmin = math.radians(angmin)
-    angmax = math.radians(angmax)
-    return angmin, angmax
-
-
-def create_pm_lookups(net, pm_lookup):
-    for key, val in net._pd2ppc_lookups.items():
-        if isinstance(val, dict):
-            # lookup is something like "branch" with dict as val -> iterate over the subdicts
-            pm_val = dict()
-            for subkey, subval in val.items():
-                pm_val[subkey] = tuple((v + 1 for v in subval))
-        elif isinstance(val, int) or isinstance(val, np.ndarray):
-            # lookup is a numpy array
-            # julia starts counting at 1 instead of 0
-            pm_val = val + 1
-            # restore -1 for not existing elements
-            pm_val[pm_val == 0] = -1
-        else:
-            # val not supported
-            continue
-        pm_lookup[key] = pm_val
-    net._pd2pm_lookups = pm_lookup
-    return net
-
-
-def ppc_to_pm(net, ppci):
-    # create power models dict. Similar to matpower case file. ne_branch is for a tnep case
-    pm = {"gen": dict(), "branch": dict(), "bus": dict(), "dcline": dict(), "load": dict(), "storage": dict(),
-          "ne_branch": dict(), "switch": dict(),
-          "baseMVA": ppci["baseMVA"], "source_version": "2.0.0", "shunt": dict(),
-          "sourcetype": "matpower", "per_unit": True, "name": net.name}
-    load_idx = 1
-    shunt_idx = 1
-    # PowerModels has a load model -> add loads and sgens to pm["load"]
-
-    # temp dicts which hold the sum of p, q of loads + sgens
-    pd_bus = dict()
-    qd_bus = dict()
-    load_idx, load_lookup = _pp_element_to_pm(net, pm, "load", pd_bus, qd_bus, load_idx)
-    load_idx, sgen_lookup = _pp_element_to_pm(net, pm, "sgen", pd_bus, qd_bus, load_idx)
-    load_idx, storage_lookup = _pp_element_to_pm(net, pm, "storage", pd_bus, qd_bus, load_idx)
-    pm_lookup = {"load": load_lookup, "sgen": sgen_lookup, "storage": storage_lookup}
-    net = create_pm_lookups(net, pm_lookup)
-
-    correct_pm_network_data = net._options["correct_pm_network_data"]
-
-    for row in ppci["bus"]:
-        bus = dict()
-        idx = int(row[BUS_I]) + 1
-        bus["index"] = idx
-        bus["bus_i"] = idx
-        bus["zone"] = int(row[ZONE])
-        bus["bus_type"] = int(row[BUS_TYPE])
-        bus["vmax"] = row[VMAX]
-        bus["vmin"] = row[VMIN]
-        bus["va"] = row[VA]
-        bus["vm"] = row[VM]
-        bus["base_kv"] = row[BASE_KV]
-
-        pd = row[PD]
-        qd = row[QD]
-
-        # pd and qd are the PQ values in the ppci, if they are equal to the sum in load data is consistent
-        if idx in pd_bus:
-            pd -= pd_bus[idx]
-            qd -= qd_bus[idx]
-        # if not we have to add more loads wit the remaining value
-        pq_mismatch = not np.allclose(pd, 0.) or not np.allclose(qd, 0.)
-        if pq_mismatch:
-            # This will be called if ppc PQ != sum at bus.
-            logger.info("PQ mismatch. Adding another load at idx {}".format(load_idx))
-            pm["load"][str(load_idx)] = {"pd": pd, "qd": qd, "load_bus": idx,
-                                         "status": True, "index": load_idx}
-            load_idx += 1
-        # if bs or gs != 0. -> shunt element at this bus
-        bs = row[BS]
-        gs = row[GS]
-        if not np.allclose(bs, 0.) or not np.allclose(gs, 0.):
-            pm["shunt"][str(shunt_idx)] = {"gs": gs, "bs": bs, "shunt_bus": idx,
-                                           "status": True, "index": shunt_idx}
-            shunt_idx += 1
-        pm["bus"][str(idx)] = bus
-
-    n_lines = net.line.in_service.sum()
-    for idx, row in enumerate(ppci["branch"], start=1):
-        branch = dict()
-        branch["index"] = idx
-        branch["transformer"] = bool(idx > n_lines)
-        branch["br_r"] = row[BR_R].real
-        branch["br_x"] = row[BR_X].real
-        branch["g_fr"] = - row[BR_B].imag / 2.0
-        branch["g_to"] = - row[BR_B].imag / 2.0
-        branch["b_fr"] = row[BR_B].real / 2.0
-        branch["b_to"] = row[BR_B].real / 2.0
-
-        if net._options["opf_flow_lim"] == "S": # or branch["transformer"]:
-            branch["rate_a"] = row[RATE_A].real if row[RATE_A] > 0 else row[RATE_B].real
-            branch["rate_b"] = row[RATE_B].real
-            branch["rate_c"] = row[RATE_C].real
-        elif net._options["opf_flow_lim"] == "I":
-            f = net._pd2ppc_lookups["branch"]["line"][0]
-            f = int(row[F_BUS].real) # from bus of this line
-            vr = ppci["bus"][f][BASE_KV]
-            branch["c_rating_a"] = row[RATE_A].real if row[RATE_A] > 0 else row[RATE_B].real
-            branch["c_rating_b"] = row[RATE_B].real
-            branch["c_rating_c"] = row[RATE_C].real
-        else:
-            logger.error("Branch flow limit %s not understood", net._options["opf_flow_lim"])
-
-        branch["f_bus"] = int(row[F_BUS].real) + 1
-        branch["t_bus"] = int(row[T_BUS].real) + 1
-        branch["br_status"] = int(row[BR_STATUS].real)
-        branch["angmin"], branch["angmax"] = get_branch_angles(row, correct_pm_network_data)
-        branch["tap"] = row[TAP].real
-        branch["shift"] = math.radians(row[SHIFT].real)
-        pm["branch"][str(idx)] = branch
-
-    for idx, row in enumerate(ppci["gen"], start=1):
-        gen = dict()
-        gen["pg"] = row[PG]
-        gen["qg"] = row[QG]
-        gen["gen_bus"] = int(row[GEN_BUS]) + 1
-        gen["vg"] = row[VG]
-        gen["qmax"] = row[QMAX]
-        gen["gen_status"] = int(row[GEN_STATUS])
-        gen["qmin"] = row[QMIN]
-        gen["pmin"] = row[PMIN]
-        gen["pmax"] = row[PMAX]
-        gen["index"] = idx
-        pm["gen"][str(idx)] = gen
-
-    if "ne_branch" in ppci:
-        for idx, row in enumerate(ppci["ne_branch"], start=1):
-            branch = dict()
-            branch["index"] = idx
-            branch["transformer"] = False
-            branch["br_r"] = row[BR_R].real
-            branch["br_x"] = row[BR_X].real
-            branch["g_fr"] = - row[BR_B].imag / 2.0
-            branch["g_to"] = - row[BR_B].imag / 2.0
-            branch["b_fr"] = row[BR_B].real / 2.0
-            branch["b_to"] = row[BR_B].real / 2.0
-
-            if net._options["opf_flow_lim"] == "S": #--> Rate_a is always needed for the TNEP problem, right?
-                branch["rate_a"] = row[RATE_A].real if row[RATE_A] > 0 else row[RATE_B].real
-                branch["rate_b"] = row[RATE_B].real
-                branch["rate_c"] = row[RATE_C].real
-            elif net._options["opf_flow_lim"] == "I":
-                f, t = net._pd2ppc_lookups["branch"]["line"]
-                f = int(row[F_BUS].real)  # from bus of this line
-                vr = ppci["bus"][f][BASE_KV]
-                row[RATE_A] = row[RATE_A] / (vr * np.sqrt(3))
-
-                branch["c_rating_a"] = row[RATE_A].real if row[RATE_A] > 0 else row[RATE_B].real
-                branch["c_rating_b"] = row[RATE_B].real
-                branch["c_rating_c"] = row[RATE_C].real
-
-            branch["f_bus"] = int(row[F_BUS].real) + 1
-            branch["t_bus"] = int(row[T_BUS].real) + 1
-            branch["br_status"] = int(row[BR_STATUS].real)
-            branch["angmin"], branch["angmax"] = get_branch_angles(row, correct_pm_network_data)
-            branch["tap"] = row[TAP].real
-            branch["shift"] = math.radians(row[SHIFT].real)
-            branch["construction_cost"] = row[CONSTRUCTION_COST].real
-            pm["ne_branch"][str(idx)] = branch
-
-    if len(ppci["gencost"]) > len(ppci["gen"]):
-        logger.warning("PowerModels.jl does not consider reactive power cost - costs are ignored")
-        ppci["gencost"] = ppci["gencost"][:ppci["gen"].shape[0], :]
-    for idx, row in enumerate(ppci["gencost"], start=1):
-        gen = pm["gen"][str(idx)]
-        gen["model"] = int(row[MODEL])
-        if gen["model"] == 1:
-            gen["ncost"] = int(row[NCOST])
-            gen["cost"] = row[COST:COST + gen["ncost"] * 2].tolist()
-        elif gen["model"] == 2:
-            gen["ncost"] = 3
-            gen["cost"] = [0] * 3
-            costs = row[COST:]
-            if len(costs) > 3:
-                logger.info(costs)
-                raise ValueError("Maximum quadratic cost function allowed")
-            gen["cost"][-len(costs):] = costs
-    return pm
-
-
-def add_pm_options(pm, net):
-    # read values from net_options if present else use default values
-    pm["pm_solver"] = net._options["pm_solver"] if "pm_solver" in net._options else "ipopt"
-    pm["pm_mip_solver"] = net._options["pm_mip_solver"] if "pm_mip_solver" in net._options else "cbc"
-    pm["pm_nl_solver"] = net._options["pm_nl_solver"] if "pm_nl_solver" in net._options else "ipopt"
-    pm["pm_model"] = net._options["pm_model"] if "pm_model" in net._options else "DCPPowerModel"
-    pm["pm_log_level"] = net._options["pm_log_level"] if "pm_log_level" in net._options else 0
-    pm["tol"] = net._options["tol"] if "tol" in net._options else 1e-8
-
-    if "pm_time_limits" in net._options and isinstance(net._options["pm_time_limits"], dict):
-        # write time limits to power models data structure
-        for key, val in net._options["pm_time_limits"].items():
-            pm[key] = val
-    else:
-        pm["pm_time_limit"], pm["pm_nl_time_limit"], pm["pm_mip_time_limit"] = np.inf, np.inf, np.inf
-    pm["correct_pm_network_data"] = net._options["correct_pm_network_data"]
-    return pm
-
-
-def build_ne_branch(net, ppc):
-    # this is only used by pm tnep
-    if "ne_line" in net:
-        length = len(net["ne_line"])
-        ppc["ne_branch"] = np.zeros(shape=(length, branch_cols + 1), dtype=np.complex128)
-        ppc["ne_branch"][:, :13] = np.array([0, 0, 0, 0, 0, 250, 250, 250, 1, 0, 1, -60, 60])
-        # create branch array ne_branch like the common branch array in the ppc
-        net._pd2ppc_lookups["ne_branch"] = dict()
-        net._pd2ppc_lookups["ne_branch"]["ne_line"] = (0, length)
-        _calc_line_parameter(net, ppc, "ne_line", "ne_branch")
-        ppc["ne_branch"][:, CONSTRUCTION_COST] = net["ne_line"].loc[:, "construction_cost"].values
-    return ppc
-
-
-def init_ne_line(net, new_line_index, construction_costs=None):
-    """
-    init function for new line dataframe, which specifies the possible new lines being built by power models tnep opt
-
-    Parameters
-    ----------
-    net - pp net
-    new_line_index (list) - indices of new lines. These are copied to the new dataframe net["ne_line"] from net["line"]
-    construction_costs (list, 0.) - costs of newly constructed lines
-
-    Returns
-    -------
-
-    """
-    # init dataframe
-    net["ne_line"] = net["line"].loc[new_line_index, :]
-    # add costs, if None -> init with zeros
-    construction_costs = np.zeros(len(new_line_index)) if construction_costs is None else construction_costs
-    net["ne_line"].loc[new_line_index, "construction_cost"] = construction_costs
-    # set in service, but only in ne line dataframe
-    net["ne_line"].loc[new_line_index, "in_service"] = True
-    # init res_ne_line to save built status afterwards
-    net["res_ne_line"] = pd.DataFrame(data=0, index=new_line_index, columns=["built"], dtype=int)
->>>>>>> 4d70f1ec
