--- conflicted
+++ resolved
@@ -120,11 +120,7 @@
     logger.info('Validating import...')
     if load_flow_params is None:
         load_flow_params = {
-<<<<<<< HEAD
-            #'tolerance_mva': 1e-9,  # tolerance of load flow calculation
-=======
             # 'tolerance_mva': 1e-9,  # tolerance of load flow calculation
->>>>>>> 95b41bf4
             # 'calculate_voltage_angles': True,  # set True for meshed networks
             # 'init': 'dc',  # initialization of load flow: 'flat', 'dc', 'results'
             'PF_MAX_IT': 500  # Pypower option, maximal iterations, passed with kwargs
