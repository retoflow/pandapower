--- conflicted
+++ resolved
@@ -376,7 +376,7 @@
         x, y = 0, 0
 
     # only values > 0+-1e-3 are entered into the bus_geodata
-    if abs(x) > 1e-3 or abs(y) > 1e-3:
+    if x > 1e-3 or y > 1e-3:
         geodata = (x, y)
     else:
         geodata = None
@@ -447,28 +447,22 @@
     if is_unbalanced:
         bus_type = "res_bus_3ph"
         result_variables = {
-            "pf_vm_a_pu": "m:u:A",
-            "pf_va_a_degree": "m:phiu:A",
-            "pf_vm_b_pu": "m:u:B",
-            "pf_va_b_degree": "m:phiu:B",
-            "pf_vm_c_pu": "m:u:C",
-            "pf_va_c_degree": "m:phiu:C",
+          "pf_vm_a_pu": "m:u:A",
+          "pf_va_a_degree": "m:phiu:A",
+          "pf_vm_b_pu": "m:u:B",
+          "pf_va_b_degree": "m:phiu:B",
+          "pf_vm_c_pu": "m:u:C",
+          "pf_va_c_degree": "m:phiu:C",
         }
     elif system_type == "ac":
         bus_type = "res_bus"
         result_variables = {
-<<<<<<< HEAD
             "pf_vm_pu": "m:u",
             "pf_va_degree": "m:phiu"
         }
-=======
-               "pf_vm_pu": "m:u",
-               "pf_va_degree": "m:phiu"
-               }
     else:
         bus_type = "res_bus_dc"
         result_variables = {"pf_vm_pu": "m:u"}
->>>>>>> e8d5b5be
 
     for res_var_pp, res_var_pf in result_variables.items():
         res = np.nan
@@ -747,11 +741,7 @@
                                             coords=coords, is_unbalanced=is_unbalanced, **params)
         else:
             lidx = create_line_no_sections(net, item, line_sections, params["bus1"], params["bus2"], coords,
-<<<<<<< HEAD
-                                           is_unbalanced)
-=======
                                            is_unbalanced, ac)
->>>>>>> e8d5b5be
             sid_list = [lidx]
         logger.debug('created <%d> line sections for line <%s>' % (len(sid_list), params['name']))
 
@@ -1028,21 +1018,8 @@
     }
 
     if std_type is not None:  # and not is_unbalanced:delete later
+        params["std_type"] = std_type
         logger.debug('creating normal line with type <%s>' % std_type)
-<<<<<<< HEAD
-        lid = pp.create_line(net, std_type=std_type, **params)
-    else:
-        logger.debug('creating normal line <%s> from parameters' % name)
-        r_ohm, x_ohm, c_nf = item.R1, item.X1, item.C1
-        r0_ohm, x0_ohm, c0_nf = item.R0, item.X0, item.C0
-
-        if r_ohm == 0 and x_ohm == 0 and c_nf == 0:
-            logger.error('Incomplete data for line "%s": missing type and '
-                         'missing parameters R, X, C' % name)
-        if r0_ohm == 0 and x0_ohm == 0 and c0_nf == 0:
-            logger.error('Incomplete data for line "%s": missing type and '
-                         'missing parameters R0, X0, C0' % name)
-=======
         if ac:
             lid = pp.create_line(net, from_bus=bus1, to_bus=bus2, **params)
         else:
@@ -1051,7 +1028,6 @@
         logger.debug('creating normal line <%s> from parameters' % name)
         r_ohm = item.R1
 
->>>>>>> e8d5b5be
         params.update({
             'r_ohm_per_km': r_ohm / params['length_km'],
             'max_i_ka': item.Inom if item.Inom != 0 else 1e-3,
@@ -1108,28 +1084,22 @@
     if is_unbalanced:
         line_type = "res_line_3ph"
         result_variables = {
-            "pf_i_a_from_ka": "m:I:bus1:A",
-            "pf_i_a_to_ka": "m:I:bus2:A",
-            "pf_i_b_from_ka": "m:I:bus1:B",
-            "pf_i_b_to_ka": "m:I:bus2:B",
-            "pf_i_c_from_ka": "m:I:bus1:C",
-            "pf_i_c_to_ka": "m:I:bus2:C",
-            "pf_i_n_from_ka": "m:I0x3:bus1",
-            "pf_i_n_to_ka": "m:I0x3:bus2",
-            "pf_loading_percent": "c:loading",
+          "pf_i_a_from_ka": "m:I:bus1:A",
+          "pf_i_a_to_ka": "m:I:bus2:A",
+          "pf_i_b_from_ka": "m:I:bus1:B",
+          "pf_i_b_to_ka": "m:I:bus2:B",
+          "pf_i_c_from_ka": "m:I:bus1:C",
+          "pf_i_c_to_ka": "m:I:bus2:C",
+          "pf_i_n_from_ka": "m:I0x3:bus1",
+          "pf_i_n_to_ka": "m:I0x3:bus2",
+          "pf_loading_percent": "c:loading",
         }
     elif ac:
         line_type = "res_line"
-<<<<<<< HEAD
-        result_variables = {
-            "pf_loading": "c:loading"
-        }
-=======
         result_variables = {"pf_loading": "c:loading"}
     else:
         line_type = "res_line_dc"
         result_variables = {"pf_loading": "c:loading"}
->>>>>>> e8d5b5be
 
     for res_var_pp, res_var_pf in result_variables.items():
         res = np.nan
@@ -1158,23 +1128,6 @@
     line_or_cable = 'cs' if item.cohl_ == 0 else 'ol'
 
     max_i_ka = item.sline if not cable_in_air else item.InomAir
-<<<<<<< HEAD
-    type_data = {
-        "r_ohm_per_km": item.rline,
-        "x_ohm_per_km": item.xline,
-        "c_nf_per_km": item.cline * item.frnom / 50 * 1e3,  # internal unit for C in PF is uF
-        "q_mm2": item.qurs,
-        "max_i_ka": max_i_ka if max_i_ka != 0 else 1e-3,
-        "endtemp_degree": item.rtemp,
-        "type": line_or_cable,
-        "r0_ohm_per_km": item.rline0,
-        "x0_ohm_per_km": item.xline0,
-        "c0_nf_per_km": item.cline0 * item.frnom / 50 * 1e3,  # internal unit for C in PF is uF
-        "alpha": item.alpha
-    }
-    pp.create_std_type(net, type_data, name, "line")
-    logger.debug('>> created line type <%s>' % name)
-=======
     if ac:
         type_data = {
             "r_ohm_per_km": item.rline,
@@ -1201,7 +1154,6 @@
         }
         pp.create_std_type(net, type_data, name, "line_dc")
         logger.debug('>> created line_dc type <%s>' % name)
->>>>>>> e8d5b5be
 
     return name, True
 
@@ -1305,12 +1257,12 @@
     if is_unbalanced:
         ext_grid_type = "res_ext_grid_3ph"
         result_variables = {
-            "pf_p_a": "m:P:bus1:A",
-            "pf_q_a": "m:Q:bus1:A",
-            "pf_p_b": "m:P:bus1:B",
-            "pf_q_b": "m:Q:bus1:B",
-            "pf_p_c": "m:P:bus1:C",
-            "pf_q_c": "m:Q:bus1:C",
+          "pf_p_a": "m:P:bus1:A",
+          "pf_q_a": "m:Q:bus1:A",
+          "pf_p_b": "m:P:bus1:B",
+          "pf_q_b": "m:Q:bus1:B",
+          "pf_p_c": "m:P:bus1:C",
+          "pf_q_c": "m:Q:bus1:C",
         }
     else:
         ext_grid_type = "res_ext_grid"
@@ -2407,28 +2359,21 @@
     if std_type is not None:
         tid = pp.create_transformer(net, hv_bus=bus1, lv_bus=bus2, name=name,
                                     std_type=std_type, tap_pos=tap_pos,
-<<<<<<< HEAD
-                                    in_service=in_service, parallel=item.ntnum, df=item.ratfac, tap2_pos=tap_pos2)
-        trafo_dict[item] = tid
-=======
                                     in_service=in_service, parallel=item.ntnum, df=item.ratfac, tap2_pos=tap_pos2,
                                     leakage_resistance_ratio_hv=pf_type.itrdr, leakage_reactance_ratio_hv=pf_type.itrdl)
->>>>>>> e8d5b5be
         logger.debug('created trafo at index <%d>' % tid)
     else:
         logger.info("Create Trafo 3ph")
         tid = pp.create_transformer_from_parameters(net, hv_bus=bus1, lv_bus=bus2, name=name,
-                                                    tap_pos=tap_pos,
-                                                    in_service=in_service, parallel=item.ntnum, df=item.ratfac,
-                                                    sn_mva=pf_type.strn, vn_hv_kv=pf_type.utrn_h,
-                                                    vn_lv_kv=pf_type.utrn_l,
-                                                    vk_percent=pf_type.uktr, vkr_percent=pf_type.uktrr,
-                                                    pfe_kw=pf_type.pfe, i0_percent=pf_type.curmg,
-                                                    vector_group=pf_type.vecgrp[:-1], vk0_percent=pf_type.uk0tr,
-                                                    vkr0_percent=pf_type.ur0tr, mag0_percent=pf_type.zx0hl_n,
-                                                    mag0_rx=pf_type.rtox0_n, si0_hv_partial=pf_type.zx0hl_h,
-                                                    shift_degree=pf_type.nt2ag * 30, tap2_pos=tap_pos2)
-        trafo_dict[item] = tid
+                                    tap_pos=tap_pos,
+                                    in_service=in_service, parallel=item.ntnum, df=item.ratfac,
+                                    sn_mva=pf_type.strn, vn_hv_kv=pf_type.utrn_h, vn_lv_kv=pf_type.utrn_l,
+                                    vk_percent=pf_type.uktr, vkr_percent=pf_type.uktrr,
+                                    pfe_kw=pf_type.pfe, i0_percent=pf_type.curmg,
+                                    vector_group=pf_type.vecgrp[:-1], vk0_percent=pf_type.uk0tr,
+                                    vkr0_percent=pf_type.ur0tr, mag0_percent=pf_type.zx0hl_n,
+                                    mag0_rx=pf_type.rtox0_n, si0_hv_partial=pf_type.zx0hl_h,
+                                    shift_degree=pf_type.nt2ag * 30, tap2_pos=tap_pos2)
 
     # add value for voltage setpoint
     net.trafo.loc[tid, 'tap_set_vm_pu'] = item.usetp
@@ -2499,15 +2444,15 @@
     if is_unbalanced:
         trafo_type = "res_trafo_3ph"
         result_variables = {
-            "pf_i_a_hv_ka": "m:I:bushv:A",
-            "pf_i_a_lv_ka": "m:I:buslv:A",
-            "pf_i_b_hv_ka": "m:I:bushv:B",
-            "pf_i_b_lv_ka": "m:I:buslv:B",
-            "pf_i_c_hv_ka": "m:I:bushv:C",
-            "pf_i_c_lv_ka": "m:I:buslv:C",
-            "pf_i_n_hv_ka": "m:I0x3:bushv",
-            "pf_i_n_lv_ka": "m:I0x3:buslv",
-            "pf_loading_percent": "c:loading",
+          "pf_i_a_hv_ka": "m:I:bushv:A",
+          "pf_i_a_lv_ka": "m:I:buslv:A",
+          "pf_i_b_hv_ka": "m:I:bushv:B",
+          "pf_i_b_lv_ka": "m:I:buslv:B",
+          "pf_i_c_hv_ka": "m:I:bushv:C",
+          "pf_i_c_lv_ka": "m:I:buslv:C",
+          "pf_i_n_hv_ka": "m:I0x3:bushv",
+          "pf_i_n_lv_ka": "m:I0x3:buslv",
+          "pf_loading_percent": "c:loading",
         }
     else:
         trafo_type = "res_trafo"
@@ -2942,7 +2887,7 @@
     except IndexError:
         logger.error("Cannot add Scap '%s': not connected" % item.loc_name)
         return
-    
+
     if (item.gcap==0) or (item.bcap==0):
         logger.info('not creating series capacitor for %s' % item.loc_name)
     else:
@@ -2952,7 +2897,7 @@
                                                      x_ohm=x_ohm, sn_mva=item.Sn,
                                                      name=item.loc_name,
                                                      in_service=not bool(item.outserv))
-    
+
         logger.debug('created series capacitor %s as per unit impedance at index %d' %
                      (net.impedance.at[scap, 'name'], scap))
 
