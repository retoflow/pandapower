import bisect
import math
import numbers
import re
from itertools import combinations

import networkx as nx

import numpy as np
import pandapower as pp
from pandapower.auxiliary import ADict
import pandapower.control as control
from pandas import DataFrame, Series

try:
    import pandaplan.core.pplog as logging
except ImportError:
    import logging

logger = logging.getLogger(__name__)


# make wrapper for GetAttribute
def ga(element, attr):
    return element.GetAttribute(attr)


# import network to pandapower:
def from_pf(dict_net, pv_as_slack=True, pf_variable_p_loads='plini', pf_variable_p_gen='pgini',
            flag_graphics='GPS', tap_opt="nntap", export_controller=True, handle_us="Deactivate",
            max_iter=None, is_unbalanced=False, create_sections=True):
    global line_dict
    line_dict = {}
    global trafo_dict
    trafo_dict = {}
    global switch_dict
    switch_dict = {}
    logger.debug("__name__: %s" % __name__)
    logger.debug('started from_pf')
    logger.info(logger.__dict__)

    flag_graphics = flag_graphics if flag_graphics in ['GPS', 'no geodata'] else 'graphic objects'

    logger.debug('collecting grid')
    grid_name = dict_net['ElmNet'].loc_name
    base_sn_mva = dict_net['global_parameters']['base_sn_mva']
    net = pp.create_empty_network(grid_name, sn_mva=base_sn_mva)
    net['bus_geodata'] = DataFrame(columns=['x', 'y'])
    net['line_geodata'] = DataFrame(columns=['coords'])

    pp.results.reset_results(net, mode="pf_3ph")
    if max_iter is not None:
        pp.set_user_pf_options(net, max_iteration=max_iter)
    logger.info('creating grid %s' % grid_name)
    if 'res_switch' not in net.keys():
        net['res_switch'] = DataFrame(columns=['pf_closed', 'pf_in_service'], dtype='bool')

    logger.debug('creating buses')
    # create buses:
    global bus_dict
    bus_dict = {}
    global grf_map
    grf_map = dict_net.get('graphics', {})
    logger.debug('the graphic mapping is: %s' % grf_map)

    # ist leider notwendig
    n = 0
    for n, bus in enumerate(dict_net['ElmTerm'], 1):
        create_bus(net=net, item=bus, flag_graphics=flag_graphics, is_unbalanced=is_unbalanced)
    if n > 0: logger.info('imported %d buses' % n)

    logger.debug('creating external grids')
    # create external networks:
    n = 0
    for n, ext_net in enumerate(dict_net['ElmXnet'], 1):
        create_ext_net(net=net, item=ext_net, pv_as_slack=pv_as_slack, is_unbalanced=is_unbalanced)
    if n > 0: logger.info('imported %d external grids' % n)

    logger.debug('creating loads')
    # create loads:
    n = 0
    for n, load in enumerate(dict_net['ElmLod'], 1):
        try:
            create_load(net=net, item=load, pf_variable_p_loads=pf_variable_p_loads,
                        dict_net=dict_net, is_unbalanced=is_unbalanced)
        except RuntimeError as err:
            logger.debug('load failed at import and was not imported: %s' % err)
    if n > 0: logger.info('imported %d loads' % n)

    logger.debug('creating lv loads')
    # create loads:
    n = 0
    for n, load in enumerate(dict_net['ElmLodlv'], 1):
        try:
            create_load(net=net, item=load, pf_variable_p_loads=pf_variable_p_loads,
                        dict_net=dict_net, is_unbalanced=is_unbalanced)
        except RuntimeError as err:
            logger.warning('load failed at import and was not imported: %s' % err)
    if n > 0: logger.info('imported %d lv loads' % n),

    logger.debug('creating mv loads')
    # create loads:
    n = 0
    for n, load in enumerate(dict_net['ElmLodmv'], 1):
        try:
            create_load(net=net, item=load, pf_variable_p_loads=pf_variable_p_loads,
                        dict_net=dict_net, is_unbalanced=is_unbalanced)
        except RuntimeError as err:
            logger.error('load failed at import and was not imported: %s' % err)
    if n > 0: logger.info('imported %d mv loads' % n)

    #    logger.debug('sum loads: %.3f' % sum(net.load.loc[net.load.in_service, 'p_mw']))

    logger.debug('creating static generators')
    # create static generators:
    n = 0
    for n, gen in enumerate(dict_net['ElmGenstat'], 1):
        try:
            create_sgen_genstat(net=net, item=gen, pv_as_slack=pv_as_slack,
                                pf_variable_p_gen=pf_variable_p_gen, dict_net=dict_net, is_unbalanced=is_unbalanced,
                                export_ctrl=export_controller)
        except RuntimeError as err:
            logger.debug('sgen failed at import and was not imported: %s' % err)
    if n > 0: logger.info('imported %d static generators' % n)

    logger.debug('creating pv generators as static generators')

    # create pv generators:
    n = 0
    for n, pv in enumerate(dict_net['ElmPvsys'], 1):
        create_sgen_genstat(net=net, item=pv, pv_as_slack=pv_as_slack,
                            pf_variable_p_gen=pf_variable_p_gen, dict_net=dict_net, is_unbalanced=is_unbalanced,
                            export_ctrl=export_controller)
    if n > 0: logger.info('imported %d pv generators' % n)

    logger.debug('creating asynchronous machines')
    # create asynchronous machines:
    n = 0
    for n, asm in enumerate(dict_net['ElmAsm'], n):
        create_sgen_asm(net=net, item=asm, pf_variable_p_gen=pf_variable_p_gen, dict_net=dict_net)
    if n > 0: logger.info('imported %d asynchronous machines' % n)

    logger.debug('creating synchronous machines')
    # create synchronous machines:
    n = 0
    for n, gen in enumerate(dict_net['ElmSym'], n):
        create_sgen_sym(net=net, item=gen, pv_as_slack=pv_as_slack,
                        pf_variable_p_gen=pf_variable_p_gen, dict_net=dict_net, export_ctrl=export_controller)
    if n > 0: logger.info('imported %d synchronous machines' % n)

    logger.debug('creating transformers')
    # create trafos:
    n = 0
    for n, trafo in enumerate(dict_net['ElmTr2'], 1):
        create_trafo(net=net, item=trafo, export_controller=export_controller, tap_opt=tap_opt,
                     is_unbalanced=is_unbalanced, hunting_limit=dict_net["lvp_params"]["hunting_limit"])
    if n > 0: logger.info('imported %d trafos' % n)

    logger.debug('creating 3W-transformers')
    # create 3w-trafos:
    n = 0
    for n, trafo in enumerate(dict_net['ElmTr3'], 1):
        create_trafo3w(net=net, item=trafo, tap_opt=tap_opt)
    if n > 0:
        logger.info('imported %d 3w-trafos' % n)
        pp.set_user_pf_options(net, trafo3w_losses='star')

    logger.debug('creating switches (couplings)')
    # create switches (ElmCoup):
    n = 0
    for n, coup in enumerate(dict_net['ElmCoup'], 1):
        create_coup(net=net, item=coup)
    if n > 0: logger.info('imported %d coups' % n)

    logger.debug('creating fuses (as couplings)')
    # create fuses (RelFuse):
    n = 0
    for n, fuse in enumerate(dict_net['RelFuse'], 1):
        create_coup(net=net, item=fuse, is_fuse=True)
    if n > 0: logger.info('imported %d fuses' % n)

    # create shunts (ElmShnt):
    n = 0
    for n, shunt in enumerate(dict_net['ElmShnt'], 1):
        create_shunt(net=net, item=shunt)
    if n > 0: logger.info('imported %d shunts' % n)

    # create zpu (ElmZpu):
    n = 0
    for n, zpu in enumerate(dict_net['ElmZpu'], 1):
        create_zpu(net=net, item=zpu)
    if n > 0: logger.info('imported %d impedances' % n)

    # create series inductivity as impedance (ElmSind):
    n = 0
    for n, sind in enumerate(dict_net['ElmSind'], 1):
        create_sind(net=net, item=sind)
    if n > 0: logger.info('imported %d SIND' % n)
    # create series capacity as impedance (ElmScap):
    n = 0
    for n, scap in enumerate(dict_net['ElmScap'], 1):
        create_scap(net=net, item=scap)
    if n > 0: logger.info('imported %d SCAP' % n)

    # create vac (ElmVac):
    n = 0
    for n, vac in enumerate(dict_net['ElmVac'], 1):
        create_vac(net=net, item=vac)
    if n > 0: logger.info('imported %d VAC' % n)

    # create vac (ElmVsc):
    n = 0
    for n, vscmono in enumerate(dict_net['ElmVscmono'], 1):
        create_vscmono(net=net, item=vscmono)
    if n > 0: logger.info('imported %d VSC (mono)' % n)

    # create vac (ElmVsc):
    n = 0
    for n, vsc in enumerate(dict_net['ElmVsc'], 1):
        create_vsc(net=net, item=vsc)
    if n > 0: logger.info('imported %d VSC' % n)

    # logger.debug('creating switches')
    # # create switches (StaSwitch):
    # n = 0
    # for switch in dict_net['StaSwitch']:
    #     create_switch(net=net, item=switch)
    #     n += 1
    # logger.info('imported %d switches' % n)

    for idx, row in net.trafo.iterrows():
        propagate_bus_coords(net, row.lv_bus, row.hv_bus)

    for idx, row in net.switch[net.switch.et == 'b'].iterrows():
        propagate_bus_coords(net, row.bus, row.element)

    # we do lines last because of propagation of coordinates
    logger.debug('creating lines')
    # create lines:
    n = 0
    for n, line in enumerate(dict_net['ElmLne'], 0):
        create_line(net=net, item=line, flag_graphics=flag_graphics, create_sections=create_sections,
                    is_unbalanced=is_unbalanced)
    logger.info('imported %d lines' % (len(net.line.line_idx.unique())) if len(net.line) else 0)
    net.line['section_idx'] = 0
    if dict_net['global_parameters']["iopt_tem"] == 1:
        pp.set_user_pf_options(net, consider_line_temperature=True)
    if dict_net['global_parameters']["global_load_voltage_dependency"] == 1:
        pp.set_user_pf_options(net, voltage_depend_loads=True)
    else:
        pp.set_user_pf_options(net, voltage_depend_loads=False)

    if len(dict_net['ElmLodlvp']) > 0:
        lvp_dict = get_lvp_for_lines(dict_net)
        logger.debug(lvp_dict)
        split_all_lines(net, lvp_dict)

    # create station controllers (ElmStactrl):
    if export_controller:
        n = 0
        for n, stactrl in enumerate(dict_net['ElmStactrl'], 1):
            create_stactrl(net=net, item=stactrl)
        if n > 0: logger.info('imported %d station controllers' % n)

    remove_folder_of_std_types(net)

    ### don't import the ElmLodlvp for now...
    # logger.debug('creating lv partial loads')
    # # create loads:
    # n = 0
    # for n, load in enumerate(dict_net['ElmLodlvp'], 1):
    #     create_load(net=net, item=load, pf_variable_p_loads=pf_variable_p_loads)
    # if n > 0: logger.info('imported %d lv partial loads' % n)

    # # here we import the partial LV loads that are part of lines because of line section
    # coordinates
    # logger.debug('creating lv partial loads')
    # # create loads:
    # n = 0
    # for n, load in enumerate(dict_net['ElmLodlvp'], 1):
    #     try:
    #         create_load(net=net, item=load, pf_variable_p_loads=pf_variable_p_loads)
    #     except NotImplementedError:
    #         logger.debug('load %s not imported because it is not contained in ElmLod' % load)
    # if n > 0: logger.info('imported %d lv partial loads' % n)

    # if len(dict_net['ElmLodlvp']) > 0:
    #     n = 0
    #     for line in dict_net['ElmLne']:
    #         partial_loads = line.GetContents('*.ElmLodlvp')
    #         partial_loads.sort(key=lambda x: x.lneposkm)
    #         for load in partial_loads:
    #             create_load(net=net, item=load, pf_variable_p_loads=pf_variable_p_loads)
    #             n += 1
    #     logger.info('imported %d lv partial loads' % n)

    if handle_us == "Deactivate":
        logger.info('deactivating unsupplied elements')
        pp.set_isolated_areas_out_of_service(net)
    elif handle_us == "Drop":
        logger.info('dropping inactive elements')
        pp.drop_inactive_elements(net)
    elif handle_us != "Nothing":
        raise ValueError("handle_us should be 'Deactivate', 'Drop' or 'Nothing', "
                         "received: %s" % handle_us)

    if is_unbalanced:
        pp.add_zero_impedance_parameters(net)

    logger.info('imported net')
    return net


def get_graphic_object(item):
    try:
        graphic_object = grf_map[item]
    except KeyError as err:
        logger.warning('graphic object missing for element %s: %s' % (item, err))
        return None
    else:
        return graphic_object


def add_additional_attributes(item, net, element, element_id, attr_list=None, attr_dict=None):
    """
    Adds additonal atributes from powerfactory such as sernum or for_name

    @param item: powerfactory item
    @param net: pp net
    @param element: pp element namme (str). e.g. bus, load, sgen
    @param element_id: element index in pp net
    @param attr_list: list of attribtues to add. e.g. ["sernum", "for_name"]
    @param attr_dict: names of an attribute in powerfactory and in pandapower
    @return:
    """
    if attr_dict is None:
        attr_dict = {k: k for k in attr_list}

    for attr in attr_dict.keys():
        if '.' in attr:
            # go in the object chain of a.b.c.d until finally get the chr_name
            obj = item
            for a in attr.split('.'):
                if hasattr(obj, 'HasAttribute') and obj.HasAttribute(a):
                    obj = ga(obj, a)
            if obj is not None and isinstance(obj, str):
                net[element].loc[element_id, attr_dict[attr]] = obj

        elif item.HasAttribute(attr):
            chr_name = ga(item, attr)
            if chr_name is not None:
                if isinstance(chr_name, (str, numbers.Number)):
                    net[element].loc[element_id, attr_dict[attr]] = chr_name
                elif isinstance(chr_name, list):
                    if len(chr_name) > 1:
                        raise NotImplementedError(f"attribute {attr} is a list with more than 1 items - not supported.")
                    elif len(chr_name) == 0:
                        continue
                    net[element].loc[element_id, attr_dict[attr]] = chr_name[0]


def create_bus(net, item, flag_graphics, is_unbalanced):
    # add geo data
    if flag_graphics == 'GPS':
        x = ga(item, 'e:GPSlon')
        y = ga(item, 'e:GPSlat')
    elif flag_graphics == 'graphic objects':
        graphic_object = get_graphic_object(item)
        if graphic_object:
            x = ga(graphic_object, 'rCenterX')
            y = ga(graphic_object, 'rCenterY')
            # add gr coord data
        else:
            x, y = 0, 0
    else:
        x, y = 0, 0

    # only values > 0+-1e-3 are entered into the bus_geodata
    if x > 1e-3 or y > 1e-3:
        geodata = (x, y)
    else:
        geodata = None

    usage = ["b", "m", "n"]
    params = {
        'name': item.loc_name,
        'vn_kv': item.uknom,
        'in_service': not bool(item.outserv),
        'type': usage[item.iUsage],
        'geodata': geodata
    }

    system_type = {0: "ac", 1: "dc", 2: "ac/bi"}[item.systype]

    try:
        params['zone'] = item.Grid.loc_name.split('.ElmNet')[0]
    except AttributeError:
        params['zone'] = item.cpGrid.loc_name.split('.ElmNet')[0]

    logger.debug(f">> creating {system_type} bus <{params['name']}>")

    if system_type == "ac":
        bid = pp.create_bus(net, **params)
        table = "bus"
    elif system_type == "dc":
        bid = pp.create_bus_dc(net, **params)
        table = "bus_dc"
    else:
        raise NotImplementedError(f"Only buses with system type AC or DC are supported, "
                                  f"but f{item.loc_name} has system type {system_type}")
    # add the bus to the bus dictionary
    bus_dict[item] = bid

    get_pf_bus_results(net, item, bid, is_unbalanced, system_type)

    substat_descr = ''
    if item.HasAttribute('cpSubstat'):
        substat = item.cpSubstat
        if substat is not None:
            logger.debug('adding substat %s to descr of bus %s (#%d)' %
                         (substat, params['name'], bid))
            substat_descr = substat.loc_name
        else:
            logger.debug("bus has no substat description")
    else:
        logger.debug('bus %s is not part of any substation' %
                     params['name'])

    if len(item.desc) > 0:
        descr = ' \n '.join(item.desc)
    elif item.fold_id:
        descr = item.fold_id.loc_name
    else:
        descr = ''

    logger.debug('adding descr <%s> to bus' % descr)

    net[table].at[bid, "description"] = descr
    net[table].at[bid, "substat"] = substat_descr
    net[table].at[bid, "folder_id"] = item.fold_id.loc_name

    add_additional_attributes(item, net, table, bid, attr_dict={"for_name": "equipment", "cimRdfId": "origin_id"},
                              attr_list=["sernum", "chr_name", "cpSite.loc_name"])


def get_pf_bus_results(net, item, bid, is_unbalanced, system_type):
    if is_unbalanced:
        bus_type = "res_bus_3ph"
        result_variables = {
          "pf_vm_a_pu": "m:u:A",
          "pf_va_a_degree": "m:phiu:A",
          "pf_vm_b_pu": "m:u:B",
          "pf_va_b_degree": "m:phiu:B",
          "pf_vm_c_pu": "m:u:C",
          "pf_va_c_degree": "m:phiu:C",
        }
    elif system_type == "ac":
        bus_type = "res_bus"
        result_variables = {
            "pf_vm_pu": "m:u",
            "pf_va_degree": "m:phiu"
        }
    else:
        bus_type = "res_bus_dc"
        result_variables = {"pf_vm_pu": "m:u"}

    for res_var_pp, res_var_pf in result_variables.items():
        res = np.nan
        if item.HasResults(0):
            res = ga(item, res_var_pf)
        # dc bus voltage can be negative:
        net[bus_type].at[bid, res_var_pp] = np.abs(res) if "vm_pu" in res_var_pp else res


# # This one deletes all the results :(
# # Don't use it
# def find_bus_index_in_net(item, net=None):
#     foreign_key = int(ga(item, 'for_name'))
#     return foreign_key


# Is unfortunately not that safe :(
# Don't use it
# def find_bus_index_in_net(item, net):
#     usage = ["b", "m", "n"]
#     # to be sure that the bus is the correct one
#     name = ga(item, 'loc_name')
#     bus_type = usage[ga(item, 'iUsage')]
#     logger.debug('looking for bus <%s> in net' % name)
#
#     if item.HasAttribute('cpSubstat'):
#         substat = ga(item, 'cpSubstat')
#         if substat is not None:
#             descr = ga(substat, 'loc_name')
#             logger.debug('bus <%s> has substat, descr is <%s>' % (name, descr))
#         else:
#             # omg so ugly :(
#             descr = ga(item, 'desc')
#             descr = descr[0] if len(descr) > 0 else ""
#             logger.debug('substat is none, descr of bus <%s> is <%s>' % (name, descr))
#     else:
#         descr = ga(item, 'desc')
#         descr = descr[0] if len(descr) > 0 else ""
#         logger.debug('no attribute "substat", descr of bus <%s> is <%s>' % (name, descr))
#
#     try:
#         zone = ga(item, 'Grid')
#         zone_name = ga(zone, 'loc_name').split('.ElmNet')[0]
#         logger.debug('zone "Grid" found: <%s>' % zone_name)
#     except:
#         zone = ga(item, 'cpGrid')
#         zone_name = ga(zone, 'loc_name').split('.ElmNet')[0]
#         logger.debug('zone "cpGrid" found: <%s>' % zone_name)
#
#     temp_df_a = net.bus[net.bus.zone == zone_name]
#     temp_df_b = temp_df_a[temp_df_a.type == bus_type]
#     temp_df_c = temp_df_b[temp_df_a.description == descr]
#     bus_index = temp_df_c[temp_df_b.name == name].index.values[0]
#     logger.debug('bus index in net of bus <%s> is <%d>' % (name, bus_index))
#
#     return bus_index


def get_connection_nodes(net, item, num_nodes):
    buses = []
    table = "bus"
    for i in range(num_nodes):
        try:
            pf_bus = item.GetNode(i)
        except Exception as err:
            logger.error('GetNode failed for %s' % item)
            logger.error(err)
            pf_bus = None
        if pf_bus is None:
            if num_nodes == 1:
                logger.error(f"{item} has no connection node")
                raise IndexError
            buses.append(None)
        else:
            if pf_bus.systype == 1:
                table = "bus_dc"
            logger.debug("got bus %s" % pf_bus.loc_name)
            pp_bus = bus_dict[pf_bus]
            if num_nodes == 1:
                return pp_bus, table
            buses.append(pp_bus)

    if all([b is None for b in buses]):
        logger.error("Element %s is Disconnected: buses are %s" %
                     (item.loc_name, buses))
        raise IndexError
    elif None in buses:
        logger.debug('exising buses: %s' % buses)
        existing_bus = (set(buses) - {None}).pop()
        name = net[table].at[existing_bus, "name"] + "_aux"
        new_buses = []
        # determine the voltage needed
        # check if trafo
        v = []
        pf_class = item.GetClassName()
        logger.warning("object %s of class %s is not properly connected - creating auxiliary buses."
                       " check if the auxiliary buses have been created with correct voltages" % (
                           item, pf_class))

        if pf_class == "ElmTr2":
            v.append(ga(item, 't:utrn_h'))
            v.append(ga(item, 't:utrn_l'))
        elif pf_class == "ElmTr3":
            v.append(ga(item, 't:utrn3_h'))
            v.append(ga(item, 't:utrn3_m'))
            v.append(ga(item, 't:utrn3_l'))
        else:
            v = [net[table].vn_kv.at[existing_bus] for _ in buses]

        # the order of buses must be the same as the order of voltage values
        # imo this could be more robust, because we don't know in what order item.GetNode(i)
        # actually returns the values, we can only rely on PF that it always is hv, mv, lv etc.
        for b, vv in zip(buses, v):
            if b is None:
                if table == "bus":
                    aux_bus = pp.create_bus(net, vv, type="n", name=name)
                else:
                    aux_bus = pp.create_bus_dc(net, vv, type="n", name=name)
                new_buses.append(aux_bus)
                logger.debug("Created new bus '%s' for disconected line " % name)
            else:
                new_buses.append(b)
        return tuple(new_buses), table
    else:
        return tuple(buses), table


def import_switch(item, idx_cubicle):
    logger.debug('importing switch for %s (%d)' % (item.loc_name, idx_cubicle))
    switch_types = {"cbk": "CB", "sdc": "LBS", "swt": "LS", "dct": "DS"}
    cub = item.GetCubicle(idx_cubicle)
    if cub is None:
        return None, None, None
    switches = cub.GetContents('*.StaSwitch')
    if len(switches) > 1:
        logger.error('more then 1 switch found for %s: %s' % (item, switches))
    if len(switches) != 0:
        switch = switches[0]
        switch_in_service = not bool(switch.outserv) if switch.HasAttribute('outserv') else True
        switch_name = switch.cDisplayName
        if not switch.HasAttribute('isclosed'):
            logger.warning('switch %s does not have the attribute isclosed!!!' % switch)
        switch_is_closed = bool(switch.on_off) and bool(switch.isclosed) and switch_in_service
        switch_usage = switch_types.get(switch.aUsage, 'unknown')
        return switch_is_closed, switch_usage, switch_name
    else:
        return None, None, None


def create_connection_switches(net, item, number_switches, et, buses, elements):
    # False if open, True if closed, None if no switch
    logger.debug('creating connection switches')
    for i in range(number_switches):
        switch_is_closed, switch_usage, switch_name = import_switch(item, i)
        logger.debug('switch closed: %s, switch_usage: %s' % (switch_is_closed, switch_usage))
        if switch_is_closed is not None:
            cd = pp.create_switch(net, bus=buses[i], element=elements[i], et=et,
                                  closed=switch_is_closed, type=switch_usage, name=switch_name)
            net.res_switch.loc[cd, ['pf_closed', 'pf_in_service']] = switch_is_closed, True


def get_coords_from_buses(net, from_bus, to_bus, **kwargs):
    coords = []
    if from_bus in net.bus_geodata.index:
        x1, y1 = net.bus_geodata.loc[from_bus, ['x', 'y']]
        has_coords = True
    else:
        x1, y1 = np.nan, np.nan
        has_coords = False

    if to_bus in net.bus_geodata.index:
        x2, y2 = net.bus_geodata.loc[to_bus, ['x', 'y']]
        has_coords = True
    else:
        x2, y2 = np.nan, np.nan
        has_coords = False

    if has_coords:
        coords = [[x1, y1], [x2, y2]]
        logger.debug('got coords from buses: %s' % coords)
    else:
        logger.debug('no coords for line between buses %d and %d' % (from_bus, to_bus))
    return coords


def get_coords_from_item(item):
    # function reads geodata from item directly (for lines this is in item.GPScoords)
    coords = item.GPScoords
    try:
        # lat / lon must be switched in my example (karlsruhe). Check if this is always right
        c = tuple((x, y) for [y, x] in coords)
    except ValueError:
        try:
            c = tuple((x, y) for [y, x, z] in coords)
        except ValueError:
            c = []
    return c


def get_coords_from_grf_object(item):
    logger.debug('getting coords from gr_obj')
    # center_x = ga(grf_map[item], 'rCenterX')
    # center_y = ga(grf_map[item], 'rCenterY')
    # coords = [[center_x, center_y]]

    graphic_object = get_graphic_object(item)
    if graphic_object:
        coords = []
        cons = graphic_object.GetContents('*.IntGrfcon')
        cons.sort(key=lambda x: x.iDatConNr)
        for c in cons:
            con_nr = c.iDatConNr
            x_list = c.rX
            y_list = c.rY
            coords_list = list(list(t) for t in zip(x_list, y_list) if t != (-1, -1))
            if con_nr == 0:
                coords_list = coords_list[::-1]
            coords.extend(coords_list)
        if len(coords) == 0:
            coords = [[graphic_object.rCenterX, graphic_object.rCenterY]] * 2
        logger.debug('extracted line coords from graphic object: %s' % coords)
        # net.line_geodata.loc[lid, 'coords'] = coords
    else:
        coords = []

    return coords


def create_line(net, item, flag_graphics, create_sections, is_unbalanced):
    params = {'parallel': item.nlnum, 'name': item.loc_name}
    logger.debug('>> creating line <%s>' % params['name'])
    logger.debug('line <%s> has <%d> parallel lines' % (params['name'], params['parallel']))

    logger.debug('asked for buses')
    # here: implement situation if line not connected

    try:
        (params['bus1'], params['bus2']), bus_table = get_connection_nodes(net, item, 2)
    except IndexError:
        logger.debug("Cannot add Line '%s': not connected" % params['name'])
        return
    except:
        logger.error("Error while exporting Line '%s'" % params['name'])
        return

    ac = bus_table == "bus"
    line_table = "line" if ac else "line_dc"

    corridor = pp.create.get_free_id(net[line_table])
    line_sections = item.GetContents('*.ElmLnesec')
    # geodata
    if flag_graphics == 'no geodata':
        coords = []
    elif flag_graphics == 'GPS':
        if len(item.GPScoords) > 0:
            coords = get_coords_from_item(item)
        else:
            coords = get_coords_from_buses(net, params['bus1'], params['bus2'])  # todo
    else:
        coords = get_coords_from_grf_object(item)

    if len(line_sections) == 0:
        if coords:
            params["geodata"] = coords
        logger.debug('line <%s> has no sections' % params['name'])
        lid = create_line_normal(net=net, item=item, is_unbalanced=is_unbalanced, ac=ac, **params)
        sid_list = [lid]
        logger.debug('created line <%s> with index <%d>' % (params['name'], lid))

    else:
        logger.debug('line <%s> has sections' % params['name'])
        if create_sections:
            if not ac:
                raise NotImplementedError(f"Export of lines with line sections only implemented for AC lines ({item})")
            sid_list = create_line_sections(net=net, item_list=line_sections, line=item,
                                            coords=coords, is_unbalanced=is_unbalanced, **params)
        else:
            lidx = create_line_no_sections(net, item, line_sections, params["bus1"], params["bus2"], coords,
                                           is_unbalanced, ac)
            sid_list = [lidx]
        logger.debug('created <%d> line sections for line <%s>' % (len(sid_list), params['name']))

    line_dict[item] = sid_list
    net[line_table].loc[sid_list, "line_idx"] = corridor
    net[line_table].loc[sid_list, "folder_id"] = item.fold_id.loc_name
    net[line_table].loc[sid_list, "equipment"] = item.for_name

    if ac:
        create_connection_switches(net, item, 2, 'l', (params['bus1'], params['bus2']),
                                   (sid_list[0], sid_list[-1]))

    logger.debug('line <%s> created' % params['name'])


def point_len(p1, p2):
    x1, y1 = p1
    x2, y2 = p2
    return ((x1 - x2) ** 2 + (y1 - y2) ** 2) ** 0.5


def calc_len_coords(coords):
    tot_len = 0
    for i in range(len(coords) - 1):
        tot_len += point_len(coords[i], coords[i + 1])
    return tot_len


def cut_coords_segment(p1, p2, split_len):
    # finds the point where the line segment is cut in two
    # use scale_factor before calling this
    if split_len == 0:
        logger.debug('split_len=0: return %s' % p1)
        return p1
    tot_len = point_len(p1, p2)
    if split_len == tot_len:
        logger.debug('split_len=tot_len (%.3f): return %s' % (tot_len, p2))
        return p2
    x1, y1 = p1
    x2, y2 = p2
    x_k = x2 * split_len / tot_len + x1 * (tot_len - split_len) / tot_len
    y_k = y2 * split_len / tot_len + y1 * (tot_len - split_len) / tot_len
    logger.debug('cut coords segment: p1=%s, p2=%s, split_len=%.3f, x_k = %.3f, y_k = %.3f' %
                 (p1, p2, split_len, x_k, y_k))
    return x_k, y_k


def get_section_coords(coords, sec_len, start_len, scale_factor):
    tol = 1e-6
    # get the starting point of section
    logger.debug('calculating section coords: sec_len=%.3f, start_len=%.3f, scale_factor=%.3f' %
                 (sec_len, start_len, scale_factor))
    if abs(sec_len) < tol and scale_factor == 0:
        logger.debug('cannot do anything: sec_len and scale factor are 0')
        sec_coords = [coords[0], coords[1]]
        return sec_coords
    elif scale_factor == 0:
        logger.error('scale factor==0')
        sec_coords = [coords[0], coords[1]]
        return sec_coords
    elif abs(sec_len) < tol:
        logger.debug('section length is 0')

    len_i = 0
    i = 0
    sec_coords = []
    logger.debug('len coords: %d, coords: %s' % (len(coords), coords))
    # find starting point
    for i in range(len(coords) - 1):
        len_i += point_len(coords[i], coords[i + 1])
        logger.debug('i: %d, len_i: %.3f' % (i, len_i * scale_factor))
        # catch if line has identical coords
        if not len_i:
            sec_coords = coords
            return sec_coords

        if len_i * scale_factor > start_len or abs(len_i * scale_factor - start_len) <= tol:
            logger.debug('len_i>start_len: cut coords segment')
            logger.debug('coords[i]: %s, coods[i+1]: %s' % (coords[i], coords[i + 1]))
            if start_len == 0:
                sec_coords = [[coords[i][0], coords[i][1]]]
            else:
                x_k, y_k = cut_coords_segment(coords[i], coords[i + 1],
                                              start_len / scale_factor +
                                              point_len(coords[i], coords[i + 1]) - len_i)
                sec_coords = [[x_k, y_k]]
            logger.debug('found start of the section: %s' % sec_coords)
            break
    else:
        logger.error(
            'could not find start of section: len_i = %.7f, start_len = %.7f' % (
                len_i * scale_factor, start_len))
        logger.debug('delta: %f' % (len_i * scale_factor - start_len))

    # keep adding points until encounter the end of line
    len_j = 0
    k = 0
    for j in range(i + 1, len(coords)):
        try:
            len_j += point_len(sec_coords[k], coords[j])
        except IndexError:
            logger.error(f"{j=}, {i=}, {k=}")
        if len_j <= sec_len / scale_factor:
            sec_coords.append(coords[j])
            k += 1
        else:
            # cut line between coords[i] and coords[i+1]
            x_k, y_k = cut_coords_segment(sec_coords[k], coords[j],
                                          sec_len / scale_factor +
                                          point_len(sec_coords[k], coords[j]) - len_j)
            sec_coords.append([x_k, y_k])
            break
    logger.debug('calculated sec_coords: %s' % sec_coords)
    return sec_coords


def segment_buses(net, bus1, bus2, num_sections, line_name):  # , sec_len, start_len, coords):
    yield bus1
    m = 1
    # if coords:
    #     if bus1 not in net.bus_geodata.index:
    #         logger.warning('bus1 not in coords, bus: %d, line: %s' % (bus1, line_name))
    #     if bus2 not in net.bus_geodata.index:
    #         logger.warning('bus2 not in coords, bus: %d, line: %s' % (bus2, line_name))
    #     x1, y1 = net.bus_geodata.loc[bus1, ['x', 'y']]
    #     x2, y2 = net.bus_geodata.loc[bus2, ['x', 'y']]
    #     # tot_len = ((x1 - x2) ** 2 + (y1 - y2) ** 2) ** 0.5
    #     tot_len = calc_len_coords(coords)
    #     scale_factor = tot_len / sum(sec_len)
    #     split_len = 0

    while m < num_sections:
        bus_name = "%s (Muff %u)" % (line_name, m)
        vn_kv = net.bus.at[bus1, "vn_kv"]
        zone = net.bus.at[bus1, "zone"]
        k = pp.create_bus(net, name=bus_name, type='ls', vn_kv=vn_kv, zone=zone)

        # if coords:
        #     split_len += sec_len[m - 1] * scale_factor
        #
        #     x_k, y_k = cut_coords_segment([x1, y1], [x2, y2], split_len)
        #     net.bus_geodata.loc[k, ['x', 'y']] = x_k, y_k
        #     if x_k == 0 or y_k == 0:
        #         logger.warning('bus %d has 0 coords, bus1: %d, bus2: %d' % k, bus1, bus2)

        if "description" in net.bus:
            net.bus.at[k, "description"] = u""
        yield k
        yield k
        m += 1
    else:
        yield bus2


def create_line_sections(net, item_list, line, bus1, bus2, coords, parallel, is_unbalanced, **kwargs):
    sid_list = []
    line_name = line.loc_name
    item_list.sort(key=lambda x: x.index)  # to ensure they are in correct order

    if line.HasResults(-1):  # -1 for 'c' results (whatever that is...)
        line_loading = ga(line, 'c:loading')
    else:
        line_loading = np.nan

    sec_len = [sec.dline for sec in item_list]
    # start_len = [sec.rellen for sec in item_list]

    buses_gen = segment_buses(net, bus1=bus1, bus2=bus2, num_sections=len(item_list),
                              line_name=line_name)

    for item in item_list:
        name = line_name
        section_name = item.loc_name
        bus1 = next(buses_gen)
        bus2 = next(buses_gen)
        sid = create_line_normal(net=net, item=item, bus1=bus1, bus2=bus2, name=name, parallel=parallel,
                                 is_unbalanced=is_unbalanced, ac=True)
        sid_list.append(sid)
        net.line.at[sid, "section"] = section_name
        net.res_line.at[sid, "pf_loading"] = line_loading

        if coords:
            try:
                scaling_factor = sum(sec_len) / calc_len_coords(coords)
                sec_coords = get_section_coords(coords, sec_len=item.dline, start_len=item.rellen,
                                                scale_factor=scaling_factor)
                net.line_geodata.loc[sid, 'coords'] = sec_coords
                # p1 = sec_coords[0]
                # p2 = sec_coords[-1]
                net.bus_geodata.loc[bus2, ['x', 'y']] = sec_coords[-1]
            except ZeroDivisionError:
                logger.warning("Could not generate geodata for line !!")

    return sid_list


def create_line_no_sections(net, main_item, item_list, bus1, bus2, coords, is_unbalanced, ac, **kwargs):
    if not ac:
        raise NotImplementedError("Creating DC lines with sections as DC lines without sections not implemented")

    line_name = main_item.loc_name

    sec_len = [item.dline for item in item_list]
    total_len = sum(sec_len)
    weights = [l / total_len for l in sec_len]

    df = [item.fline for item in item_list]
    parallel = [1 for item in item_list]
    max_i_ka = min([item.Inom * p * d if item.Inom != 0 else 1e-3 for item, p, d in zip(item_list, parallel, df)])
    r_ohm_per_km = sum([item.R1 for item in item_list]) / total_len
    x_ohm_per_km = sum([item.X1 for item in item_list]) / total_len
    c_nf_per_km = sum([item.C1 * 1e3 for item in item_list]) / total_len  # internal unit for C in PF is uF
    # g_us_per_km = sum([item.G1 for item in item_list]) / total_len
    r0_ohm_per_km = sum([item.R0 for item in item_list]) / total_len
    x0_ohm_per_km = sum([item.X0 for item in item_list]) / total_len
    c0_nf_per_km = sum([item.C0 * 1e3 for item in item_list]) / total_len  # internal unit for C in PF is uF
    # g0_us_per_km = sum([item.G0 for item in item_list]) / total_len
    # r_ohm_per_km = sum([item.rline / p * w for item, p, w in zip(item_list, parallel, weights)])
    # x_ohm_per_km = sum([item.xline / p * w for item, p, w in zip(item_list, parallel, weights)])
    # c_nf_per_km = sum([item.cline * item.frnom / 50 * 1e3 / p * w for item, p, w in zip(item_list, parallel, weights)])  # internal unit for C in PF is uF
    # g_us_per_km = sum([item.gline / p * w for item, p, w in zip(item_list, parallel, weights)])
    # r0_ohm_per_km = sum([item.rline0 / p * w for item, p, w in zip(item_list, parallel, weights)])
    # x0_ohm_per_km = sum([item.xline0 / p * w for item, p, w in zip(item_list, parallel, weights)])
    # c0_nf_per_km = sum([item.cline0 * item.frnom / 50 * 1e3 / p * w for item, p, w in zip(item_list, parallel, weights)])  # internal unit for C in PF is uF
    # g0_us_per_km = sum([item.gline0 / p * w for item, p, w in zip(item_list, parallel, weights)])
    # type_list = [item.cohl_ for item in item_list]

    g_us_per_km = 0.
    g0_us_per_km = 0.
    endtemp_degree = None

    # endtemp_degree = max([item.rtemp for item in item_list])
    # q_mm2 = sum([item.qurs * p * w for item, p, w in zip(item_list, parallel, weights)])
    alpha = sum([item.alpha / p * w for item, p, w in zip(item_list, parallel, weights)]) / total_len
    # alpha_final = [item.alpha / p * w for item, p, w in zip(item_list, parallel, weights)]
    # max_temperature_degree_celsius = min([item.tmax for item in item_list])
    temperature_degree_celsius = max([item.Top for item in item_list])

    lid = pp.create_line_from_parameters(net=net, from_bus=bus1, to_bus=bus2, length_km=total_len,
                                         r_ohm_per_km=r_ohm_per_km, x_ohm_per_km=x_ohm_per_km, c_nf_per_km=c_nf_per_km,
                                         max_i_ka=max_i_ka, name=line_name, type=None, geodata=coords,
                                         g_us_per_km=g_us_per_km, alpha=alpha, parallel=main_item.nlnum,
                                         temperature_degree_celsius=temperature_degree_celsius,
                                         r0_ohm_per_km=r0_ohm_per_km, x0_ohm_per_km=x0_ohm_per_km,
                                         c0_nf_per_km=c0_nf_per_km, g0_us_per_km=g0_us_per_km,
                                         endtemp_degree=endtemp_degree)

    net.line.loc[lid, 'description'] = ' \n '.join(main_item.desc) if len(main_item.desc) > 0 else ''
    if hasattr(main_item, "cimRdfId"):
        chr_name = main_item.cimRdfId
        if chr_name is not None and len(chr_name) > 0:
            net["line"].loc[lid, 'origin_id'] = chr_name[0]

    get_pf_line_results(net, main_item, lid, is_unbalanced, ac)

    return lid


def create_line_normal(net, item, bus1, bus2, name, parallel, is_unbalanced, ac, geodata=None):
    pf_type = item.typ_id
    std_type, type_created = create_line_type(net=net, item=pf_type,
                                              cable_in_air=item.inAir if item.HasAttribute(
                                                  'inAir') else False)

    params = {
        'name': name,
        'in_service': not bool(item.outserv),
        'length_km': item.dline,
        'df': item.fline,
        'parallel': parallel,
        'alpha': pf_type.alpha if pf_type is not None else None,
        'temperature_degree_celsius': pf_type.tmax if pf_type is not None else None,
        'geodata': geodata
    }

    if std_type is not None:  # and not is_unbalanced:delete later
        params["std_type"] = std_type
        logger.debug('creating normal line with type <%s>' % std_type)
        if ac:
            lid = pp.create_line(net, from_bus=bus1, to_bus=bus2, **params)
        else:
            lid = pp.create_line_dc(net, from_bus_dc=bus1, to_bus_dc=bus2, **params)
    else:
        logger.debug('creating normal line <%s> from parameters' % name)
        r_ohm = item.R1

        params.update({
            'r_ohm_per_km': r_ohm / params['length_km'],
            'max_i_ka': item.Inom if item.Inom != 0 else 1e-3,
            'alpha': pf_type.alpha if pf_type is not None else None
        })
        if ac:
            x_ohm, c_nf = item.X1, item.C1
            r0_ohm, x0_ohm, c0_nf = item.R0, item.X0, item.C0

            if r_ohm == 0 and x_ohm == 0 and c_nf == 0:
                logger.error('Incomplete data for line "%s": missing type and '
                             'missing parameters R, X, C' % name)
            if r0_ohm == 0 and x0_ohm == 0 and c0_nf == 0:
                logger.error('Incomplete data for line "%s": missing type and '
                             'missing parameters R0, X0, C0' % name)

            params.update({
                'x_ohm_per_km': x_ohm / params['length_km'],
                'c_nf_per_km': c_nf / params['length_km'] * 1e3,  # internal unit for C in PF is uF
                'r0_ohm_per_km': r0_ohm / params['length_km'],
                'x0_ohm_per_km': x0_ohm / params['length_km'],
                'c0_nf_per_km': c0_nf / params['length_km'] * 1e3  # internal unit for C in PF is uF,
            })

            coupling = item.c_ptow
            if coupling is not None:
                coupling_type = coupling.GetClassName()
                if coupling_type == 'TypCabsys':
                    # line is part of "Cable System"
                    params['type'] = 'cs'
                elif coupling_type == 'ElmTow':
                    params['type'] = 'ol'
                else:
                    params['type'] = None
            else:
                params['type'] = None

            lid = pp.create_line_from_parameters(net=net, from_bus=bus1, to_bus=bus2, **params)
        else:
            lid = pp.create_line_dc_from_parameters(net, from_bus_dc=bus1, to_bus_dc=bus2, **params)

    net["line" if ac else "line_dc"].loc[lid, 'description'] = ' \n '.join(item.desc) if len(item.desc) > 0 else ''
    if hasattr(item, "cimRdfId"):
        chr_name = item.cimRdfId
        if chr_name is not None and len(chr_name) > 0:
            net["line" if ac else "line_dc"].loc[lid, 'origin_id'] = chr_name[0]

    get_pf_line_results(net, item, lid, is_unbalanced, ac)

    return lid


def get_pf_line_results(net, item, lid, is_unbalanced, ac):
    if is_unbalanced:
        line_type = "res_line_3ph"
        result_variables = {
          "pf_i_a_from_ka": "m:I:bus1:A",
          "pf_i_a_to_ka": "m:I:bus2:A",
          "pf_i_b_from_ka": "m:I:bus1:B",
          "pf_i_b_to_ka": "m:I:bus2:B",
          "pf_i_c_from_ka": "m:I:bus1:C",
          "pf_i_c_to_ka": "m:I:bus2:C",
          "pf_i_n_from_ka": "m:I0x3:bus1",
          "pf_i_n_to_ka": "m:I0x3:bus2",
          "pf_loading_percent": "c:loading",
        }
    elif ac:
        line_type = "res_line"
        result_variables = {"pf_loading": "c:loading"}
    else:
        line_type = "res_line_dc"
        result_variables = {"pf_loading": "c:loading"}

    for res_var_pp, res_var_pf in result_variables.items():
        res = np.nan
        if item.HasResults(-1):  # -1 for 'c' results (whatever that is...)
            res = ga(item, res_var_pf)
        net[line_type].at[lid, res_var_pp] = res


def create_line_type(net, item, cable_in_air=False):
    # return False if no line type has been created
    # return True if a new line type has been created

    if item is None:
        logger.warning('create_line_type: no item given! Be sure you can deal with None!')
        return None, False

    ac = item.systp == 0
    # pf_folder = item.fold_id.split('IntPrjfolder')[-1]
    pf_folder = item.fold_id.loc_name
    name = "%s\\%s" % (pf_folder, item.loc_name) if not cable_in_air else "%s\\%s_%s" % (
        pf_folder, item.loc_name, 'air')
    if pp.std_type_exists(net, name, "line" if ac else "line_dc"):
        logger.debug('type <%s> exists already' % name)
        return name, False

    line_or_cable = 'cs' if item.cohl_ == 0 else 'ol'

    max_i_ka = item.sline if not cable_in_air else item.InomAir
    if ac:
        type_data = {
            "r_ohm_per_km": item.rline,
            "x_ohm_per_km": item.xline,
            "c_nf_per_km": item.cline*item.frnom/50 * 1e3,  # internal unit for C in PF is uF
            "q_mm2": item.qurs,
            "max_i_ka": max_i_ka if max_i_ka != 0 else 1e-3,
            "endtemp_degree": item.rtemp,
            "type": line_or_cable,
            "r0_ohm_per_km": item.rline0,
            "x0_ohm_per_km": item.xline0,
            "c0_nf_per_km": item.cline0*item.frnom/50 * 1e3,  # internal unit for C in PF is uF
            "alpha": item.alpha
        }
        pp.create_std_type(net, type_data, name, "line")
        logger.debug('>> created line type <%s>' % name)
    else:
        type_data = {
            "r_ohm_per_km": item.rline,
            "q_mm2": item.qurs,
            "max_i_ka": max_i_ka if max_i_ka != 0 else 1e-3,
            "type": line_or_cable,
            "alpha": item.alpha
        }
        pp.create_std_type(net, type_data, name, "line_dc")
        logger.debug('>> created line_dc type <%s>' % name)

    return name, True


def monopolar_in_service(item):
    in_service = not bool(item.outserv)

    # False if open, True if closed, None if no switch
    switch_is_closed, _, _ = import_switch(item, 0)
    if switch_is_closed is not None:
        logger.debug('element in service: <%s>, switch is closed: <%s>' %
                     (in_service, switch_is_closed))
        # if switch is open, in_sevice becomes False
        in_service = in_service and switch_is_closed
    return in_service


def create_ext_net(net, item, pv_as_slack, is_unbalanced):
    name = item.loc_name
    logger.debug('>> creating ext_grid <%s>' % name)

    try:
        bus1, _ = get_connection_nodes(net, item, 1)
    except IndexError:
        logger.error("Cannot add Xnet '%s': not connected" % name)
        return

    logger.debug('found bus <%d> in net' % bus1)

    in_service = monopolar_in_service(item)

    # implement kW!..
    p_mw = item.pgini
    q_mvar = item.qgini
    logger.debug('p_mw = %.3f, q_mvar = %.3f' % (p_mw, q_mvar))

    # implementation for other elements that should be created as xnet
    s_max = item.snss if item.HasAttribute('snss') else item.Pmax_uc \
        if item.HasAttribute('Pmax_uc') else np.nan
    # needed change in create.py: line 570 - added sk_min_mva in list of params
    s_min = item.snssmin if item.HasAttribute('snssmin') else item.Pmin_uc \
        if item.HasAttribute('Pmin_uc') else np.nan

    rx_max = item.rntxn if item.HasAttribute('rntxn') else np.nan
    rx_min = item.rntxnmin if item.HasAttribute('rntxnmin') else np.nan

    vm_set_pu = item.usetp
    phi = item.phiini
    node_type = item.bustp if item.HasAttribute('bustp') else np.nan

    # create...
    if node_type == 'PQ':
        logger.debug('node type is "PQ", creating sgen')
        xid = pp.create_sgen(net, bus1, p_mw=p_mw, q_mvar=q_mvar, name=name,
                             in_service=in_service)
        elm = 'sgen'
    elif node_type == 'PV' and not pv_as_slack:
        logger.debug('node type is "PV" and pv_as_slack is False, creating gen')
        xid = pp.create_gen(net, bus1, p_mw=p_mw, vm_pu=vm_set_pu, name=name,
                            in_service=in_service)
        elm = 'gen'
    else:
        logger.debug('node type is <%s>, pv_as_slack=%s, creating ext_grid' % (node_type,
                                                                               pv_as_slack))
        xid = pp.create_ext_grid(net, bus=bus1, name=name, vm_pu=vm_set_pu,
                                 va_degree=phi, s_sc_max_mva=s_max,
                                 s_sc_min_mva=s_min, rx_max=rx_max, rx_min=rx_min,
                                 in_service=in_service)
        try:
            net.ext_grid.loc[xid, "r0x0_max"] = item.r0tx0
            net.ext_grid.loc[xid, "x0x_max"] = item.x0tx1
            net.ext_grid.loc[xid, "r0x0_min"] = item.r0tx0min
            net.ext_grid.loc[xid, "x0x_min"] = item.x0tx1min
        except AttributeError:
            pass
        elm = 'ext_grid'

    get_pf_ext_grid_results(net, item, xid, is_unbalanced)

    # if item.HasResults(0):  # 'm' results...
    #     # sm:r, sm:i don't work...
    #     logger.debug('<%s> has results' % name)
    #     net['res_' + elm].at[xid, "pf_p"] = ga(item, 'm:P:bus1')
    #     net['res_' + elm].at[xid, "pf_q"] = ga(item, 'm:Q:bus1')
    # else:
    #     net['res_' + elm].at[xid, "pf_p"] = np.nan
    #     net['res_' + elm].at[xid, "pf_q"] = np.nan

    # logger.debug('added pf_p and pf_q to {} {}: {}'.format(elm, xid, net['res_' + elm].loc[
    #     xid, ["pf_p", 'pf_q']].values))

    net[elm].loc[xid, 'description'] = ' \n '.join(item.desc) if len(item.desc) > 0 else ''
    add_additional_attributes(item, net, element=elm, element_id=xid, attr_list=['cpSite.loc_name'])

    return xid


def get_pf_ext_grid_results(net, item, xid, is_unbalanced):
    ext_grid_type = None
    result_variables = None
    if is_unbalanced:
        ext_grid_type = "res_ext_grid_3ph"
        result_variables = {
          "pf_p_a": "m:P:bus1:A",
          "pf_q_a": "m:Q:bus1:A",
          "pf_p_b": "m:P:bus1:B",
          "pf_q_b": "m:Q:bus1:B",
          "pf_p_c": "m:P:bus1:C",
          "pf_q_c": "m:Q:bus1:C",
        }
    else:
        ext_grid_type = "res_ext_grid"
        result_variables = {
            "pf_p": "m:P:bus1",
            "pf_q": "m:Q:bus1"
        }

    for res_var_pp, res_var_pf in result_variables.items():
        res = np.nan
        if item.HasResults(0):
            res = ga(item, res_var_pf)
        net[ext_grid_type].at[xid, res_var_pp] = res


# def extract_partial_loads_from_lv_load(net, item):
#     part_lods = item.GetContents('*.ElmLodlvp')
#     logger.debug('%s' % part_lods)
#     for elm in part_lods:
#         pass
#         # create_load(net, elm, use_nominal_power)

def map_power_var(pf_var, map_var):
    """
    Returns additional variables from pf_variable_p_xxxx
    Args:
        pf_var: pf_variable_p_xxxx
        map_var: 'q' or 's'

    Returns: pf_variable as string

    """

    vars = {
        'q': {
            'plini': 'qlini',
            'plini_a': 'qlini_a',
            'm:P:bus1': 'm:Q:bus1',
            'pgini': 'qgini',
            'pgini_a': 'qgini_a'
        },
        's': {
            'plini': 'slini',
            'plini_a': 'slini_a',
            'm:P:bus1': 'm:S:bus1',
            'pgini': 'sgini',
            'pgini_a': 'sgini_a'
        },
        'sn': {
            'plini': 'sgn',
            'plini_a': 'sgn',
            'm:P:bus1': 'sgn',
            'pgini': 'sgn',
            'pgini_a': 'sgn'
        }
    }

    return vars[map_var][pf_var]


def map_type_var(pf_load_type):
    load_type = {
        "3PH PH-E": "wye",
        "3PH-'YN'": "wye",
        "3PH-'D'": "delta"
    }
    return load_type[pf_load_type]


def map_sgen_type_var(pf_sgen_type):
    sgen_type = {
        0: "wye",
        1: "wye",
        2: "wye"
    }
    return sgen_type[pf_sgen_type]


def get_power_multiplier(item, var):
    if item.outserv:
        return 1.
    if var == "m:P:bus1" and not item.HasResults():
        return 1.
        # raise UserWarning(f"{item} does not have results - cannot get power multiplier")
    exponent = item.GetAttributeUnit(var)
    if exponent.startswith('k'):
        multiplier = 1e-3
    elif exponent.startswith('M'):
        multiplier = 1
    else:
        raise UserWarning("unknown exponent %s" % exponent)
    # print(item.loc_name, exponent, multiplier)
    return multiplier


def ask_load_params(item, pf_variable_p_loads, dict_net, variables):
    multiplier = get_power_multiplier(item, pf_variable_p_loads)
    params = ADict()
    if pf_variable_p_loads == 'm:P:bus1' and not item.HasResults(0):
        raise RuntimeError('load %s does not have results and is ignored' % item.loc_name)
    if 'p_mw' in variables:
        params.p_mw = ga(item, pf_variable_p_loads) * multiplier
    if 'q_mvar' in variables:
        params.q_mvar = ga(item, map_power_var(pf_variable_p_loads, 'q')) * multiplier
    if 'sn_mva' in variables:
        params.sn_mva = ga(item, map_power_var(pf_variable_p_loads, 's')) * multiplier

        kap = -1 if item.pf_recap == 1 else 1
        try:
            params.q_mvar = kap * np.sqrt(params.sn_mva ** 2 - params.p_mw ** 2)
        except Exception as err:
            logger.error(
                'While creating load, error occurred for calculation of q_mvar: %s, %s' %
                (params, err))
            raise err
        logger.debug('load parameters: %s' % params)

    global_scaling = dict_net['global_parameters']['global_load_scaling']
    params.scaling = global_scaling * item.scale0 \
        if pf_variable_p_loads == 'plini' else 1
    if item.HasAttribute('zonefact'):
        params.scaling *= item.zonefact

    # p_mw = p_mw, q_mvar = q_mvar, scaling = scaling

    return params


def ask_unbalanced_load_params(item, pf_variable_p_loads, dict_net, variables):
    params = ADict()
    if pf_variable_p_loads == 'm:P:bus1' and not item.HasResults(0):
        raise RuntimeError('load %s does not have results and is ignored' % item.loc_name)
    if 'p_mw' in variables:
        params.p_a_mw = ga(item, pf_variable_p_loads + "r")
        params.p_b_mw = ga(item, pf_variable_p_loads + "s")
        params.p_c_mw = ga(item, pf_variable_p_loads + "t")
    if 'q_mvar' in variables:
        params.q_a_mvar = ga(item, map_power_var(pf_variable_p_loads, 'q') + "r")
        params.q_b_mvar = ga(item, map_power_var(pf_variable_p_loads, 'q') + "s")
        params.q_c_mvar = ga(item, map_power_var(pf_variable_p_loads, 'q') + "t")
    if 'sn_mva' in variables:
        params.sn_a_mva = ga(item, map_power_var(pf_variable_p_loads, 's') + "r")
        params.sn_b_mva = ga(item, map_power_var(pf_variable_p_loads, 's') + "s")
        params.sn_c_mva = ga(item, map_power_var(pf_variable_p_loads, 's') + "t")

        kap = -1 if item.pf_recap == 1 else 1
        try:
            params.q_mvar = kap * np.sqrt(params.sn_mva ** 2 - params.p_mw ** 2)
        except Exception as err:
            logger.error(
                'While creating load, error occurred for calculation of q_mvar: %s, %s' %
                (params, err))
            raise err
        logger.debug('load parameters: %s' % params)

    global_scaling = dict_net['global_parameters']['global_load_scaling']
    params.scaling = global_scaling * item.scale0 \
        if pf_variable_p_loads == 'plini' else 1
    if item.HasAttribute('zonefact'):
        params.scaling *= item.zonefact

    return params


def find_section(load, sections):
    tot_len = 0
    for s in sections:
        tot_len += s.dline
        if tot_len >= load.lneposkm:
            break
    else:
        raise RuntimeError('could not find section for load %s' % load)
    return s


def make_split_dict(line):
    # für jede einzelne line
    sections = line.GetContents('*.ElmLnesec')
    loads = line.GetContents('*.ElmLodlvp')
    if len(loads) > 0:
        loads.sort(key=lambda x: x.lneposkm)
    else:
        return {}

    split_dict = {}
    if len(sections) > 0:
        sections.sort(key=lambda x: x.index)
        for load in loads:
            section = find_section(load, sections)
            split_dict[section] = split_dict.get(section, []).append(load)

    else:
        for load in loads:
            split_dict[line] = split_dict.get(line, []).append(load)
    return split_dict


def split_line_add_bus(net, split_dict):
    for line, loads in split_dict.items():
        # here we throw the stones
        if len(loads) == 0:
            continue
        loads = loads.sort(key=lambda x: x.lneposkm)
        lix = line_dict[line]
        coords = net.line.at[lix, 'coords']
        tot_len = calc_len_coords(coords)
        scale_factor = line.dline / tot_len

        start_len = 0
        list_coords = []
        len_sections = []
        list_bus_coords = []
        temp_len = 0
        for load in loads:
            sec_len = load.lneposkm - start_len
            temp_len += sec_len
            sec_coords = get_section_coords(coords, sec_len, start_len, scale_factor)
            list_coords.append(sec_coords)
            len_sections.append(sec_len)
            list_bus_coords.append(sec_coords[-1])
            start_len = load.lneposkm

        ## not sure if this is necessary
        # if temp_len < line.dline:
        #     # the last piece of line
        #     sec_len = line.dline - start_len
        #     sec_coords = get_section_coords(coords, sec_len, start_len, scale_factor)
        #     list_coords.append(sec_coords)
        #     len_sections.append(sec_len)

        # it's time to collect the stones
        # get bus voltage
        vn_kv = net.bus.at[net.line.at[lix, 'from_bus'], 'vn_kv']

        for i in range(len(len_sections)):
            # create bus
            name = 'Muff Partial Load'
            bus = pp.create_bus(net, name=name, vn_kv=vn_kv, geodata=list_bus_coords[i])
            # create new line
            from_bus = net.line.at[lix, 'from_bus']
            to_bus = net.line.at[lix, 'to_bus']
            std_type = net.line.at[lix, 'std_type']
            name = net.line.at[lix, 'name']
            new_lix = pp.create_line(net, from_bus=from_bus, to_bus=to_bus,
                                     length_km=len_sections[i],
                                     std_type=std_type, name=name)
            # change old line
            net.line.at[lix, 'to_bus'] = bus
            net.line.at[lix, 'length_km'] = net.line.at[lix, 'length_km'] - len_sections[i]
            pass


def split_line_add_bus_old(net, item, parent):
    # get position at line
    # find line section
    previous_sec_len = 0
    sections = parent.GetContents('*.ElmLnesec')
    sections.sort(key=lambda x: x.index)  # to ensure they are in correct order
    if len(sections) == 0:
        # cool! no sections - split the line
        sec = parent
        has_sections = False
        logger.debug('line has no sections')
    else:
        has_sections = True
        logger.debug('line has %d sections' % len(sections))
        for s in sections:
            logger.debug('section start: %s, load pos: %s, section end: %s' % (
                s.rellen, item.lneposkm, s.dline))
            if s.rellen <= item.lneposkm <= s.rellen + s.dline:
                sec = s
                logger.debug('found section: %s' % sec)
                break
            else:
                previous_sec_len += s.dline
        else:
            raise RuntimeError("could not find section where ElmLodlvp %s belongs" % item.loc_name)

    # found section in powerfactory
    # at this point the section can be split by other loads and its length can vary
    # now find section in pandapower net
    if has_sections:
        sid = net.line.loc[
            (net.line.name == parent.loc_name) & (net.line.section == sec.loc_name)].index
        logger.debug('index of section in net: %s' % sid)
    else:
        sid = net.line.loc[(net.line.name == parent.loc_name)].index
        logger.debug('index of line in net: %s' % sid)
    # check
    if len(sid) > 1:
        # section_idx is 0, 1, ...
        for m in range(len(sid)):
            # find the correct section for lodlvp
            temp_lines = net.line.loc[sid]
            logger.debug('temp_lines: %s' % temp_lines)
            temp_sec_len = float(temp_lines.loc[temp_lines.section_idx == m, 'length_km'])
            logger.debug('temp_sec_len of sec nr. %d: %.3f' % (m, temp_sec_len))
            if (temp_sec_len + previous_sec_len) >= item.lneposkm:
                # temp_section = temp_lines.query('section_idx == @m')
                # sid = temp_lines[temp_lines.section_idx == m].index.values[0]
                sid = sid[m]
                logger.debug('found section for creating lodlvp: %d' % sid)
                break
            else:
                previous_sec_len += temp_sec_len
        else:
            raise RuntimeError(
                "could not find line or section where ElmLodlvp %s belongs: multiple indices "
                "found in net and none of them is good" % item.loc_name)
    elif len(sid) == 0:
        raise RuntimeError(
            "could not find line or section where ElmLodlvp %s belongs: no index found in net" %
            item.loc_name)
    else:
        sid = sid.values[0]
        logger.debug('index is unique: %d' % sid)

    # new line lengths
    tot_len = net.line.at[sid, 'length_km']
    sec_len_a = item.lneposkm - previous_sec_len
    sec_len_b = tot_len - sec_len_a
    logger.debug('total length: %.3f, a: %.3f, b:%.3f' % (tot_len, sec_len_a, sec_len_b))
    if sec_len_b < 0:
        raise RuntimeError('incorrect length for section %s: %.3f' % (sec, sec_len_b))

    # get coords
    if sid in net.line_geodata.index.values:
        logger.debug('line has coords')
        coords = net.line_geodata.at[sid, 'coords']
        logger.debug('old geodata of line %d: %s' % (sid, coords))

        # get coords for 2 split lines
        coords_len = calc_len_coords(coords)
        scale_factor = parent.dline / coords_len  # scale = real_len / coords_len
        coords_a = get_section_coords(coords, sec_len_a, 0, scale_factor)
        coords_b = get_section_coords(coords, sec_len_b, sec_len_a, scale_factor)
        logger.debug('new coords: %s; %s' % (coords_a, coords_b))

        # get bus coords
        bus_coords = tuple(coords_b[0])
        logger.debug('new bus coords: %.3f, %.3f' % bus_coords)
    else:
        logger.debug('line has no coords')
        bus_coords = None
        coords_a = None
        coords_b = None

    if sec_len_b > 0:
        # create new bus
        vn_kv = net.bus.at[net.line.at[sid, 'from_bus'], 'vn_kv']
        name = 'LodLV-%s' % item.loc_name
        bus = pp.create_bus(net, vn_kv=vn_kv, name=name, geodata=bus_coords, type='n')
        net.bus.loc[bus, 'description'] = 'Partial load %s = %.3f kW' % (item.loc_name, item.plini)
        logger.debug('created new bus in net: %s' % net.bus.loc[bus])

        # create new line
        lid = pp.create_line(net, from_bus=bus, to_bus=net.line.at[sid, 'to_bus'],
                             length_km=sec_len_b,
                             std_type=net.line.at[sid, 'std_type'],
                             name=net.line.at[sid, 'name'], df=net.line.at[sid, 'df'])
        net.line.at[lid, 'section'] = net.line.at[sid, 'section']
        net.line_geodata.loc[lid, 'coords'] = coords_b
        if not net.line.loc[sid, 'section_idx']:
            net.line.loc[sid, 'section_idx'] = 0

        net.line.loc[lid, 'section_idx'] = net.line.at[sid, 'section_idx'] + 1

        logger.debug('old line: %s' % net.line.loc[sid])
        logger.debug('new line: %s' % net.line.loc[lid])

        net.line.at[sid, 'to_bus'] = bus
        net.line.at[sid, 'length_km'] = sec_len_a
        net.line_geodata.loc[sid, 'coords'] = coords_a
        logger.debug('changed: %s' % net.line.loc[sid])
    else:
        # no new bus/line are created: take the to_bus
        bus = net.line.at[sid, 'to_bus']
    return bus


def create_load(net, item, pf_variable_p_loads, dict_net, is_unbalanced):
    # params collects the input parameters for the create function
    params = ADict()
    bus_is_known = False
    params.name = item.loc_name
    load_class = item.GetClassName()
    logger.debug('>> creating load <%s.%s>' % (params.name, load_class))

    is_unbalanced = item.i_sym

    ask = ask_unbalanced_load_params if is_unbalanced else ask_load_params

    if load_class == 'ElmLodlv':
        # if bool(ga(item, 'e:cHasPartLod')):
        #     logger.info('ElmLodlv %s has partial loads - skip' % item.loc_name)
        #     part_lods = item.GetContents('*.ElmLodlvp')
        #     logger.debug('%s' % part_lods)
        #     return
        # else:
        #     params.update(ask(item, pf_variable_p_loads, 'p_mw', 'sn_mva'))
        try:
            params.update(ask(item, pf_variable_p_loads, dict_net=dict_net,
                              variables=('p_mw', 'sn_mva')))
        except Exception as err:
            logger.error("m:P:bus1 and m:Q:bus1 should be used with ElmLodlv")
            logger.error('While creating load %s, error occurred for '
                         'calculation of q_mvar: %s, %s' % (item, params, err))
            raise err

    elif load_class == 'ElmLodmv':
        params.update(ask(item, pf_variable_p_loads=pf_variable_p_loads,
                          dict_net=dict_net, variables=('p_mw', 'sn_mva')))

    elif load_class == 'ElmLod':
        params.update(ask(item, pf_variable_p_loads=pf_variable_p_loads,
                          dict_net=dict_net, variables=('p_mw', 'q_mvar')))
        load_type = item.typ_id
        if load_type is None:
            params["const_z_percent"] = 100
        else:
            if (load_type.kpu != load_type.kqu or load_type.kpu0 != load_type.kqu0 or load_type.aP != load_type.aQ or
                    load_type.bP != load_type.bQ or load_type.cP != load_type.cQ):
                logger.warning(f"Load {item.loc_name} ({load_class}) has unsupported voltage dependency configuration!"
                               f"Only the P parameters will be used to specify the voltage dependency of this load")
                # todo implement load voltage dependency in this case using CharacteristicControl
            i = 0
            z = 0
            for cc, ee in zip(("aP", "bP", "cP"), ("kpu0", "kpu1", "kpu")):
                c = ga(load_type, cc)
                e = ga(load_type, ee)
                if e == 1:
                    i += 100 * c
                elif e == 2:
                    z += 100 * c
            params["const_i_percent"] = i
            params["const_z_percent"] = z


    ### for now - don't import ElmLodlvp
    elif load_class == 'ElmLodlvp':
        parent = item.fold_id
        parent_class = parent.GetClassName()
        logger.debug('parent class name of ElmLodlvp: %s' % parent_class)
        if parent_class == 'ElmLodlv':
            raise NotImplementedError('ElmLodlvp as not part of ElmLne not implemented')
        elif parent_class == 'ElmLne':
            logger.debug('creating load that is part of line %s' % parent)
            params.update(ask(item, pf_variable_p_loads=pf_variable_p_loads,
                              dict_net=dict_net, variables=('p_mw', 'sn_mva')))
            params.name += '(%s)' % parent.loc_name
            split_dict = make_split_dict(parent)
            # todo remake this
            params.bus = split_line_add_bus(net, split_dict)
            bus_is_known = True
            logger.debug('created bus <%d> in net and changed lines' % params.bus)
        else:
            raise NotImplementedError('ElmLodlvp as part of %s not implemented' % parent)

    else:
        logger.warning(
            'item <%s> not imported - <%s> not implemented yet!' % (item.loc_name, load_class))
        raise RuntimeError('Load <%s> of type <%s> not implemented!' % (item.loc_name, load_class))

    # implement negative load as sgen:
    # if p_mw < 0:
    #     create_sgen_load(net=net, item=item)
    #     return

    if not bus_is_known:
        try:
            params.bus, _ = get_connection_nodes(net, item, 1)
            logger.debug('found bus <%d> in net' % params.bus)
        except IndexError:
            logger.error("Cannot add Load '%s': not connected" % params.name)
            return

    params.in_service = not bool(item.outserv)

    if load_class != 'ElmLodlvp':
        params.in_service = monopolar_in_service(item)

    logger.debug('parameters: %s' % params)

    if is_unbalanced:
        pf_load_type = item.phtech
        params.type = map_type_var(pf_load_type)
    # create...
    try:
        # net, bus, p_mw, q_mvar=0, sn_mva=np.nan, name=None, scaling=1., index=None,
        # in_service=True, type=None
        if is_unbalanced:
            ld = pp.create_asymmetric_load(net, **params)
        else:
            ld = pp.create_load(net, **params)
        logger.debug('created load with index <%d>' % ld)
    except Exception as err:
        logger.error('While creating %s.%s, error occured: %s' % (params.name, load_class, err))
        raise err

    load_type = None

    if is_unbalanced:
        load_type = "asymmetric_load"
    else:
        load_type = "load"

    net[load_type].loc[ld, 'description'] = ' \n '.join(item.desc) if len(item.desc) > 0 else ''
    attr_list = ["sernum", "chr_name", 'cpSite.loc_name']
    if load_class == 'ElmLodlv':
        attr_list.extend(['pnight', 'cNrCust', 'cPrCust', 'UtilFactor', 'cSmax', 'cSav', 'ccosphi'])
    add_additional_attributes(item, net, load_type, ld, attr_dict={"for_name": "equipment"}, attr_list=attr_list)
    get_pf_load_results(net, item, ld, is_unbalanced)
    #    if not is_unbalanced:
    #        if item.HasResults(0):  # 'm' results...
    #            logger.debug('<%s> has results' % params.name)
    #            net["res_load"].at[ld, "pf_p"] = ga(item, 'm:P:bus1')
    #            net["res_load"].at[ld, "pf_q"] = ga(item, 'm:Q:bus1')
    #        else:
    #            net["res_load"].at[ld, "pf_p"] = np.nan
    #            net["res_load"].at[ld, "pf_q"] = np.nan

    logger.debug('created load <%s> at index <%d>' % (params.name, ld))


def get_pf_load_results(net, item, ld, is_unbalanced):
    load_type = None
    result_variables = None
    if is_unbalanced:
        load_type = "res_asymmetric_load_3ph"
        result_variables = {
            "pf_p_a": "m:P:bus1:A",
            "pf_p_b": "m:P:bus1:B",
            "pf_p_c": "m:P:bus1:C",
            "pf_q_a": "m:Q:bus1:A",
            "pf_q_b": "m:Q:bus1:B",
            "pf_q_c": "m:Q:bus1:C",
        }
    else:
        load_type = "res_load"
        result_variables = {
            "pf_p": "m:P:bus1",
            "pf_q": "m:Q:bus1"
        }

    for res_var_pp, res_var_pf in result_variables.items():
        res = np.nan
        if item.HasResults(0):
            res = ga(item, res_var_pf) * get_power_multiplier(item, res_var_pf)
        net[load_type].at[ld, res_var_pp] = res


def ask_gen_params(item, pf_variable_p_gen, *vars):
    multiplier = get_power_multiplier(item, pf_variable_p_gen)
    params = ADict()
    if pf_variable_p_gen == 'm:P:bus1' and not item.HasResults(0):
        raise RuntimeError('generator %s does not have results and is ignored' % item.loc_name)
    if 'p_mw' in vars:
        params.p_mw = ga(item, pf_variable_p_gen) * multiplier
    if 'q_mvar' in vars:
        params.q_mvar = ga(item, map_power_var(pf_variable_p_gen, 'q')) * multiplier
    if 'sn_mva' in vars:
        params.sn_mva = ga(item, map_power_var(pf_variable_p_gen, 'sn')) * multiplier

    params.scaling = item.scale0 if pf_variable_p_gen == 'pgini' else 1
    # p_mw = p_mw, q_mvar = q_mvar, scaling = scaling

    return params


def ask_unbalanced_sgen_params(item, pf_variable_p_sgen, *vars):
    params = ADict()
    if pf_variable_p_sgen == 'm:P:bus1' and not item.HasResults(0):
        raise RuntimeError('sgen %s does not have results and is ignored' % item.loc_name)

    technology = item.phtech
    if technology in [0, 1]:  # (0-1: 3PH)
        if 'p_mw' in vars:
            params.p_a_mw = ga(item, pf_variable_p_sgen) / 3
            params.p_b_mw = ga(item, pf_variable_p_sgen) / 3
            params.p_c_mw = ga(item, pf_variable_p_sgen) / 3
        if 'q_mvar' in vars:
            params.q_a_mvar = ga(item, map_power_var(pf_variable_p_sgen, 'q')) / 3
            params.q_b_mvar = ga(item, map_power_var(pf_variable_p_sgen, 'q')) / 3
            params.q_c_mvar = ga(item, map_power_var(pf_variable_p_sgen, 'q')) / 3
    elif technology in [2, 3, 4]:  # (2-4: 1PH)
        if 'p_mw' in vars:
            params.p_a_mw = ga(item, pf_variable_p_sgen)
            params.p_b_mw = 0
            params.p_c_mw = 0
        if 'q_mvar' in vars:
            params.q_a_mvar = ga(item, map_power_var(pf_variable_p_sgen, 'q'))
            params.q_b_mvar = 0
            params.q_c_mvar = 0

    if 'sn_mva' in vars:
        params.sn_mva = ga(item, map_power_var(pf_variable_p_sgen, 's'))

    params.scaling = item.scale0 if pf_variable_p_sgen == 'pgini' else 1
    return params


def create_sgen_genstat(net, item, pv_as_slack, pf_variable_p_gen, dict_net, is_unbalanced, export_ctrl):
    params = ADict()
    categories = {"wgen": "WKA", "pv": "PV", "reng": "REN", "stg": "SGEN"}
    params.name = item.loc_name
    logger.debug('>> creating genstat <%s>' % params)

    av_mode = item.av_mode
    is_reference_machine = bool(item.ip_ctrl)

    ask = ask_unbalanced_sgen_params if is_unbalanced else ask_gen_params

    if is_reference_machine or (av_mode == 'constv' and pv_as_slack):
        logger.info('Genstat <%s> to be imported as external grid' % params.name)
        logger.debug('genstat parameters: %s' % params)
        sg = create_ext_net(net, item=item, pv_as_slack=pv_as_slack, is_unbalanced=is_unbalanced)
        element = 'ext_grid'
    else:
        try:
            params.bus, _ = get_connection_nodes(net, item, 1)
        except:
            logger.error("Cannot add Sgen '%s': not connected" % params.name)
            return

        params.update(ask(item, pf_variable_p_gen, 'p_mw', 'q_mvar', 'sn_mva'))
        logger.debug('genstat parameters: ' % params)

        params.in_service = monopolar_in_service(item)

        # category (wind, PV, etc):
        if item.GetClassName() == 'ElmPvsys':
            cat = 'PV'
        else:
            try:
                cat = categories[item.aCategory]
            except KeyError:
                cat = None
                logger.debug('sgen <%s> with category <%s> imported as <%s>' %
                             (params.name, item.aCategory, cat))
        # parallel units:
        ngnum = item.ngnum
        logger.debug('%d parallel generators of type %s' % (ngnum, cat))

        for param in params.keys():
            if any(param.startswith(prefix) for prefix in ["p_", "q_", "sn_"]):
                params[param] *= ngnum
        #        params.p_mw *= ngnum
        #        params.q_mvar *= ngnum
        #        params.sn_mva *= ngnum
        if is_unbalanced:
            pf_sgen_type = item.phtech
            params.type = map_sgen_type_var(pf_sgen_type)
        else:
            params.type = cat

        # create...
        pstac = item.c_pstac  # "None" if station controller is not available
        if pstac is not None and export_ctrl:
            if pstac.i_droop:
                av_mode = 'constq'
            else:
                if pstac.i_ctrl == 0:
                    av_mode = 'constq'
                elif pstac.i_ctrl == 1:
                    av_mode = 'constq'
                elif pstac.i_ctrl == 2:
                    av_mode = 'cosphi'
                    logger.error('Error! av_mode cosphi not implemented')
                    return
                elif pstac.i_ctrl == 3:
                    av_mode = 'tanphi'
                    logger.error('Error! av_mode tanphi not implemented')
                    return
                else:
                    logger.error('Error! av_mode undefined')
                    return
        if av_mode == 'constv':
            logger.debug('av_mode: %s - creating as gen' % av_mode)
            params.vm_pu = item.usetp
            del params['q_mvar']
            sg = pp.create_gen(net, **params)
            element = 'gen'
        else:
            if is_unbalanced:
                sg = pp.create_asymmetric_sgen(net, **params)
                element = "asymmetric_sgen"
            else:
                sg = pp.create_sgen(net, **params)
                element = 'sgen'
    logger.debug('created sgen at index <%d>' % sg)

    net[element].at[sg, 'description'] = ' \n '.join(item.desc) if len(item.desc) > 0 else ''
    add_additional_attributes(item, net, element, sg, attr_dict={"for_name": "equipment"},
                              attr_list=["sernum", "chr_name", "cpSite.loc_name"])
    net[element].at[sg, 'scaling'] = dict_net['global_parameters']['global_generation_scaling'] * item.scale0
    get_pf_sgen_results(net, item, sg, is_unbalanced, element=element)

    logger.debug('created genstat <%s> as element <%s> at index <%d>' % (params.name, element, sg))

    ###########################


#    if is_unbalanced:
#        pf_sgen_type = item.phtech
#        params.type = map_type_var(pf_sgen_type)
#    # create...
#    try:
#        # net, bus, p_mw, q_mvar=0, sn_mva=np.nan, name=None, scaling=1., index=None,
#        # in_service=True, type=None
#        if is_unbalanced:
#            sg = pp.create_asymmetric_sgen(net, **params)
#            logger.info("CREATING UNBALANCED SGEN")
#        else:
#            logger.info("CREATING BALANCED SGEN")
#            sg = pp.create_sgen_genstat(net, **params)
#        logger.debug('created sgen with index <%d>' % sg)
#    except Exception as err:
#        logger.error('While creating %s.%s, error occured: %s' % (params.name, sgen_class, err))
#        raise err
#
#    sgen_type = None
#
#    if is_unbalanced:
#        sgen_type = "asymmetric_sgen"
#    else:
#        sgen_type = "sgen"
#
#    net[sgen_type].loc[sg, 'description'] = ' \n '.join(item.desc) if len(item.desc) > 0 else ''
#    attr_list = ["sernum", "for_name", "chr_name", 'cpSite.loc_name']
#    if sgen_class == 'ElmGenstat':
#        attr_list.extend(['pnight', 'cNrCust', 'cPrCust', 'UtilFactor', 'cSmax', 'cSav', 'ccosphi'])
#    add_additional_attributes(item, net, sgen_type, sg, attr_list=attr_list)
#    get_pf_sgen_results(net, item, sg, is_unbalanced)
#
#
#    logger.debug('created sgen <%s> at index <%d>' % (params.name, sg))

def get_pf_sgen_results(net, item, sg, is_unbalanced, element='sgen'):
    result_variables = None

    if is_unbalanced:
        technology = item.phtech
        sgen_type = "res_asymmetric_sgen_3ph"

        if technology in [0, 1]:
            result_variables = {
                "pf_p_a": "m:P:bus1:A",
                "pf_p_b": "m:P:bus1:B",
                "pf_p_c": "m:P:bus1:C",
                "pf_q_a": "m:Q:bus1:A",
                "pf_q_b": "m:Q:bus1:B",
                "pf_q_c": "m:Q:bus1:C",
            }
        elif technology in [2, 3, 4]:
            result_variables = {
                "pf_p_a": "m:P:bus1:A",
                "pf_p_b": None,
                "pf_p_c": None,
                "pf_q_a": "m:Q:bus1:A",
                "pf_q_b": None,
                "pf_q_c": None,
            }
    else:
        sgen_type = "res_%s" % element
        result_variables = {
            "pf_p": "m:P:bus1",
            "pf_q": "m:Q:bus1"
        }

    for res_var_pp, res_var_pf in result_variables.items():
        res = np.nan
        if item.HasResults(0):
            if res_var_pf is not None:
                res = ga(item, res_var_pf) * get_power_multiplier(item, res_var_pf)
            else:
                res = np.nan
        net[sgen_type].at[sg, res_var_pp] = res


def create_sgen_neg_load(net, item, pf_variable_p_loads, dict_net):
    raise UserWarning('not used')
    params = ADict()
    #    categories = {"wgen": "WKA", "pv": "PV", "reng": "REN", "stg": "SGEN"}
    # let the category be PV:
    params.type = None
    params.name = item.loc_name
    logger.debug('>> implementing negative load <%s> as sgen' % params.name)
    try:
        params.bus, _ = get_connection_nodes(net, item, 1)
    except IndexError:
        logger.error("Cannot add Sgen '%s': not connected" % params.name)
        return

    params.update(ask_load_params(item, pf_variable_p_loads=pf_variable_p_loads,
                                  dict_net=dict_net, variables=('p_mw', 'q_mvar')))
    # rated S:
    params.sn_mva = math.sqrt(params.p_mw ** 2 + params.q_mvar ** 2)

    logger.debug('negative load parameters: %s' % params)

    params.in_service = monopolar_in_service(item)

    # create...
    sg = pp.create_sgen(net, **params)

    net.sgen.loc[sg, 'description'] = ' \n '.join(item.desc) if len(item.desc) > 0 else ''
    add_additional_attributes(item, net, "sgen", sg, attr_dict={"for_name": "equipment"},
                              attr_list=["sernum", "chr_name", "cpSite.loc_name"])

    if item.HasResults(0):  # 'm' results...
        logger.debug('<%s> has results' % params.name)
        net.res_sgen.at[sg, "pf_p"] = -ga(item, 'm:P:bus1')
        net.res_sgen.at[sg, "pf_q"] = -ga(item, 'm:Q:bus1')
    else:
        net.res_sgen.at[sg, "pf_p"] = np.nan
        net.res_sgen.at[sg, "pf_q"] = np.nan

    logger.debug('created load <%s> as sgen at index <%d>' % (params.name, sg))


def create_sgen_sym(net, item, pv_as_slack, pf_variable_p_gen, dict_net, export_ctrl):
    categories = {"wgen": "WKA", "pv": "PV", "reng": "REN", "stg": "SGEN"}
    name = item.loc_name
    sid = None
    element = None
    logger.debug('>> creating synchronous machine <%s>' % name)
    av_mode = item.av_mode
    is_reference_machine = bool(item.ip_ctrl)
    is_motor = bool(item.i_mot)
    global_scaling = dict_net['global_parameters']['global_motor_scaling'] if is_motor else \
        dict_net['global_parameters']['global_generation_scaling']
    multiplier = get_power_multiplier(item, pf_variable_p_gen)

    if is_reference_machine or (av_mode == 'constv' and pv_as_slack):
        logger.info('synchronous machine <%s> to be imported as external grid' % name)
        logger.debug('ref. machine: %d, av_mode: %s, pv as slack: %s' %
                     (is_reference_machine, av_mode, pv_as_slack))
        sid = create_ext_net(net, item=item, pv_as_slack=pv_as_slack, is_unbalanced=False)
        net.ext_grid.loc[sid, 'p_disp_mw'] = -item.pgini * multiplier
        net.ext_grid.loc[sid, 'q_disp_mvar'] = -item.qgini * multiplier
        logger.debug('created ext net with sid <%d>', sid)
        element = 'ext_grid'
    else:
        try:
            bus1, _ = get_connection_nodes(net, item, 1)
        except IndexError:
            logger.error("Cannot add Sgen '%s': not connected" % name)
            return

        logger.debug('sgen <%s> is a %s' % (name, {True: 'motor', False: 'generator'}[is_motor]))

        in_service = monopolar_in_service(item)

        # category (wind, PV, etc):
        try:
            cat = categories[item.aCategory]
        except KeyError:
            cat = 'SGEN'
            logger.debug('sgen <%s> with category <%s> imported as <%s>' %
                         (name, item.aCategory, cat))

        # parallel units:
        ngnum = item.ngnum
        logger.debug('%d parallel generators' % ngnum)

        p_mw = ngnum * item.pgini * multiplier

        pstac = item.c_pstac
        # "None" if station controller is not available
        if pstac is not None and export_ctrl:
            if pstac.i_droop:
                av_mode = 'constq'
            else:
                i_ctrl = pstac.i_ctrl
                if i_ctrl == 0:
                    av_mode = 'constq'
                elif i_ctrl == 1:
                    av_mode = 'constq'
                elif i_ctrl == 2:
                    av_mode = 'cosphi'
                    logger.error('Error! avmode cosphi not implemented')
                    return
                elif i_ctrl == 3:
                    av_mode = 'tanphi'
                    logger.error('Error! avmode tanphi not implemented')
                    return

        logger.debug('av_mode: %s' % av_mode)
        if av_mode == 'constv':
            logger.debug('creating sym %s as gen' % name)
            vm_pu = item.usetp
            sid = pp.create_gen(net, bus=bus1, p_mw=p_mw, vm_pu=vm_pu,
                                name=name, type=cat, in_service=in_service, scaling=global_scaling)
            element = 'gen'
        elif av_mode == 'constq':
            q_mvar = ngnum * item.qgini * multiplier
            sid = pp.create_sgen(net, bus=bus1, p_mw=p_mw, q_mvar=q_mvar,
                                 name=name, type=cat, in_service=in_service, scaling=global_scaling)
            element = 'sgen'

        if sid is None or element is None:
            logger.error('Error! Sgen not created')
        logger.debug('sym <%s>: p_mw = %.3f' % (name, p_mw))
        logger.debug('created sgen at index <%s>' % sid)

    net[element].loc[sid, 'description'] = ' \n '.join(item.desc) if len(item.desc) > 0 else ''
    add_additional_attributes(item, net, element, sid, attr_dict={"for_name": "equipment"},
                              attr_list=["sernum", "chr_name", "cpSite.loc_name"])

    if item.HasResults(0):  # 'm' results...
        logger.debug('<%s> has results' % name)
        net['res_' + element].at[sid, "pf_p"] = ga(item, 'm:P:bus1') * multiplier
        net['res_' + element].at[sid, "pf_q"] = ga(item, 'm:Q:bus1') * multiplier
    else:
        net['res_' + element].at[sid, "pf_p"] = np.nan
        net['res_' + element].at[sid, "pf_q"] = np.nan

    logger.debug('created genstat <%s> at index <%d>' % (name, sid))


def create_sgen_asm(net, item, pf_variable_p_gen, dict_net):
    is_motor = bool(item.i_mot)
    global_scaling = dict_net['global_parameters']['global_motor_scaling'] if is_motor else \
        dict_net['global_parameters']['global_generation_scaling']

    multiplier = get_power_multiplier(item, pf_variable_p_gen)
    p_res = ga(item, 'pgini') * multiplier
    q_res = ga(item, 'qgini') * multiplier
    if item.HasResults(0):
        q_res = ga(item, 'm:Q:bus1') / global_scaling * multiplier
    else:
        logger.warning('reactive power for asynchronous generator is not exported properly '
                       '(advanced modelling of asynchronous generators not implemented)')

    logger.debug('p_res: %.3f, q_res: %.3f' % (p_res, q_res))

    in_service = monopolar_in_service(item)

    logger.debug('in_service: %s' % in_service)

    try:
        bus, _ = get_connection_nodes(net, item, 1)
    except IndexError:
        logger.error("Cannot add Sgen asm '%s': not connected" % item.loc_name)
        return

    params = {
        'name': item.loc_name,
        'bus': bus,
        'p_mw': item.pgini * multiplier,
        'q_mvar': item.qgini * multiplier if item.bustp == 'PQ' else q_res,
        'in_service': in_service,
        'scaling': global_scaling
    }

    logger.debug('params: %s' % params)

    sid = pp.create_sgen(net, **params)

    net.sgen.loc[sid, 'description'] = ' \n '.join(item.desc) if len(item.desc) > 0 else ''
    add_additional_attributes(item, net, "sgen", sid, attr_dict={"for_name": "equipment", "cimRdfId": "origin_id"},
                              attr_list=["sernum", "chr_name", "cpSite.loc_name"])

    if item.HasResults(0):
        net.res_sgen.at[sid, 'pf_p'] = ga(item, 'm:P:bus1') * multiplier
        net.res_sgen.at[sid, 'pf_q'] = ga(item, 'm:Q:bus1') * multiplier
    else:
        net.res_sgen.at[sid, 'pf_p'] = np.nan
        net.res_sgen.at[sid, 'pf_q'] = np.nan


def create_trafo_type(net, item):
    # return False if no line type has been created
    # return True if a new line type has been created

    logger.debug('>> creating trafo type')
    if item is None:
        logger.error('no item given!')
        return None, False

    pf_folder = item.fold_id.loc_name
    name = "%s\\%s" % (pf_folder, item.loc_name)
    if pp.std_type_exists(net, name):
        logger.debug('trafo type <%s> already exists' % name)
        return name, False

    type_data = {
        "sn_mva": item.strn,
        "vn_hv_kv": item.utrn_h,
        "vn_lv_kv": item.utrn_l,
        "vk_percent": item.uktr,
        "vkr_percent": item.uktrr,
        "pfe_kw": item.pfe,
        "i0_percent": item.curmg,
        "shift_degree": item.nt2ag * 30,
        "vector_group": item.vecgrp[:-1],
        "vk0_percent": item.uk0tr,
        "vkr0_percent": item.ur0tr,
        "mag0_percent": item.zx0hl_n,
        "mag0_rx": item.rtox0_n,
        "si0_hv_partial": item.zx0hl_h,
        "tap_side": ['hv', 'lv', 'ext'][item.tap_side],  # 'ext' not implemented
    }

    if item.itapch:
        logger.debug('trafo <%s> has tap changer' % name)
        type_data.update({
            # see if it is an ideal phase shifter or a complex phase shifter
            # checking tap_step_percent because a nonzero value for ideal phase shifter can be stored in the object
            "tap_step_percent": item.dutap if item.tapchtype != 1 else 0,
            "tap_step_degree": item.dphitap if item.tapchtype == 1 else item.phitr,
            "tap_phase_shifter": True if item.tapchtype == 1 else False,
            "tap_max": item.ntpmx,
            "tap_min": item.ntpmn,
            "tap_neutral": item.nntap0
        })
        if item.tapchtype == 2:
            logger.warning("trafo %s has symmetrical tap changer (tap changer at both hv and "
                           "lv side) - not implemented, importing as asymmetrical tap changer at "
                           "side %s. Results will differ." % (item.loc_name, type_data['tap_side']))

    # In PowerFactory, if the first tap changer is absent, the second is also, even if the check was there
    if item.itapch and item.itapch2:
        logger.debug('trafo <%s> has tap2 changer' % name)
        type_data.update({
            "tap2_side": ['hv', 'lv', 'ext'][item.tap_side2],  # 'ext' not implemented
            # see if it is an ideal phase shifter or a complex phase shifter
            # checking tap_step_percent because a nonzero value for ideal phase shifter can be stored in the object
            "tap2_step_percent": item.dutap2 if item.tapchtype2 != 1 else 0,
            "tap2_step_degree": item.dphitap2 if item.tapchtype2 == 1 else item.phitr2,
            "tap2_phase_shifter": True if item.tapchtype2 == 1 else False,
            "tap2_max": item.ntpmx2,
            "tap2_min": item.ntpmn2,
            "tap2_neutral": item.nntap02
        })
        if item.tapchtype2 == 2:
            logger.warning("trafo %s has symmetrical tap2 changer (tap2 changer at both hv and "
                           "lv side) - not implemented, importing as asymmetrical tap2 changer at "
                           "side %s. Results will differ." % (item.loc_name, type_data['tap2_side']))

    if 'tap_side' in type_data.keys() and (type_data.get('tap_side') == 'ext' or type_data.get('tap_side') == 'ext'):
        logger.warning('controlled node of trafo "EXT" not implemented (type <%s>)' % name)
    pp.create_std_type(net, type_data, name, "trafo")
    logger.debug('created trafo type <%s> with params: %s' % (name, type_data))
    return name, True


def create_trafo(net, item, export_controller=True, tap_opt="nntap", is_unbalanced=False, hunting_limit=None):
    name = item.loc_name  # type: str
    logger.debug('>> creating trafo <%s>' % name)
    in_service = not bool(item.outserv)  # type: bool

    # figure out the connection terminals
    try:
        (bus1, bus2), _ = get_connection_nodes(net, item, 2)  # type: int
    except IndexError:
        logger.error("Cannot add Trafo '%s': not connected" % name)
        return

    propagate_bus_coords(net, bus1, bus2)

    if not net.bus.vn_kv[bus1] >= net.bus.vn_kv[bus2]:
        logger.error('trafo <%s>: violated condition of HV >= LV!' % name)
    # assert net.bus.vn_kv[bus1] >= net.bus.vn_kv[bus2]

    # figure out trafo type
    pf_type = item.typ_id
    if pf_type is None:
        logger.error('cannot create transformer <%s>: missing type' % name)
        return
    std_type, type_created = create_trafo_type(net=net, item=pf_type)

    # figure out current tap position
    tap_pos = np.nan
    if pf_type.itapch:
        if tap_opt == "nntap":
            tap_pos = ga(item, "nntap")
            logger.debug("got tap %f from nntap" % tap_pos)

        elif tap_opt == "c:nntap":
            tap_pos = ga(item, "c:nntap")
            logger.debug("got tap %f from c:nntap" % tap_pos)
        else:
            raise ValueError('could not read current tap position: tap_opt = %s' % tap_opt)

    tap_pos2 = np.nan
    # In PowerFactory, if the first tap changer is absent, the second is also, even if the check was there
    if pf_type.itapch and pf_type.itapch2:
        if tap_opt == "nntap":
            tap_pos2 = ga(item, "nntap2")
        elif tap_opt == "c:nntap":
            tap_pos2 = ga(item, "c:nntap2")

    if std_type is not None:
        tid = pp.create_transformer(net, hv_bus=bus1, lv_bus=bus2, name=name,
                                    std_type=std_type, tap_pos=tap_pos,
                                    in_service=in_service, parallel=item.ntnum, df=item.ratfac, tap2_pos=tap_pos2,
                                    leakage_resistance_ratio_hv=pf_type.itrdr, leakage_reactance_ratio_hv=pf_type.itrdl)
        trafo_dict[item] = tid
        logger.debug('created trafo at index <%d>' % tid)
    else:
        logger.info("Create Trafo 3ph")
        tid = pp.create_transformer_from_parameters(net, hv_bus=bus1, lv_bus=bus2, name=name,
                                    tap_pos=tap_pos,
                                    in_service=in_service, parallel=item.ntnum, df=item.ratfac,
                                    sn_mva=pf_type.strn, vn_hv_kv=pf_type.utrn_h, vn_lv_kv=pf_type.utrn_l,
                                    vk_percent=pf_type.uktr, vkr_percent=pf_type.uktrr,
                                    pfe_kw=pf_type.pfe, i0_percent=pf_type.curmg,
                                    vector_group=pf_type.vecgrp[:-1], vk0_percent=pf_type.uk0tr,
                                    vkr0_percent=pf_type.ur0tr, mag0_percent=pf_type.zx0hl_n,
                                    mag0_rx=pf_type.rtox0_n, si0_hv_partial=pf_type.zx0hl_h,
                                    shift_degree=pf_type.nt2ag * 30, tap2_pos=tap_pos2)
        trafo_dict[item] = tid

    # add value for voltage setpoint
    net.trafo.loc[tid, 'tap_set_vm_pu'] = item.usetp

    net.trafo.loc[tid, 'description'] = ' \n '.join(item.desc) if len(item.desc) > 0 else ''

    get_pf_trafo_results(net, item, tid, is_unbalanced)

    # adding switches
    # False if open, True if closed, None if no switch
    create_connection_switches(net, item, 2, 't', (bus1, bus2), (tid, tid))

    # adding tap changer
    if (export_controller and pf_type.itapch and item.HasAttribute('ntrcn') and
            item.HasAttribute('i_cont') and item.ntrcn == 1):
        if item.t2ldc == 0:
            logger.debug('tap controller of trafo <%s> at hv' % name)
            side = 'hv'
        else:
            logger.debug('tap controller of trafo <%s> at lv' % name)
            side = 'lv'
        if item.i_cont == 1:
            vm_set_pu = item.usetp
            logger.debug('trafo <%s> has continuous tap controller with vm_set_pu = %.3f, side = %s' %
                         (name, vm_set_pu, side))
            try:
                tap_changer = control.ContinuousTapControl(net, tid, side=side, vm_set_pu=vm_set_pu)
            except BaseException as err:
                logger.error('error while creating continuous tap controller at trafo <%s>' % name)
                logger.error('Error: %s' % err)
                tap_changer = None
            else:
                logger.debug('created discrete tap controller at trafo <%s>' % name)
        else:
            vm_lower_pu = item.usp_low
            vm_upper_pu = item.usp_up
            logger.debug('trafo <%s> has discrete tap controller with '
                         'u_low = %.3f, u_up = %.3f, side = %s' % (name, vm_lower_pu, vm_upper_pu, side))
            try:
                control.DiscreteTapControl(net, tid, side=side, vm_lower_pu=vm_lower_pu, vm_upper_pu=vm_upper_pu,
                                           hunting_limit=hunting_limit)
            except BaseException as err:
                logger.error('error while creating discrete tap controller at trafo <%s>' % name)
                logger.error('Error: %s' % err)
            else:
                logger.debug('created discrete tap controller at trafo <%s>' % name)
    else:
        logger.debug('trafo <%s> has no tap controller' % name)

    add_additional_attributes(item, net, element='trafo', element_id=tid,
                              attr_dict={'e:cpSite.loc_name': 'site', 'for_name': 'equipment', "cimRdfId": "origin_id"})
    if pf_type.itapzdep:
        x_points = (net.trafo.at[tid, "tap_min"], net.trafo.at[tid, "tap_neutral"], net.trafo.at[tid, "tap_max"])
        vk_min, vk_neutral, vk_max = pf_type.uktmn, net.trafo.at[tid, "vk_percent"], pf_type.uktmx
        vkr_min, vkr_neutral, vkr_max = pf_type.ukrtmn, net.trafo.at[tid, "vkr_percent"], pf_type.ukrtmx
        # todo
        # vk0_min, vk0_max = pf_type.uk0tmn, pf_type.uk0tmx
        # vkr0_min, vkr0_max = pf_type.uk0rtmn, pf_type.uk0rtmx
        pp.control.create_trafo_characteristics(net, trafotable="trafo", trafo_index=tid, variable="vk_percent",
                                                x_points=x_points, y_points=(vk_min, vk_neutral, vk_max))
        pp.control.create_trafo_characteristics(net, trafotable="trafo", trafo_index=tid, variable="vkr_percent",
                                                x_points=x_points, y_points=(vkr_min, vkr_neutral, vkr_max))


def get_pf_trafo_results(net, item, tid, is_unbalanced):
    trafo_type = None
    result_variables = None
    if is_unbalanced:
        trafo_type = "res_trafo_3ph"
        result_variables = {
          "pf_i_a_hv_ka": "m:I:bushv:A",
          "pf_i_a_lv_ka": "m:I:buslv:A",
          "pf_i_b_hv_ka": "m:I:bushv:B",
          "pf_i_b_lv_ka": "m:I:buslv:B",
          "pf_i_c_hv_ka": "m:I:bushv:C",
          "pf_i_c_lv_ka": "m:I:buslv:C",
          "pf_i_n_hv_ka": "m:I0x3:bushv",
          "pf_i_n_lv_ka": "m:I0x3:buslv",
          "pf_loading_percent": "c:loading",
        }
    else:
        trafo_type = "res_trafo"
        result_variables = {
            "pf_loading": "c:loading"
        }

    for res_var_pp, res_var_pf in result_variables.items():
        res = np.nan
        if item.HasResults(-1):  # -1 for 'c' results (whatever that is...)
            res = ga(item, res_var_pf)
        net[trafo_type].at[tid, res_var_pp] = res


def create_trafo3w(net, item, tap_opt='nntap'):
    # not tested properly yet...
    logger.debug('importing 3W-trafo <%s>' % item.loc_name)
    pf_type = item.typ_id

    try:
        (bus1, bus2, bus3), _ = get_connection_nodes(net, item, 3)
    except IndexError:
        logger.error("Cannot add Trafo3W '%s': not connected" % item.loc_name)
        return

    logger.debug('%s; %s; %s' % (bus1, bus2, bus3))
    if not (net.bus.vn_kv.at[bus1] >= net.bus.vn_kv.at[bus2] >= net.bus.vn_kv.at[bus3]):
        logger.error('trafo <%s>: violated condition of HV > LV!' % item.loc_name)
    # assert net.bus.vn_kv[bus1] > net.bus.vn_kv[bus2] >= net.bus.vn_kv[bus3]
    else:
        logger.debug('bus voltages OK')
    params = {
        'name': item.loc_name,
        'hv_bus': bus1,
        'mv_bus': bus2,
        'lv_bus': bus3,
        'sn_hv_mva': pf_type.strn3_h,
        'sn_mv_mva': pf_type.strn3_m,
        'sn_lv_mva': pf_type.strn3_l,
        'vn_hv_kv': pf_type.utrn3_h,
        'vn_mv_kv': pf_type.utrn3_m,
        'vn_lv_kv': pf_type.utrn3_l,
        'vk_hv_percent': pf_type.uktr3_h,
        'vk_mv_percent': pf_type.uktr3_m,
        'vk_lv_percent': pf_type.uktr3_l,
        'vkr_hv_percent': pf_type.uktrr3_h,
        'vkr_mv_percent': pf_type.uktrr3_m,
        'vkr_lv_percent': pf_type.uktrr3_l,

        'vk0_hv_percent': pf_type.uk0hm,
        'vk0_mv_percent': pf_type.uk0ml,
        'vk0_lv_percent': pf_type.uk0hl,
        'vkr0_hv_percent': pf_type.ur0hm,
        'vkr0_mv_percent': pf_type.ur0ml,
        'vkr0_lv_percent': pf_type.ur0hl,
        'vector_group': re.sub(r"\d+", '', pf_type.vecgrp),

        'pfe_kw': pf_type.pfe,
        'i0_percent': pf_type.curm3,
        'shift_mv_degree': -(pf_type.nt3ag_h - pf_type.nt3ag_m) * 30,
        'shift_lv_degree': -(pf_type.nt3ag_h - pf_type.nt3ag_l) * 30,
        'tap_at_star_point': pf_type.itapos == 0,
        'in_service': not bool(item.outserv)
    }

    if item.nt3nm != 1:
        logger.warning("trafo3w %s has parallel=%d, this is not implemented. "
                       "Calculation results will be incorrect." % (item.loc_name, item.nt3nm))

    if item.HasAttribute('t:du3tp_h'):
        steps = [pf_type.du3tp_h, pf_type.du3tp_m, pf_type.du3tp_l]
        side = np.nonzero(steps)[0]
        if len(side) > 1:
            logger.warning("pandapower currently doesn't support 3w transformer with"
                           "multiple tap changers")
        elif len(side) == 1:
            ts = ["h", "m", "l"][side[0]]
            # figure out current tap position
            if tap_opt == "nntap":
                tap_pos = ga(item, 'n3tap_' + ts)
                logger.debug("got tap %f from n3tap" % tap_pos)

            elif tap_opt == "c:nntap":
                tap_pos = ga(item, "c:n3tap_" + ts)
                logger.debug("got tap %f from c:n3tap" % tap_pos)
            else:
                raise ValueError('could not read current tap position: tap_opt = %s' % tap_opt)
            params.update({
                'tap_side': ts + 'v',  # hv, mv, lv
                'tap_step_percent': ga(item, 't:du3tp_' + ts),
                'tap_step_degree': ga(item, 't:ph3tr_' + ts),
                'tap_min': ga(item, 't:n3tmn_' + ts),
                'tap_max': ga(item, 't:n3tmx_' + ts),
                'tap_neutral': ga(item, 't:n3tp0_' + ts),
                'tap_pos': tap_pos
            })

    logger.debug('collected params: %s' % params)
    logger.debug('creating trafo3w from parameters')
    tid = pp.create_transformer3w_from_parameters(net, **params)  # type:int

    # adding switches
    # False if open, True if closed, None if no switch
    create_connection_switches(net, item, 3, 't3', (bus1, bus2, bus3), (tid, tid, tid))

    logger.debug('successfully created trafo3w from parameters: %d' % tid)
    # testen
    # net.trafo3w.loc[tid, 'tap_step_degree'] = ga(item, 't:ph3tr_h')

    # adding switches
    # False if open, True if closed, None if no switch
    # Switches for Trafos-3W are not implemented in the load flow!
    # create_connection_switches(net, item, 3, 't3', (bus1, bus2, bus3), (tid, tid, tid))
    # logger.debug('created connection switches for trafo 3w successfully')
    add_additional_attributes(item, net, element='trafo3w', element_id=tid,
                              attr_dict={'cpSite.loc_name': 'site', 'for_name': 'equipment',
                                         'typ_id.loc_name': 'std_type', 'usetp': 'vm_set_pu',
                                         "cimRdfId": "origin_id"})

    # assign loading from power factory results
    if item.HasResults(-1):  # -1 for 'c' results (whatever that is...)
        logger.debug('trafo3w <%s> has results' % item.loc_name)
        loading = ga(item, 'c:loading')
        net.res_trafo3w.at[tid, "pf_loading"] = loading
    else:
        net.res_trafo3w.at[tid, "pf_loading"] = np.nan

    # TODO Implement the tap changer controller for 3-winding transformer

    if pf_type.itapzdep:
        x_points = (net.trafo3w.at[tid, "tap_min"], net.trafo3w.at[tid, "tap_neutral"], net.trafo3w.at[tid, "tap_max"])
        for side in ("hv", "mv", "lv"):
            vk_min = ga(pf_type, f"uktr3mn_{side[0]}")
            vk_neutral = net.trafo3w.at[tid, f"vk_{side}_percent"]
            vk_max = ga(pf_type, f"uktr3mx_{side[0]}")
            vkr_min = ga(pf_type, f"uktrr3mn_{side[0]}")
            vkr_neutral = net.trafo3w.at[tid, f"vkr_{side}_percent"]
            vkr_max = ga(pf_type, f"uktrr3mx_{side[0]}")
            # todo zero-sequence parameters (must be implemented in build_branch first)
            pp.control.create_trafo_characteristics(net, trafotable="trafo3w", trafo_index=tid,
                                                    variable=f"vk_{side}_percent", x_points=x_points,
                                                    y_points=(vk_min, vk_neutral, vk_max))
            pp.control.create_trafo_characteristics(net, trafotable="trafo3w", trafo_index=tid,
                                                    variable=f"vkr_{side}_percent", x_points=x_points,
                                                    y_points=(vkr_min, vkr_neutral, vkr_max))


def propagate_bus_coords(net, bus1, bus2):
    pass
    # if bus1 in net.bus_geodata.index and bus2 not in net.bus_geodata.index:
    #     net.bus_geodata.loc[bus2, ['x', 'y']] = net.bus_geodata.loc[bus1, ['x', 'y']]
    # elif bus2 in net.bus_geodata.index and bus1 not in net.bus_geodata.index:
    #     net.bus_geodata.loc[bus1, ['x', 'y']] = net.bus_geodata.loc[bus2, ['x', 'y']]


def create_coup(net, item, is_fuse=False):
    switch_types = {"cbk": "CB", "sdc": "LBS", "swt": "LS", "dct": "DS"}
    name = item.loc_name
    logger.debug('>> creating coup <%s>' % name)

    try:
        (bus1, bus2), _ = get_connection_nodes(net, item, 2)
    except IndexError:
        logger.error("Cannot add Coup '%s': not connected" % name)
        return

    propagate_bus_coords(net, bus1, bus2)
    if not item.HasAttribute('isclosed') and not is_fuse:
        logger.error('switch %s does not have the attribute isclosed!' % item)
    switch_is_closed = bool(item.on_off) \
                       and (bool(item.isclosed) if item.HasAttribute('isclosed') else True)
    in_service = not bool(item.outserv) if item.HasAttribute('outserv') else True
    switch_is_closed = switch_is_closed and in_service
    switch_usage = switch_types.get(item.aUsage, 'unknown')

    cd = pp.create_switch(net, name=name, bus=bus1, element=bus2, et='b',
                          closed=switch_is_closed,
                          type=switch_usage)
    switch_dict[item] = cd

    add_additional_attributes(item, net, element='switch', element_id=cd,
                              attr_list=['cpSite.loc_name'], attr_dict={"cimRdfId": "origin_id"})

    logger.debug('created switch at index <%d>, closed = %s, usage = %s' %
                 (cd, switch_is_closed, switch_usage))

    net.res_switch.loc[cd, ['pf_closed', 'pf_in_service']] = bool(item.on_off) and (
        bool(item.isclosed) if item.HasAttribute('isclosed') else True), in_service


# # false approach, completely irrelevant
# def create_switch(net, item):
#     switch_types = {"cbk": "CB", "sdc": "LBS", "swt": "LS", "dct": "DS"}
#     name = ga(item, 'loc_name')
#     logger.debug('>> creating switch <%s>' % name)
#
#     pf_bus1 = item.GetNode(0)
#     pf_bus2 = item.GetNode(1)
#
#     # here: implement situation if line not connected
#     if pf_bus1 is None or pf_bus2 is None:
#         logger.error("Cannot add Switch '%s': not connected" % name)
#         return
#
#     bus1 = find_bus_index_in_net(pf_bus1, net)
#     bus2 = find_bus_index_in_net(pf_bus2, net)
#     logger.debug('switch %s connects buses <%d> and <%d>' % (name, bus1, bus2))
#
#     switch_is_closed = bool(ga(item, 'on_off'))
#     switch_usage = switch_types[ga(item, 'aUsage')]
#
#     cd = pp.create_switch(net, name=name, bus=bus1, element=bus2, et='b',
# closed=switch_is_closed, type=switch_usage)
#     logger.debug('created switch at index <%d>, closed = %s, usage = %s' % (cd,
# switch_is_closed, switch_usage))


def create_shunt(net, item):
    try:
        bus = get_connection_nodes(net, item, 1)
    except IndexError:
        logger.error("Cannot add Shunt '%s': not connected" % item.loc_name)
        return

    multiplier = get_power_multiplier(item, 'Qact')
    bus, _ = get_connection_nodes(net, item, 1)
    params = {
        'name': item.loc_name,
        'bus': bus,
        'in_service': monopolar_in_service(item),
        'vn_kv': item.ushnm,
        'q_mvar': item.Qact * multiplier,
        'step': item.ncapa,
        'max_step': item.ncapx
    }
    print(item.loc_name)
    if item.shtype == 0:
        # Shunt is a R-L-C element
<<<<<<< HEAD
=======

        R = item.rrea
        X = -1e6 / item.bcap + item.xrea
>>>>>>> be0f2cfa

        R = item.rrea
        X = -1e6 / item.bcap + item.xrea
        if R == 0 and X == 0: #TODO put this into one function
            p_mw = 0
            params['q_mvar'] = 0
        else:
            p_mw = (item.ushnm ** 2 * R) / (R ** 2 + X ** 2) * multiplier
            params['q_mvar'] = (item.ushnm ** 2 * X) / (R ** 2 + X ** 2) * multiplier
        sid = pp.create_shunt(net, p_mw=p_mw, **params)
    elif item.shtype == 1:
        # Shunt is an R-L element

        R = item.rrea
        X = item.xrea
        if R == 0 and X == 0: #TODO put this into one function
            p_mw = 0
            params['q_mvar'] = 0
        else:
            p_mw = (item.ushnm ** 2 * R) / (R ** 2 + X ** 2) * multiplier
            params['q_mvar'] = (item.ushnm ** 2 * X) / (R ** 2 + X ** 2) * multiplier
        sid = pp.create_shunt(net, p_mw=p_mw, **params)
    elif item.shtype == 2:
        # Shunt is a capacitor bank
        B = item.bcap*1e-6
        G = item.gparac*1e-6

        R = G/(G**2 + B**2)
        X = -B/(G**2 + B**2)
        if R == 0 and X == 0: #TODO put this into one function
            p_mw = 0
            params['q_mvar'] = 0
        else:
            p_mw = (item.ushnm ** 2 * R) / (R ** 2 + X ** 2) * multiplier
            params['q_mvar'] = (item.ushnm ** 2 * X) / (R ** 2 + X ** 2) * multiplier
        sid = pp.create_shunt(net, p_mw=p_mw, **params)
    elif item.shtype == 3:
        # Shunt is a R-L-C, Rp element

        Rp = item.rpara
        Rs = item.rrea
        Xl = item.xrea
        Bc = -item.bcap * 1e-6
<<<<<<< HEAD
=======

        R = Rp * (Rp * Rs + Rs ** 2 + Xl ** 2) / ((Rp + Rs) ** 2 + Xl ** 2)
        X = 1 / Bc + (Xl * Rp ** 2) / ((Rp + Rs) ** 2 + Xl ** 2)
>>>>>>> be0f2cfa

        R = Rp * (Rp * Rs + Rs ** 2 + Xl ** 2) / ((Rp + Rs) ** 2 + Xl ** 2)
        X = 1 / Bc + (Xl * Rp ** 2) / ((Rp + Rs) ** 2 + Xl ** 2)
        if R == 0 and X == 0: #TODO put this into one function
            p_mw = 0
            params['q_mvar'] = 0
        else:
            p_mw = (item.ushnm ** 2 * R) / (R ** 2 + X ** 2) * multiplier
            params['q_mvar'] = (item.ushnm ** 2 * X) / (R ** 2 + X ** 2) * multiplier
        sid = pp.create_shunt(net, p_mw=p_mw, **params)
    elif item.shtype == 4:
        # Shunt is a R-L-C1-C2, Rp element

        Rp = item.rpara
        Rs = item.rrea
        Xl = item.xrea
        B1 = 2 * np.pi * 50 * item.c1 * 1e-6
        B2 = 2 * np.pi * 50 * item.c2 * 1e-6

        Z = Rp * (Rs + 1j * (Xl - 1 / B1)) / (Rp + Rs + 1j * (Xl - 1 / B1)) - 1j / B2
        R = np.real(Z)
        X = np.imag(Z)
        if R == 0 and X == 0: #TODO put this into one function
            p_mw = 0
            params['q_mvar'] = 0
        else:
            p_mw = (item.ushnm ** 2 * R) / (R ** 2 + X ** 2) * multiplier
            params['q_mvar'] = (item.ushnm ** 2 * X) / (R ** 2 + X ** 2) * multiplier
        sid = pp.create_shunt(net, p_mw=p_mw, **params)

    add_additional_attributes(item, net, element='shunt', element_id=sid,
                              attr_list=['cpSite.loc_name'], attr_dict={"cimRdfId": "origin_id"})

    if item.HasResults(0):
        net.res_shunt.loc[sid, 'pf_p'] = ga(item, 'm:P:bus1') * multiplier
        net.res_shunt.loc[sid, 'pf_q'] = ga(item, 'm:Q:bus1') * multiplier
    else:
        net.res_shunt.loc[sid, 'pf_p'] = np.nan
        net.res_shunt.loc[sid, 'pf_q'] = np.nan


def _add_shunt_to_impedance_bus(net, item, bus):
    pp.create_shunt(net, bus, -item.bi_pu * net.sn_mva, p_mw=-item.gi_pu * net.sn_mva)


def create_zpu(net, item):
    try:
        (bus1, bus2), _ = get_connection_nodes(net, item, 2)
    except IndexError:
        logger.error("Cannot add ZPU '%s': not connected" % item.loc_name)
        return
    logger.debug('bus1 = %d, bus2 = %d' % (bus1, bus2))

    # net, from_bus, to_bus, r_pu, x_pu, sn_Mva, name=None, in_service=True, index=None
    params = {
        'name': item.loc_name,
        'from_bus': bus1,
        'to_bus': bus2,
        'rft_pu': item.r_pu,
        'xft_pu': item.x_pu,
        'rtf_pu': item.r_pu_ji,
        'xtf_pu': item.x_pu_ji,
        'rft0_pu': item.r0_pu,
        'xft0_pu': item.x0_pu,
        'rtf0_pu': item.r0_pu_ji,
        'xtf0_pu': item.x0_pu_ji,
        'gf_pu': item.gi_pu,
        'bf_pu': item.bi_pu,
        'gt_pu': item.gj_pu,
        'bt_pu': item.bj_pu,
        'gf0_pu': item.gi0_pu,
        'bf0_pu': item.bi0_pu,
        'gt0_pu': item.gj0_pu,
        'bt0_pu': item.bj0_pu,
        'sn_mva': item.Sn,
        'in_service': not bool(item.outserv)
    }

    logger.debug('params = %s' % params)
    xid = pp.create_impedance(net, **params)
    add_additional_attributes(item, net, element='impedance', element_id=xid, attr_list=["cpSite.loc_name"],
                              attr_dict={"cimRdfId": "origin_id"})


def create_vac(net, item):
    """
    not tested yet

    """
    try:
        bus, _ = get_connection_nodes(net, item, 1)
    except IndexError:
        logger.error("Cannot add VAC '%s': not connected" % item.loc_name)
        return

    params = {
        'name': item.loc_name,
        'bus': bus,
        'ps_mw': item.Pload - item.Pgen,
        'qs_mvar': item.Qload - item.Qgen,
        'pz_mw': item.Pzload,
        'qz_mvar': item.Qzload,
        'in_service': not bool(item.outserv)
    }

    if item.itype == 3:
        # extended ward
        params.update({
            'r_ohm': item.Rext,
            'x_ohm': item.Xext,
            'vm_pu': item.usetp
        })

        if params['x_ohm'] == 0:
            params['x_ohm'] = 1e-6
            logger.warning("Element %s has x_ohm == 0, setting to 1e-6. Check impedance of the "
                           "created xward" % item.loc_name)

        xid = pp.create_xward(net, **params)
        elm = 'xward'

    elif item.itype == 2:
        # ward
        xid = pp.create_ward(net, **params)
        elm = 'ward'

    elif item.itype == 0:
        # voltage source
        params.update({
            'vm_pu': item.usetp,
            'va_degree': item.phisetp,
        })
        xid = pp.create_ext_grid(net, **params)
        elm = 'ext_grid'
    else:
        raise NotImplementedError(
            'Could not import %s: element type <%d> for AC Voltage Source not implemented' % (
                params['name'], item.itype))

    if item.HasResults(0):  # -1 for 'c' results (whatever that is...)
        net['res_%s' % elm].at[xid, "pf_p"] = -ga(item, 'm:P:bus1')
        net['res_%s' % elm].at[xid, "pf_q"] = -ga(item, 'm:Q:bus1')
    else:
        net['res_%s' % elm].at[xid, "pf_p"] = np.nan
        net['res_%s' % elm].at[xid, "pf_q"] = np.nan

    add_additional_attributes(item, net, element=elm, element_id=xid, attr_list=["cpSite.loc_name"],
                              attr_dict={"cimRdfId": "origin_id"})

    logger.debug('added pf_p and pf_q to {} {}: {}'.format(elm, xid, net['res_' + elm].loc[
        xid, ["pf_p", 'pf_q']].values))


def create_sind(net, item):
    # series reactor is modelled as per-unit impedance, values in Ohm are calculated into values in
    # per unit at creation
    try:
        (bus1, bus2), _ = get_connection_nodes(net, item, 2)
    except IndexError:
        logger.error("Cannot add Sind '%s': not connected" % item.loc_name)
        return

    sind = pp.create_series_reactor_as_impedance(net, from_bus=bus1, to_bus=bus2, r_ohm=item.rrea,
                                                 x_ohm=item.xrea, sn_mva=item.Sn,
                                                 name=item.loc_name,
                                                 in_service=not bool(item.outserv))

    logger.debug('created series reactor %s as per unit impedance at index %d' %
                 (net.impedance.at[sind, 'name'], sind))

def create_scap(net, item):
    # series capacitor is modelled as per-unit impedance, values in Ohm are calculated into values in
    # per unit at creation
    try:
        (bus1, bus2) = get_connection_nodes(net, item, 2)
    except IndexError:
        logger.error("Cannot add Scap '%s': not connected" % item.loc_name)
        return

    if (item.gcap==0) or (item.bcap==0):
        logger.info('not creating series capacitor for %s' % item.loc_name)
    else:
        r_ohm = item.gcap/(item.gcap**2 + item.bcap**2)
        x_ohm = -item.bcap/(item.gcap**2 + item.bcap**2)
        scap = pp.create_series_reactor_as_impedance(net, from_bus=bus1, to_bus=bus2, r_ohm=r_ohm,
                                                     x_ohm=x_ohm, sn_mva=item.Sn,
                                                     name=item.loc_name,
                                                     in_service=not bool(item.outserv))

        logger.debug('created series capacitor %s as per unit impedance at index %d' %
                     (net.impedance.at[scap, 'name'], scap))


def _get_vsc_control_modes(item, mono=True):
    if mono:
        scaling = 1
        dc_bus_str = "busdc"
    else:
        scaling = 0.5
        dc_bus_str = "busdp"  # also busdm is possible for the second dc node but we consider them the same

    c_m = item.i_acdc

    if c_m not in [0, 3, 4, 5, 6]:
        raise NotImplementedError(f"control mode for vscmono"
                                  f" {item.loc_name} not implemented: {c_m}")

    if item.HasResults(0):
        p_set_dc = -ga(item, f"m:P:{dc_bus_str}")
        q_set_ac = -ga(item, "m:Q:busac") * scaling
    else:
        p_set_dc = -item.psetp * scaling  # does not work - in PowerFactory, the P set-point relates to AC side
        q_set_ac = -item.qsetp * scaling

    control_mode_ac, control_mode_dc, control_value_ac, control_value_dc = {
        0: ("slack", "p_mw", item.usetp, 0.),  # Vac-phi
        1: ("", "vm_pu", None, None),  # Vdc-phi
        2: ("", "", None, None),  # PWM-phi
        3: ("q_mvar", "vm_pu", q_set_ac, item.usetpdc),  # Vdc-Q
        4: ("vm_pu", "p_mw", item.usetp, p_set_dc),  # P-Vac
        5: ("q_mvar", "p_mw", q_set_ac, p_set_dc),  # P-Q
        6: ("vm_pu", "vm_pu", item.usetp, item.usetpdc),  # Vdc-Vac
        7: ("", "", None, None),  # P-cos(phi)
        8: (""        "", None, None)  # Vdc-cos(phi)
    }[c_m]
    return control_mode_ac, control_mode_dc, control_value_ac, control_value_dc


def create_vscmono(net, item):

    (bus, bus_dc), _ = get_connection_nodes(net, item, 2)

    sn_mva = item.Snom
    v_ac = item.Unom
    p_cu_kw = item.Pcu
    vk = item.uk / 100  # in ratio, not in %

    z_vsc_base_ohm = np.square(v_ac) / sn_mva
    r_pu = p_cu_kw / (1e3 * sn_mva)
    x_pu = np.sqrt(np.square(vk) - np.square(r_pu))
    r_ohm = r_pu * z_vsc_base_ohm
    x_ohm = x_pu * z_vsc_base_ohm

    logger.debug(f"VSCmono: {item.loc_name=}, {sn_mva=}, {v_ac=}, {p_cu_kw=}, {vk=}, {r_ohm=}, {x_ohm=}")

    control_mode_ac, control_mode_dc, control_value_ac, control_value_dc = _get_vsc_control_modes(item)

    params = {
        "name": item.loc_name,
        "in_service": not item.outserv,
        "controllable": True,
        "bus": bus,
        "bus_dc": bus_dc,
        "r_ohm": r_ohm,
        "x_ohm": x_ohm,
        "r_dc_ohm": item.resLossFactor,
        "pl_dc_mw": 1e-3 * item.Pnold,
        "control_mode_ac": control_mode_ac,
        "control_mode_dc": control_mode_dc,
        "control_value_ac": control_value_ac,
        "control_value_dc": control_value_dc
    }

    if params["r_dc_ohm"] == 0:
        logger.warning(f"VSCmono element {params['name']} has no DC resistive loss factor - power flow will not converge!")

    vid = pp.create_vsc(net, **params)
    logger.debug(f'created VSC {vid} for vscmono {item.loc_name}')

    result_variables = {"pf_p_mw": "m:P:busac",
                        "pf_q_mvar": "m:Q:busac",
                        "pf_p_dc_mw": "m:P:busdc"}

    for res_var_pp, res_var_pf in result_variables.items():
        res = np.nan
        if item.HasResults(0):
            res = ga(item, res_var_pf)
        net.res_vsc.at[vid, res_var_pp] = -res


def create_vsc(net, item):
    (bus, bus_dc_p, bus_dc_n), _ = get_connection_nodes(net, item, 3)

    sn_mva = item.Snom / 2
    v_ac = item.Unom
    p_cu_kw = item.Pcu / 2
    vk = item.uk / 100  # in ratio, not in %

    z_vsc_base_ohm = np.square(v_ac) / sn_mva
    r_pu = p_cu_kw / (1e3 * sn_mva)
    x_pu = np.sqrt(np.square(vk) - np.square(r_pu))
    r_ohm = r_pu * z_vsc_base_ohm
    x_ohm = x_pu * z_vsc_base_ohm

    logger.debug(f"VSC: {item.loc_name=}, {sn_mva=}, {v_ac=}, {p_cu_kw=}, {vk=}, {r_ohm=}, {x_ohm=}")

    control_mode_ac, control_mode_dc, control_value_ac, control_value_dc = _get_vsc_control_modes(item, mono=False)

    params = {
        "name": item.loc_name,
        "in_service": not item.outserv,
        "controllable": True,
        "r_ohm": r_ohm,
        "x_ohm": x_ohm,
        "r_dc_ohm": item.resLossFactor / 2,
        "pl_dc_mw": 1e-3 * item.Pnold / 2,
        "control_mode_ac": control_mode_ac,
        "control_mode_dc": control_mode_dc,
        "control_value_ac": control_value_ac,
        "control_value_dc": control_value_dc
    }

    if params["r_dc_ohm"] == 0:
        logger.warning(f"VSC element {params['name']} has no DC resistive loss factor - power flow will not converge!")

    vid_1 = pp.create_vsc(net, bus=bus, bus_dc=bus_dc_n, **params)
    vid_2 = pp.create_vsc(net, bus=bus, bus_dc=bus_dc_p, **params)
    logger.debug(f'created two vsc mono {vid_1}, {vid_2} for vsc {item.loc_name}')

    result_variables = {"pf_p_mw": "m:P:busac",
                        "pf_q_mvar": "m:Q:busac"}

    if item.HasResults(0):
        for res_var_pp, res_var_pf in result_variables.items():
            res = ga(item, res_var_pf)
            net.res_vsc.at[vid_1, res_var_pp] = -res / 2
            net.res_vsc.at[vid_2, res_var_pp] = -res / 2
        net.res_vsc.at[vid_1, "pf_p_dc_mw"] = -ga(item, "m:P:busdm")
        net.res_vsc.at[vid_2, "pf_p_dc_mw"] = -ga(item, "m:P:busdp")
    else:
        net.res_vsc.loc[vid_1, ["pf_p_mw", "pf_q_mvar", "pf_p_dc_mw"]] = np.nan
        net.res_vsc.loc[vid_2, ["pf_p_mw", "pf_q_mvar", "pf_p_dc_mw"]] = np.nan



def create_stactrl(net, item):
    stactrl_in_service = True
    if item.outserv:
        logger.info(f"Station controller {item.loc_name} is out of service")
        stactrl_in_service = False
        return

    machines = [m for m in item.psym if m is not None]
    if len(machines) == 0 or np.all([s is None for s in machines]):
        logger.error(f"No machines controlled by station controller {item.loc_name} - skipping")
        return

    # find gen_element_index using name:
    if np.any(net.sgen.name.duplicated()):
        raise UserWarning("error while creating station controller: sgen names must be unique")

    gen_types = []
    for s in machines:
        if s.ip_ctrl == 1:
            gt = "other"
        elif s.av_mode == "constq":
            gt = "sgen"
        elif s.av_mode == "constv":
            gt = "gen"
        else:
            gt = "other"
        gen_types.append(gt)

    if "other" in gen_types or len(np.unique(gen_types)) > 1:
        logger.error(f"Generator type not supported {gen_types} for {item.loc_name}")
        return

    control_mode = item.i_ctrl

    # Overwrite gen_type if local control differs from station controller type
    if control_mode is not None:
        if item.i_droop:
            for i in range(len(gen_types)):
                gen_types[i] = "sgen"
        else:
            if control_mode == 0:
                for i in range(len(gen_types)):
                    gen_types[i] = "sgen"
            elif control_mode == 1:
                for i in range(len(gen_types)):
                    gen_types[i] = "sgen"
            else:
                print("station control type not supported!")

    gen_element = gen_types[0]
    gen_element_index = []
    for s in machines:
        gen_element_index.append(net[gen_element].loc[net[gen_element].name == s.loc_name].index.values[0])

    if len(gen_element_index) != len(machines):
        raise UserWarning("station controller: could not properly identify the machines")

    gen_element_in_service = [net[gen_element].loc[net[gen_element].name == s.loc_name].in_service for s in machines]

    i = 0
    distribution = []
    for m in item.psym:
        if m is not None and isinstance(item.cvqq, list):
            distribution.append(item.cvqq[i] / 100)
        elif m is not None and not isinstance(item.cvqq, list):
            distribution.append(item.cvqq / 100)
        i = i + 1

    if item.imode != 0:
        raise NotImplementedError(f"{item}: reactive power distribution {item.imode=} not implemented")

    phase = item.i_phase
    if phase != 0:
        raise NotImplementedError(f"{item}: phase {item.i_phase=} not implemented")

    # Controlled Node: User selection vs Automatic selection  # User selection
    if item.selBus != 0:
        raise NotImplementedError(f"{item}: controlled node selection {item.selBus=} not implemented")

    variable = None
    res_element_table = None
    res_element_index = None
    if control_mode == 1 or item.i_droop:
        q_control_cubicle = item.p_cub if control_mode == 1 else item.pQmeas  # Feld
        if q_control_cubicle is None:
            logger.info(f"Input Element of Controller {item.loc_name} is missing, skipping")
            return

        q_control_element = []
        q_control_side = []
        element_class = []
        res_element_index = []
        variable = []
        if q_control_cubicle.GetClassName() == "StaCubic":
            q_control_element.append(q_control_cubicle.obj_id)
            q_control_side.append(q_control_cubicle.obj_bus)  # 0=from, 1=to
            element_class.append(q_control_element[0].GetClassName())
        elif q_control_cubicle.GetClassName() == "ElmBoundary":
            for cubicles in q_control_cubicle.cubicles:
                q_control_element.append(cubicles.obj_id)
                q_control_side.append(cubicles.obj_bus)  # 0=from, 1=to
                element_class.append(q_control_element[0].GetClassName())
        else:
            print("Not implemented class for q_control_cubicle!")
        if element_class[0] == "ElmLne":
            res_element_table = "res_line"
            for i in range(len(q_control_element)):
                line_sections = line_dict[q_control_element[i]]
                if q_control_side[i] == 0:
                    res_element_index.append(line_sections[0])
                    variable.append("q_from_mvar")
                else:
                    res_element_index.append(line_sections[-1])
                    variable.append("q_to_mvar")
        elif element_class[0] == "ElmTr2":
            res_element_table = "res_trafo"
            for element in q_control_element:
                res_element_index.append(trafo_dict[element])
                variable = "q_hv_mvar" if q_control_side == 0 else "q_lv_mvar"
        elif element_class[0] == "ElmCoup":
            res_element_table = "res_switch"
            for element in q_control_element:
                res_element_index.append(switch_dict[element])
                net.switch.at[res_element_index[-1], "z_ohm"] = 1e-3
                variable = "q_from_mvar" if q_control_side == 0 else "q_to_mvar"
        else:
            logger.error(
                f"{item}: only line, trafo element and switch flows can be controlled, {element_class[0]=}")
            return
    elif control_mode == 0:
        res_element_table = "res_bus"

    input_busses = []
    output_busses = []
    if res_element_table == "res_line":
        for index in res_element_index:
            input_busses.append(net.line.at[index, 'to_bus'])
    elif res_element_table == "res_trafo":
        for index in res_element_index:
            input_busses.append(net.trafo.at[index, 'hv_bus'])
    elif res_element_table == "res_switch":
        for index in res_element_index:
            input_busses.append(net.switch.at[index, 'bus'])
    if gen_element == "gen":
        for index in gen_element_index:
            output_busses.append(net.gen.at[index, 'bus'])
    elif gen_element == "sgen":
        for index in gen_element_index:
            output_busses.append(net.sgen.at[index, 'bus'])

    top = pp.topology.create_nxgraph(net, respect_switches=True, include_lines=True, include_trafos=True,
                                     include_impedances=True, nogobuses=None, notravbuses=None, multi=True,
                                     calc_branch_impedances=False, branch_impedance_unit='ohm')
    has_path = False
    for n in range(len(input_busses)):
        for m in range(len(output_busses)):
            has_path = has_path or nx.has_path(top, input_busses[n], output_busses[m])
    if not has_path and not control_mode == 0 and not item.i_droop:
        return

    if control_mode == 0:  #### VOLTAGE CONTROL
        # controlled_node = item.rembar
        controlled_node = item.cpCtrlNode
        bus = bus_dict[controlled_node]  # controlled node

        if item.uset_mode == 0:  #### Station controller
            v_setpoint_pu = item.usetp
        else:
            v_setpoint_pu = controlled_node.vtarget  #### Bus target voltage

        if item.i_droop:  # Enable Droop
            bsc = pp.control.BinarySearchControl(net, ctrl_in_service=stactrl_in_service,
                                                 output_element=gen_element, output_variable="q_mvar",
                                                 output_element_index=gen_element_index,
                                                 output_element_in_service=gen_element_in_service,
                                                 output_values_distribution=distribution,
                                                 input_element=res_element_table, input_variable=variable,
                                                 input_element_index=res_element_index,
                                                 set_point=v_setpoint_pu, voltage_ctrl=True, bus_idx=bus, tol=1e-3)
            pp.control.DroopControl(net, q_droop_mvar=item.Srated * 100 / item.ddroop, bus_idx=bus,
                                    vm_set_pu=v_setpoint_pu, controller_idx=bsc.index, voltage_ctrl=True)
        else:
            pp.control.BinarySearchControl(net, ctrl_in_service=stactrl_in_service,
                                           output_element=gen_element, output_variable="q_mvar",
                                           output_element_index=gen_element_index,
                                           output_element_in_service=gen_element_in_service, input_element="res_bus",
                                           output_values_distribution=distribution, damping_factor=0.9,
                                           input_variable="vm_pu", input_element_index=bus,
                                           set_point=v_setpoint_pu, voltage_ctrl=True, tol=1e-6)
    elif control_mode == 1:  # Q Control mode
        if item.iQorient != 0:
            if not stactrl_in_service:
                return
            raise NotImplementedError(f"{item}: Q orientation '-' not supported")
        # q_control_mode = item.qu_char  # 0: "Const Q", 1: "Q(V) Characteristic", 2: "Q(P) Characteristic"
        # q_control_terminal = q_control_cubicle.cterm  # terminal of the cubicle
        if item.qu_char == 0:
            pp.control.BinarySearchControl(net, ctrl_in_service=stactrl_in_service,
                                                 output_element=gen_element, output_variable="q_mvar",
                                                 output_element_index=gen_element_index,
                                                 output_element_in_service=gen_element_in_service,
                                                 input_element=res_element_table,
                                                 output_values_distribution=distribution, damping_factor=0.9,
                                                 input_variable=variable, input_element_index=res_element_index,
                                                 set_point=item.qsetp, voltage_ctrl=False, tol=1e-6)
        elif item.qu_char == 1:
            controlled_node = item.refbar
            bus = bus_dict[controlled_node]  # controlled node
            bsc = pp.control.BinarySearchControl(net, ctrl_in_service=stactrl_in_service,
                                                 output_element=gen_element, output_variable="q_mvar",
                                                 output_element_index=gen_element_index,
                                                 output_element_in_service=gen_element_in_service,
                                                 input_element=res_element_table,
                                                 output_values_distribution=distribution, damping_factor=0.9,
                                                 input_variable=variable, input_element_index=res_element_index,
                                                 set_point=item.qsetp, voltage_ctrl=False, bus_idx=bus, tol=1e-6)
            pp.control.DroopControl(net, q_droop_mvar=item.Srated * 100 / item.ddroop, bus_idx=bus,
                                    vm_set_pu=item.udeadbup, vm_set_ub=item.udeadbup, vm_set_lb=item.udeadblow,
                                    controller_idx=bsc.index, voltage_ctrl=False)
        else:
            raise NotImplementedError
    else:
        raise NotImplementedError(f"{item}: control mode {item.i_ctrl=} not implemented")


def split_line_at_length(net, line, length_pos):
    bus1, bus2 = net.line.loc[line, ['from_bus', 'to_bus']]
    if length_pos == net.line.at[line, 'length_km']:
        bus = bus2
    elif length_pos == 0:
        bus = bus1
    else:
        bus_name = "%s (Muff %u)" % (net.line.at[line, 'name'], length_pos)
        vn_kv = net.bus.at[bus1, "vn_kv"]
        zone = net.bus.at[bus1, "zone"]

        bus = pp.create_bus(net, name=bus_name, type='ls', vn_kv=vn_kv, zone=zone)

        net.line.at[line, 'to_bus'] = bus
        old_length = net.line.at[line, 'length_km']
        new_length = old_length - length_pos
        net.line.at[line, 'length_km'] = length_pos
        std_type = net.line.at[line, 'std_type']
        name = net.line.at[line, 'name']

        new_line = pp.create_line(net, from_bus=bus, to_bus=bus2, length_km=new_length,
                                  std_type=std_type, name=name, df=net.line.at[line, 'df'],
                                  parallel=net.line.at[line, 'parallel'],
                                  in_service=net.line.at[line, 'in_service'])

        if 'max_loading_percent' in net.line.columns:
            net.line.loc[new_line, 'max_loading_percent'] = net.line.at[line, 'max_loading_percent']

        if 'line_geodata' in net.keys() and line in net.line_geodata.index.values:
            coords = net.line_geodata.at[line, 'coords']

            scaling_factor = old_length / calc_len_coords(coords)
            sec_coords_a = get_section_coords(coords, sec_len=length_pos, start_len=0.,
                                              scale_factor=scaling_factor)

            sec_coords_b = get_section_coords(coords, sec_len=new_length, start_len=length_pos,
                                              scale_factor=scaling_factor)

            net.line_geodata.loc[line, 'coords'] = sec_coords_a
            net.line_geodata.loc[new_line, 'coords'] = sec_coords_b

            net.bus_geodata.loc[bus, ['x', 'y']] = sec_coords_b[0]

    return bus


def get_lodlvp_length_pos(line_item, lod_item):
    sections = line_item.GetContents('*.ElmLnesec')
    if len(sections) > 0:
        sections.sort(lambda x: x.index)
        sections_start = [s.rellen for s in sections]
        sections_end = [s.rellen + s.dline for s in sections]
    else:
        sections_start = [0]
        sections_end = [line_item.dline]

    loads = line_item.GetContents('*.ElmLodlvp')
    if len(loads) > 0:
        loads.sort(lambda x: x.rellen)
        loads_start = [l.rellen for l in loads]
    else:
        loads_start = [0]

    pos_sec_idx = bisect.bisect(sections_end, lod_item.rellen)
    pos_load_idx = bisect.bisect(loads_start, lod_item.rellen)

    pos = max(sections_end[pos_sec_idx - 1], loads_start[pos_load_idx - 1])

    return lod_item.rellen - pos


def get_next_line(net, line):
    name = net.line.at[line, 'name']
    to_bus = net.line.at[line, 'to_bus']
    next_line = net.line.loc[(net.line.name == name) & (net.line.from_bus == to_bus)].index

    return next_line


# def get_section_for_lodlvp(net, line_item, lod_item):
#     linepos = lod_item.rellen
#
#     cum_len = 0
#     while cum_len < linepos:
#         line =


# for ElmLodlvp - splits line at the partial load, creates new bus, sets up coordinates
def split_line(net, line_idx, pos_at_line, line_item):
    tol = 1e-6
    line_length = net.line.at[line_idx, 'length_km']
    logger.debug("line length: %.3f" % line_length)
    if pos_at_line < tol:
        bus_i = net.line.at[line_idx, 'from_bus']
        logger.debug('bus_i: %s' % bus_i)
        net.bus.at[bus_i, 'type'] = 'n'
        return bus_i
    elif abs(pos_at_line - line_length) < tol:
        bus_j = net.line.at[line_idx, 'to_bus']
        logger.debug('bus_j: %s' % bus_j)
        net.bus.at[bus_j, 'type'] = 'n'
        return bus_j
    elif (pos_at_line - line_length) > tol:
        raise ValueError(
            'Position at line is higher than the line length itself! Line length: %.7f, position at line: %.7f (line: \n%s)' % (
                # line_length, pos_at_line, line_item.loc_name))
                line_length, pos_at_line, net.line.loc[line_dict[line_item]]))
    else:
        logger.debug('getting split position')
        name = net.line.at[line_idx, 'name']
        bus_i = net.line.at[line_idx, 'from_bus']
        bus_j = net.line.at[line_idx, 'to_bus']
        u = net.bus.at[bus_i, 'vn_kv']

        new_bus = pp.create_bus(net, name="Partial Load", vn_kv=u, type='n')
        logger.debug("created new split bus %s" % new_bus)

        line_type = net.line.at[line_idx, 'std_type']
        len_a = pos_at_line
        len_b = line_length - pos_at_line

        net.line.at[line_idx, 'length_km'] = len_a

        # connect the existing line to the new bus
        net.line.at[line_idx, 'to_bus'] = new_bus

        new_line = pp.create_line(net, new_bus, bus_j, len_b, line_type, name=name)
        # change the connection of the bus-line switch to the new line
        sw = net.switch.query("et=='l' & bus==@bus_j & element==@line_idx").index
        if len(sw) > 0:
            if len(sw) > 1:
                raise RuntimeError(
                    'found too many switches to fix for line %s: \n%s' % (
                        line_item, net.switch.loc[sw]))
            net.switch.loc[sw, 'element'] = new_line

        line_dict[line_item].append(new_line)

        net.line.at[new_line, 'section'] = "%s_1" % net.line.at[line_idx, 'section']
        net.line.at[new_line, 'order'] = net.line.at[line_idx, 'order'] + 1
        net.res_line.at[new_line, 'pf_loading'] = net.res_line.at[line_idx, 'pf_loading']

        if line_idx in net.line_geodata.index.values:
            logger.debug('setting new coords')
            set_new_coords(net, new_bus, line_idx, new_line, line_length, pos_at_line)

        return new_bus


def calc_segment_length(x1, y1, x2, y2):
    delta_x = float(x2) - float(x1)
    delta_y = float(y2) - float(y1)
    return (delta_x ** 2 + delta_y ** 2) ** 0.5


def get_scale_factor(length_line, coords):
    if any(coords) is np.nan:
        return np.nan
    temp_len = 0
    num_coords = len(coords)
    for i in range(num_coords - 1):
        x1 = float(coords[i][0])
        y1 = float(coords[i][1])

        x2 = float(coords[i + 1][0])
        y2 = float(coords[i + 1][1])
        temp_len += calc_segment_length(x1, y1, x2, y2)
    return temp_len / length_line if length_line != 0 else 0


def break_coords_sections(coords, section_length, scale_factor_length):
    section_length *= scale_factor_length
    # breaks coordinates into 2 parts (chops the line section away)
    if any(coords) is np.nan:
        return [[np.nan, np.nan]], [[np.nan, np.nan]]

    num_coords = len(coords)
    if num_coords < 2:
        return [[np.nan, np.nan]], [[np.nan, np.nan]]
    # define scale

    sum_len, delta_len, x1, y1, x2, y2 = tuple([0] * 6)
    i = 0
    for i in range(num_coords - 1):
        x1 = float(coords[i][0])
        y1 = float(coords[i][1])

        x2 = float(coords[i + 1][0])
        y2 = float(coords[i + 1][1])

        delta_len = calc_segment_length(x1, y1, x2, y2)
        sum_len += delta_len
        if sum_len >= section_length:
            break

    a = section_length - (sum_len - delta_len)
    b = sum_len - section_length
    x0 = a * x2 / delta_len + b * x1 / delta_len
    y0 = a * y2 / delta_len + b * y1 / delta_len

    section_coords = coords[0:i + 1] + [[x0, y0]]
    new_coords = [[x0, y0]] + coords[(i + 1)::]
    return section_coords, new_coords


# set up new coordinates for line sections that are split by the new bus of the ElmLodlvp
def set_new_coords(net, bus_id, line_idx, new_line_idx, line_length, pos_at_line):
    line_coords = net.line_geodata.at[line_idx, 'coords']
    logger.debug('got coords for line %s' % line_idx)

    scale_factor_length = get_scale_factor(line_length, line_coords)
    section_coords, new_coords = break_coords_sections(line_coords, pos_at_line,
                                                       scale_factor_length)

    logger.debug('calculated new coords: %s, %s ' % (section_coords, new_coords))

    net.line_geodata.at[line_idx, 'coords'] = section_coords
    net.line_geodata.at[new_line_idx, 'coords'] = new_coords

    net.bus_geodata.at[bus_id, 'x'] = new_coords[0][0]
    net.bus_geodata.at[bus_id, 'y'] = new_coords[0][1]


# gather info about ElmLodlvp in a dict
def get_lvp_for_lines(dict_net):
    logger.debug(dict_net['lvp_params'])

    def calc_p_q(lvp, lvp_params):
        lvp_type = lvp.typ_id

        # if lvp_type is not None:
        #     cos_fix = lvp.coslini_a
        #
        #     s_var = lvp.cSav
        #     cos_var = lvp.ccosphi
        # else:
        #     cos_fix = lvp_params['cosfix']
        #
        #     s_var = lvp.cSav
        #     cos_var = lvp_params['cosvar']

        # s_fix = lvp_params['Sfix'] * lvp.NrCust + lvp.slini_a

        # p_fix = s_fix * cos_fix
        # q_fix = s_fix * np.sin(np.arccos(cos_fix))
        #
        # p_var = s_var * cos_var
        # q_var = s_var * np.sin(np.arccos(cos_var))

        if lvp_type is not None:
            s_fix_global = 0
            cos_fix_global = lvp.coslini_a
        else:
            s_fix_global = lvp_params['Sfix'] * lvp.NrCust
            cos_fix_global = lvp_params['cosfix']

        s_fix_local = lvp.slini_a
        cos_fix_local = lvp.coslini_a

        s_var_local = lvp.cSav
        cos_var_local = lvp.ccosphi

        p_fix = s_fix_local * cos_fix_local + s_fix_global * cos_fix_global
        q_fix = s_fix_local * np.sin(np.arccos(cos_fix_local)) + s_fix_global * np.sin(
            np.arccos(cos_fix_global))

        p_var = s_var_local * cos_var_local
        q_var = s_var_local * np.sin(np.arccos(cos_var_local))

        scale_p_night = lvp_params['scPnight'] / 100
        p_night = lvp.pnight_a * scale_p_night

        # logger.debug(
        #     f"load: {lvp.loc_name}, s_fix: {s_fix}, cos_fix: {cos_fix}, s_var: {s_var}, cos_var: {cos_var}, "
        #     f"p_night: {p_night}, scale_p_night: {scale_p_night}")

        p = p_fix + p_var + p_night
        q = q_fix + q_var

        return p, q

    line_items = dict_net['ElmLne']
    # choose ElmLodlvp that are part of lines
    lvp_items = [lvp for lvp in dict_net['ElmLodlvp'] if lvp.fold_id.GetClassName() == 'ElmLne']
    logger.debug(lvp_items)

    lvp_dict = {}
    for line in line_items:
        temp_loads = [lvp for lvp in lvp_items if lvp.fold_id == line]
        logger.debug('line: %s , loads: %s' % (line, temp_loads))

        if len(temp_loads) == 0:
            continue

        # {'line': [(load.ElmLodlvp, position_at_line, (p_mw, q_mvar))]}
        lvp_dict[line] = [(lvp, lvp.lneposkm, calc_p_q(lvp, dict_net['lvp_params']))
                          for lvp in temp_loads]

        lvp_dict[line].sort(key=lambda tup: tup[1])
    return lvp_dict


# find position of ElmLodlvp at the section
def get_pos_at_sec(net, lvp_dict, line_item, load_item):
    val = lvp_dict[line_item]
    pos_at_line = 0

    for load_item_for, pos_at_line_for, _ in val:
        if load_item_for == load_item:
            pos_at_line = pos_at_line_for
            break

    # line_sections = net.line[net.line.name == line_item.loc_name].sort_values(by='order')
    line_sections = net.line.loc[line_dict[line_item]].sort_values(by='order')
    logger.debug('line sections:\n%s' % line_sections)

    tot_length = 0
    sec_length = 0
    section = 1

    for section in line_sections.index:
        sec_length = line_sections.at[section, 'length_km']
        tot_length += sec_length
        logger.debug(
            "section: %s, sec_length: %s, tot_length: %s" % (section, sec_length, tot_length))
        if tot_length >= pos_at_line:
            break
    else:
        logger.warning(
            'possibly wrong section found: %s of %s for %s (tot_length=%s, pas_at_line=%s)' % (
                section, line_item, load_item, tot_length, pos_at_line))

    # section_name = line_sections[(line_sections.index == section)]['Name'].values[0]
    pos_at_sec = sec_length + pos_at_line - tot_length

    return section, pos_at_sec


# write order of sections
def write_line_order(net):
    net.line['order'] = ''
    line_names = net.line.name.unique()

    for n in line_names:
        k = 1000
        for i, row in net.line[net.line.name == n].iterrows():
            net.line.at[i, 'order'] = k
            k += 1000


# split all lines and create loads in place of ElmLodlvp
def split_all_lines(net, lvp_dict):
    write_line_order(net)
    # for idx in net.line.index:
    for line_item, val in lvp_dict.items():
        logger.debug(line_item)
        # for load_idx, pos_at_line, _, _ in val:
        #     section, pos_at_sec = get_pos_at_sec(net, net_dgs, lvp_dict, line, load_idx)
        #     pas[load_idx] = {'section':section, 'pos': pos_at_sec}
        # print('line: %s, val: %s' % (line, val))
        # val = [(92, 1, 0.025, 0.1), (91, 2, 0.031, 0.2), (90, 2, 0.032, 0.3)]
        for load_item, pos_at_line, (p, q) in val:
            logger.debug(load_item)
            ## calculate at once and then read from dict - not good approach! don't do it
            # section, pos_at_sec = get_pos_at_sec(net, net_dgs, lvp_dict, line, load_idx)
            # section = pas[load_idx]['section']
            # pos_at_sec = pas[load_idx]['pos']
            section, pos_at_sec = get_pos_at_sec(net, lvp_dict, line_item, load_item)
            logger.debug("section: %s, pos_at_sec: %s" % (section, pos_at_sec))
            logger.debug("%s" % net.line.at[section, 'in_service'])
            if not net.line.at[section, 'in_service']:
                print('line %s skipped because it is not in service' % net.line.at[section, 'name'])
                continue
            new_bus = split_line(net, section, pos_at_sec, line_item=line_item)
            logger.debug("new_bus: %s" % new_bus)
            net.bus.at[new_bus, 'description'] = 'Partial Line LV-Load %.2f kW' % p

            if p >= 0 or True:
                # TODO: set const_i_percent to 100 after the pandapower bug is fixed
                new_load = pp.create_load(net, new_bus, name=load_item.loc_name, p_mw=p, q_mvar=q,
                                          const_i_percent=0)
                logger.debug('created load %s' % new_load)
                net.res_load.at[new_load, 'pf_p'] = p
                net.res_load.at[new_load, 'pf_q'] = q
            else:
                # const I not implemented for sgen...
                new_load = pp.create_sgen(net, new_bus, name=load_item.loc_name, p_mw=p, q_mvar=q)
                logger.debug('created sgen %s' % new_load)
                net.res_sgen.at[new_load, 'pf_p'] = p
                net.res_sgen.at[new_load, 'pf_q'] = q


def remove_folder_of_std_types(net):
    """
    Removes the folder name from all standard types that do not have duplicates, or where
    duplicates have the same parameters
    """
    for element in ["line", "trafo", "trafo3w"]:
        std_types = pp.available_std_types(net, element=element).index
        reduced_std_types = {name.split("\\")[-1] for name in std_types}
        for std_type in reduced_std_types:
            all_types = [st for st in std_types if st.split('\\')[-1] == std_type]
            if len(all_types) > 1:
                types_equal = [
                    pp.load_std_type(net, type1, element) == pp.load_std_type(net, type2, element)
                    for type1, type2 in combinations(all_types, 2)]
                if not all(types_equal):
                    continue
            for st in all_types:
                net.std_types[element][std_type] = net.std_types[element].pop(st)
                net[element].std_type = net[element].std_type.replace(st, std_type)<|MERGE_RESOLUTION|>--- conflicted
+++ resolved
@@ -2693,12 +2693,6 @@
     print(item.loc_name)
     if item.shtype == 0:
         # Shunt is a R-L-C element
-<<<<<<< HEAD
-=======
-
-        R = item.rrea
-        X = -1e6 / item.bcap + item.xrea
->>>>>>> be0f2cfa
 
         R = item.rrea
         X = -1e6 / item.bcap + item.xrea
@@ -2742,12 +2736,6 @@
         Rs = item.rrea
         Xl = item.xrea
         Bc = -item.bcap * 1e-6
-<<<<<<< HEAD
-=======
-
-        R = Rp * (Rp * Rs + Rs ** 2 + Xl ** 2) / ((Rp + Rs) ** 2 + Xl ** 2)
-        X = 1 / Bc + (Xl * Rp ** 2) / ((Rp + Rs) ** 2 + Xl ** 2)
->>>>>>> be0f2cfa
 
         R = Rp * (Rp * Rs + Rs ** 2 + Xl ** 2) / ((Rp + Rs) ** 2 + Xl ** 2)
         X = 1 / Bc + (Xl * Rp ** 2) / ((Rp + Rs) ** 2 + Xl ** 2)
