import bisect
import math
import numbers
import re
from itertools import combinations

import numpy as np
import pandapower as pp
from pandapower.auxiliary import ADict
import pandapower.control as control
from pandas import DataFrame, Series

try:
    import pandaplan.core.pplog as logging
except ImportError:
    import logging

logger = logging.getLogger(__name__)


# make wrapper for GetAttribute
def ga(element, attr):
    return element.GetAttribute(attr)


# import network to pandapower:
def from_pf(dict_net, pv_as_slack=True, pf_variable_p_loads='plini', pf_variable_p_gen='pgini',
            flag_graphics='GPS', tap_opt="nntap", export_controller=True, handle_us="Deactivate",
            max_iter=None, is_unbalanced=False, create_sections=True):
    logger.debug("__name__: %s" % __name__)
    logger.debug('started from_pf')
    logger.info(logger.__dict__)

    flag_graphics = flag_graphics if flag_graphics in ['GPS', 'no geodata'] else 'graphic objects'

    logger.debug('collecting grid')
    grid_name = dict_net['ElmNet'].loc_name
    base_sn_mva = dict_net['global_parameters']['base_sn_mva']
    net = pp.create_empty_network(grid_name, sn_mva=base_sn_mva)
    net['bus_geodata'] = DataFrame(columns=['x', 'y'])
    net['line_geodata'] = DataFrame(columns=['coords'])

    pp.results.reset_results(net, mode="pf_3ph")
    if max_iter is not None:
        pp.set_user_pf_options(net, max_iteration=max_iter)
    logger.info('creating grid %s' % grid_name)
    if 'res_switch' not in net.keys():
        net['res_switch'] = DataFrame(columns=['pf_closed', 'pf_in_service'], dtype='bool')

    logger.debug('creating buses')
    # create buses:
    global bus_dict
    bus_dict = {}
    global grf_map
    grf_map = dict_net.get('graphics', {})
    logger.debug('the graphic mapping is: %s' % grf_map)

    # ist leider notwendig
    n = 0
    for n, bus in enumerate(dict_net['ElmTerm'], 1):
        create_bus(net=net, item=bus, flag_graphics=flag_graphics, is_unbalanced=is_unbalanced)
    if n > 0: logger.info('imported %d buses' % n)

    logger.debug('creating external grids')
    # create external networks:
    n = 0
    for n, ext_net in enumerate(dict_net['ElmXnet'], 1):
        create_ext_net(net=net, item=ext_net, pv_as_slack=pv_as_slack, is_unbalanced=is_unbalanced)
    if n > 0: logger.info('imported %d external grids' % n)

    logger.debug('creating loads')
    # create loads:
    n = 0
    for n, load in enumerate(dict_net['ElmLod'], 1):
        try:
            create_load(net=net, item=load, pf_variable_p_loads=pf_variable_p_loads,
                        dict_net=dict_net, is_unbalanced=is_unbalanced)
        except RuntimeError as err:
            logger.debug('load failed at import and was not imported: %s' % err)
    if n > 0: logger.info('imported %d loads' % n)

    logger.debug('creating lv loads')
    # create loads:
    n = 0
    for n, load in enumerate(dict_net['ElmLodlv'], 1):
        try:
            create_load(net=net, item=load, pf_variable_p_loads=pf_variable_p_loads,
                        dict_net=dict_net, is_unbalanced=is_unbalanced)
        except RuntimeError as err:
            logger.warning('load failed at import and was not imported: %s' % err)
    if n > 0: logger.info('imported %d lv loads' % n),

    logger.debug('creating mv loads')
    # create loads:
    n = 0
    for n, load in enumerate(dict_net['ElmLodmv'], 1):
        try:
            create_load(net=net, item=load, pf_variable_p_loads=pf_variable_p_loads,
                        dict_net=dict_net, is_unbalanced=is_unbalanced)
        except RuntimeError as err:
            logger.error('load failed at import and was not imported: %s' % err)
    if n > 0: logger.info('imported %d mv loads' % n)

#    logger.debug('sum loads: %.3f' % sum(net.load.loc[net.load.in_service, 'p_mw']))

    logger.debug('creating static generators')
    # create static generators:
    n = 0
    for n, gen in enumerate(dict_net['ElmGenstat'], 1):
        try:
            create_sgen_genstat(net=net, item=gen, pv_as_slack=pv_as_slack,
                                pf_variable_p_gen=pf_variable_p_gen, dict_net=dict_net, is_unbalanced=is_unbalanced)
        except RuntimeError as err:
            logger.debug('sgen failed at import and was not imported: %s' % err)
    if n > 0: logger.info('imported %d static generators' % n)

    logger.debug('creating pv generators as static generators')
    # create pv generators:
    n = 0
    for n, pv in enumerate(dict_net['ElmPvsys'], 1):
        create_sgen_genstat(net=net, item=pv, pv_as_slack=pv_as_slack,
                            pf_variable_p_gen=pf_variable_p_gen, dict_net=dict_net, is_unbalanced=is_unbalanced)
    if n > 0: logger.info('imported %d pv generators' % n)

    logger.debug('creating asynchronous machines')
    # create asynchronous machines:
    n = 0
    for n, asm in enumerate(dict_net['ElmAsm'], n):
        create_sgen_asm(net=net, item=asm, pf_variable_p_gen=pf_variable_p_gen, dict_net=dict_net)
    if n > 0: logger.info('imported %d asynchronous machines' % n)

    logger.debug('creating synchronous machines')
    # create synchronous machines:
    n = 0
    for n, gen in enumerate(dict_net['ElmSym'], n):
        create_sgen_sym(net=net, item=gen, pv_as_slack=pv_as_slack,
                        pf_variable_p_gen=pf_variable_p_gen, dict_net=dict_net)
    if n > 0: logger.info('imported %d synchronous machines' % n)

    logger.debug('creating transformers')
    # create trafos:
    n = 0
    for n, trafo in enumerate(dict_net['ElmTr2'], 1):
        create_trafo(net=net, item=trafo, export_controller=export_controller, tap_opt=tap_opt,
                     is_unbalanced=is_unbalanced, hunting_limit=dict_net["lvp_params"]["hunting_limit"])
    if n > 0: logger.info('imported %d trafos' % n)

    logger.debug('creating 3W-transformers')
    # create 3w-trafos:
    n = 0
    for n, trafo in enumerate(dict_net['ElmTr3'], 1):
        create_trafo3w(net=net, item=trafo, tap_opt=tap_opt)
    if n > 0:
        logger.info('imported %d 3w-trafos' % n)
        pp.set_user_pf_options(net, trafo3w_losses='star')

    logger.debug('creating switches (couplings)')
    # create switches (ElmCoup):
    n = 0
    for n, coup in enumerate(dict_net['ElmCoup'], 1):
        create_coup(net=net, item=coup)
    if n > 0: logger.info('imported %d coups' % n)

    logger.debug('creating fuses (as couplings)')
    # create fuses (RelFuse):
    n = 0
    for n, fuse in enumerate(dict_net['RelFuse'], 1):
        create_coup(net=net, item=fuse, is_fuse=True)
    if n > 0: logger.info('imported %d fuses' % n)

    # create shunts (ElmShnt):
    n = 0
    for n, shunt in enumerate(dict_net['ElmShnt'], 1):
        create_shunt(net=net, item=shunt)
    if n > 0: logger.info('imported %d shunts' % n)

    # create zpu (ElmZpu):
    n = 0
    for n, zpu in enumerate(dict_net['ElmZpu'], 1):
        create_zpu(net=net, item=zpu)
    if n > 0: logger.info('imported %d impedances' % n)

    # create series inductivity as impedance (ElmSind):
    n = 0
    for n, sind in enumerate(dict_net['ElmSind'], 1):
        create_sind(net=net, item=sind)
    if n > 0: logger.info('imported %d SIND' % n)
    # create series capacity as impedance (ElmScap):
    n = 0
    for n, scap in enumerate(dict_net['ElmScap'], 1):
        create_scap(net=net, item=scap)
    if n > 0: logger.info('imported %d SCAP' % n)

    # create vac (ElmVac):
    n = 0
    for n, vac in enumerate(dict_net['ElmVac'], 1):
        create_vac(net=net, item=vac)
    if n > 0: logger.info('imported %d VAC' % n)

    # create vac (ElmVsc):
    n = 0
    for n, vscmono in enumerate(dict_net['ElmVscmono'], 1):
        create_vscmono(net=net, item=vscmono)
    if n > 0: logger.info('imported %d VSC (mono)' % n)

    # create vac (ElmVsc):
    n = 0
    for n, vsc in enumerate(dict_net['ElmVsc'], 1):
        create_vsc(net=net, item=vsc)
    if n > 0: logger.info('imported %d VSC' % n)

    # logger.debug('creating switches')
    # # create switches (StaSwitch):
    # n = 0
    # for switch in dict_net['StaSwitch']:
    #     create_switch(net=net, item=switch)
    #     n += 1
    # logger.info('imported %d switches' % n)

    for idx, row in net.trafo.iterrows():
        propagate_bus_coords(net, row.lv_bus, row.hv_bus)

    for idx, row in net.switch[net.switch.et == 'b'].iterrows():
        propagate_bus_coords(net, row.bus, row.element)

    # we do lines last because of propagation of coordinates
    logger.debug('creating lines')
    # create lines:
    global line_dict
    line_dict = {}
    n = 0
    for n, line in enumerate(dict_net['ElmLne'], 0):
        create_line(net=net, item=line, flag_graphics=flag_graphics, create_sections=create_sections,
                    is_unbalanced=is_unbalanced)
    logger.info('imported %d lines' % (len(net.line.line_idx.unique())) if len(net.line) else 0)
    net.line['section_idx'] = 0
    if dict_net['global_parameters']["iopt_tem"] == 1:
        pp.set_user_pf_options(net, consider_line_temperature=True)
    if dict_net['global_parameters']["global_load_voltage_dependency"] == 1:
        pp.set_user_pf_options(net, voltage_depend_loads=True)
    else:
        pp.set_user_pf_options(net, voltage_depend_loads=False)

    if len(dict_net['ElmLodlvp']) > 0:
        lvp_dict = get_lvp_for_lines(dict_net)
        logger.debug(lvp_dict)
        split_all_lines(net, lvp_dict)

    remove_folder_of_std_types(net)

    ### don't import the ElmLodlvp for now...
    # logger.debug('creating lv partial loads')
    # # create loads:
    # n = 0
    # for n, load in enumerate(dict_net['ElmLodlvp'], 1):
    #     create_load(net=net, item=load, pf_variable_p_loads=pf_variable_p_loads)
    # if n > 0: logger.info('imported %d lv partial loads' % n)

    # # here we import the partial LV loads that are part of lines because of line section
    # coordinates
    # logger.debug('creating lv partial loads')
    # # create loads:
    # n = 0
    # for n, load in enumerate(dict_net['ElmLodlvp'], 1):
    #     try:
    #         create_load(net=net, item=load, pf_variable_p_loads=pf_variable_p_loads)
    #     except NotImplementedError:
    #         logger.debug('load %s not imported because it is not contained in ElmLod' % load)
    # if n > 0: logger.info('imported %d lv partial loads' % n)

    # if len(dict_net['ElmLodlvp']) > 0:
    #     n = 0
    #     for line in dict_net['ElmLne']:
    #         partial_loads = line.GetContents('*.ElmLodlvp')
    #         partial_loads.sort(key=lambda x: x.lneposkm)
    #         for load in partial_loads:
    #             create_load(net=net, item=load, pf_variable_p_loads=pf_variable_p_loads)
    #             n += 1
    #     logger.info('imported %d lv partial loads' % n)

    if handle_us == "Deactivate":
        logger.info('deactivating unsupplied elements')
        pp.set_isolated_areas_out_of_service(net)
    elif handle_us == "Drop":
        logger.info('dropping inactive elements')
        pp.drop_inactive_elements(net)
    elif handle_us != "Nothing":
        raise ValueError("handle_us should be 'Deactivate', 'Drop' or 'Nothing', "
                         "received: %s" % handle_us)

    if is_unbalanced:
        pp.add_zero_impedance_parameters(net)

    logger.info('imported net')
    return net


def get_graphic_object(item):
    try:
        graphic_object = grf_map[item]
    except KeyError as err:
        logger.warning('graphic object missing for element %s: %s' % (item, err))
        return None
    else:
        return graphic_object


def add_additional_attributes(item, net, element, element_id, attr_list=None, attr_dict=None):
    """
    Adds additonal atributes from powerfactory such as sernum or for_name

    @param item: powerfactory item
    @param net: pp net
    @param element: pp element namme (str). e.g. bus, load, sgen
    @param element_id: element index in pp net
    @param attr_list: list of attribtues to add. e.g. ["sernum", "for_name"]
    @param attr_dict: names of an attribute in powerfactory and in pandapower
    @return:
    """
    if attr_dict is None:
        attr_dict = {k: k for k in attr_list}

    for attr in attr_dict.keys():
        if '.' in attr:
            # go in the object chain of a.b.c.d until finally get the chr_name
            obj = item
            for a in attr.split('.'):
                if hasattr(obj, 'HasAttribute') and obj.HasAttribute(a):
                    obj = ga(obj, a)
            if obj is not None and isinstance(obj, str):
                net[element].loc[element_id, attr_dict[attr]] = obj

        elif item.HasAttribute(attr):
            chr_name = ga(item, attr)
            if chr_name is not None:
                if isinstance(chr_name, (str, numbers.Number)):
                    net[element].loc[element_id, attr_dict[attr]] = chr_name
                elif isinstance(chr_name, list):
                    if len(chr_name) > 1:
                        raise NotImplementedError(f"attribute {attr} is a list with more than 1 items - not supported.")
                    elif len(chr_name) == 0:
                        continue
                    net[element].loc[element_id, attr_dict[attr]] = chr_name[0]


def create_bus(net, item, flag_graphics, is_unbalanced):
    # add geo data
    if flag_graphics == 'GPS':
        x = ga(item, 'e:GPSlon')
        y = ga(item, 'e:GPSlat')
    elif flag_graphics == 'graphic objects':
        graphic_object = get_graphic_object(item)
        if graphic_object:
            x = ga(graphic_object, 'rCenterX')
            y = ga(graphic_object, 'rCenterY')
            # add gr coord data
        else:
            x, y = 0, 0
    else:
        x, y = 0, 0

    # only values > 0+-1e-3 are entered into the bus_geodata
    if x > 1e-3 or y > 1e-3:
        geodata = (x, y)
    else:
        geodata = None

    usage = ["b", "m", "n"]
    params = {
        'name': item.loc_name,
        'vn_kv': item.uknom,
        'in_service': not bool(item.outserv),
        'type': usage[item.iUsage],
        'geodata': geodata
    }

    system_type = {0: "ac", 1: "dc", 2: "ac/bi"}[item.systype]

    try:
        params['zone'] = item.Grid.loc_name.split('.ElmNet')[0]
    except AttributeError:
        params['zone'] = item.cpGrid.loc_name.split('.ElmNet')[0]

    logger.debug(f">> creating {system_type} bus <{params['name']}>")

    if system_type == "ac":
        bid = pp.create_bus(net, **params)
        table = "bus"
    elif system_type == "dc":
        bid = pp.create_bus_dc(net, **params)
        table = "bus_dc"
    else:
        raise NotImplementedError(f"Only buses with system type AC or DC are supported, "
                                  f"but f{item.loc_name} has system type {system_type}")
    # add the bus to the bus dictionary
    bus_dict[item] = bid

    get_pf_bus_results(net, item, bid, is_unbalanced, system_type)

    substat_descr = ''
    if item.HasAttribute('cpSubstat'):
        substat = item.cpSubstat
        if substat is not None:
            logger.debug('adding substat %s to descr of bus %s (#%d)' %
                         (substat, params['name'], bid))
            substat_descr = substat.loc_name
        else:
            logger.debug("bus has no substat description")
    else:
        logger.debug('bus %s is not part of any substation' %
                     params['name'])

    if len(item.desc) > 0:
        descr = ' \n '.join(item.desc)
    elif item.fold_id:
        descr = item.fold_id.loc_name
    else:
        descr = ''

    logger.debug('adding descr <%s> to bus' % descr)

    net[table].at[bid, "description"] = descr
    net[table].at[bid, "substat"] = substat_descr
    net[table].at[bid, "folder_id"] = item.fold_id.loc_name

    add_additional_attributes(item, net, table, bid, attr_dict={"for_name": "equipment", "cimRdfId": "origin_id"},
                              attr_list=["sernum", "chr_name", "cpSite.loc_name"])


def get_pf_bus_results(net, item, bid, is_unbalanced, system_type):
    if is_unbalanced:
        bus_type = "res_bus_3ph"
        result_variables = {
          "pf_vm_a_pu": "m:u:A",
          "pf_va_a_degree": "m:phiu:A",
          "pf_vm_b_pu": "m:u:B",
          "pf_va_b_degree": "m:phiu:B",
          "pf_vm_c_pu": "m:u:C",
          "pf_va_c_degree": "m:phiu:C",
        }
    elif system_type == "ac":
        bus_type = "res_bus"
        result_variables = {
               "pf_vm_pu": "m:u",
               "pf_va_degree": "m:phiu"
               }
    else:
        bus_type = "res_bus_dc"
        result_variables = {"pf_vm_pu": "m:u"}

    for res_var_pp, res_var_pf in result_variables.items():
        res = np.nan
        if item.HasResults(0):
            res = ga(item, res_var_pf)
        # dc bus voltage can be negative:
        net[bus_type].at[bid, res_var_pp] = np.abs(res) if "vm_pu" in res_var_pp else res


# # This one deletes all the results :(
# # Don't use it
# def find_bus_index_in_net(item, net=None):
#     foreign_key = int(ga(item, 'for_name'))
#     return foreign_key


# Is unfortunately not that safe :(
# Don't use it
# def find_bus_index_in_net(item, net):
#     usage = ["b", "m", "n"]
#     # to be sure that the bus is the correct one
#     name = ga(item, 'loc_name')
#     bus_type = usage[ga(item, 'iUsage')]
#     logger.debug('looking for bus <%s> in net' % name)
#
#     if item.HasAttribute('cpSubstat'):
#         substat = ga(item, 'cpSubstat')
#         if substat is not None:
#             descr = ga(substat, 'loc_name')
#             logger.debug('bus <%s> has substat, descr is <%s>' % (name, descr))
#         else:
#             # omg so ugly :(
#             descr = ga(item, 'desc')
#             descr = descr[0] if len(descr) > 0 else ""
#             logger.debug('substat is none, descr of bus <%s> is <%s>' % (name, descr))
#     else:
#         descr = ga(item, 'desc')
#         descr = descr[0] if len(descr) > 0 else ""
#         logger.debug('no attribute "substat", descr of bus <%s> is <%s>' % (name, descr))
#
#     try:
#         zone = ga(item, 'Grid')
#         zone_name = ga(zone, 'loc_name').split('.ElmNet')[0]
#         logger.debug('zone "Grid" found: <%s>' % zone_name)
#     except:
#         zone = ga(item, 'cpGrid')
#         zone_name = ga(zone, 'loc_name').split('.ElmNet')[0]
#         logger.debug('zone "cpGrid" found: <%s>' % zone_name)
#
#     temp_df_a = net.bus[net.bus.zone == zone_name]
#     temp_df_b = temp_df_a[temp_df_a.type == bus_type]
#     temp_df_c = temp_df_b[temp_df_a.description == descr]
#     bus_index = temp_df_c[temp_df_b.name == name].index.values[0]
#     logger.debug('bus index in net of bus <%s> is <%d>' % (name, bus_index))
#
#     return bus_index


def get_connection_nodes(net, item, num_nodes):
    buses = []
    table = "bus"
    for i in range(num_nodes):
        try:
            pf_bus = item.GetNode(i)
        except Exception as err:
            logger.error('GetNode failed for %s' % item)
            logger.error(err)
            pf_bus = None
        if pf_bus is None:
            if num_nodes == 1:
                logger.error(f"{item} has no connection node")
                raise IndexError
            buses.append(None)
        else:
            if pf_bus.systype == 1:
                table = "bus_dc"
            logger.debug("got bus %s" % pf_bus.loc_name)
            pp_bus = bus_dict[pf_bus]
            if num_nodes == 1:
                return pp_bus, table
            buses.append(pp_bus)

    if all([b is None for b in buses]):
        logger.error("Element %s is Disconnected: buses are %s" %
                     (item.loc_name, buses))
        raise IndexError
    elif None in buses:
        logger.debug('exising buses: %s' % buses)
        existing_bus = (set(buses) - {None}).pop()
        name = net[table].at[existing_bus, "name"] + "_aux"
        new_buses = []
        # determine the voltage needed
        # check if trafo
        v = []
        pf_class = item.GetClassName()
        logger.warning("object %s of class %s is not properly connected - creating auxiliary buses."
                       " check if the auxiliary buses have been created with correct voltages" % (
                           item, pf_class))

        if pf_class == "ElmTr2":
            v.append(ga(item, 't:utrn_h'))
            v.append(ga(item, 't:utrn_l'))
        elif pf_class == "ElmTr3":
            v.append(ga(item, 't:utrn3_h'))
            v.append(ga(item, 't:utrn3_m'))
            v.append(ga(item, 't:utrn3_l'))
        else:
            v = [net[table].vn_kv.at[existing_bus] for _ in buses]

        # the order of buses must be the same as the order of voltage values
        # imo this could be more robust, because we don't know in what order item.GetNode(i)
        # actually returns the values, we can only rely on PF that it always is hv, mv, lv etc.
        for b, vv in zip(buses, v):
            if b is None:
                if table == "bus":
                    aux_bus = pp.create_bus(net, vv, type="n", name=name)
                else:
                    aux_bus = pp.create_bus_dc(net, vv, type="n", name=name)
                new_buses.append(aux_bus)
                logger.debug("Created new bus '%s' for disconected line " % name)
            else:
                new_buses.append(b)
        return tuple(new_buses), table
    else:
        return tuple(buses), table


def import_switch(item, idx_cubicle):
    logger.debug('importing switch for %s (%d)' % (item.loc_name, idx_cubicle))
    switch_types = {"cbk": "CB", "sdc": "LBS", "swt": "LS", "dct": "DS"}
    cub = item.GetCubicle(idx_cubicle)
    if cub is None:
        return None, None, None
    switches = cub.GetContents('*.StaSwitch')
    if len(switches) > 1:
        logger.error('more then 1 switch found for %s: %s' % (item, switches))
    if len(switches) != 0:
        switch = switches[0]
        switch_in_service = not bool(switch.outserv) if switch.HasAttribute('outserv') else True
        switch_name = switch.cDisplayName
        if not switch.HasAttribute('isclosed'):
            logger.warning('switch %s does not have the attribute isclosed!!!' % switch)
        switch_is_closed = bool(switch.on_off) and bool(switch.isclosed) and switch_in_service
        switch_usage = switch_types.get(switch.aUsage, 'unknown')
        return switch_is_closed, switch_usage, switch_name
    else:
        return None, None, None


def create_connection_switches(net, item, number_switches, et, buses, elements):
    # False if open, True if closed, None if no switch
    logger.debug('creating connection switches')
    for i in range(number_switches):
        switch_is_closed, switch_usage, switch_name = import_switch(item, i)
        logger.debug('switch closed: %s, switch_usage: %s' % (switch_is_closed, switch_usage))
        if switch_is_closed is not None:
            cd = pp.create_switch(net, bus=buses[i], element=elements[i], et=et,
                                  closed=switch_is_closed, type=switch_usage, name=switch_name)
            net.res_switch.loc[cd, ['pf_closed', 'pf_in_service']] = switch_is_closed, True


def get_coords_from_buses(net, from_bus, to_bus, **kwargs):
    coords = []
    if from_bus in net.bus_geodata.index:
        x1, y1 = net.bus_geodata.loc[from_bus, ['x', 'y']]
        has_coords = True
    else:
        x1, y1 = np.nan, np.nan
        has_coords = False

    if to_bus in net.bus_geodata.index:
        x2, y2 = net.bus_geodata.loc[to_bus, ['x', 'y']]
        has_coords = True
    else:
        x2, y2 = np.nan, np.nan
        has_coords = False

    if has_coords:
        coords = [[x1, y1], [x2, y2]]
        logger.debug('got coords from buses: %s' % coords)
    else:
        logger.debug('no coords for line between buses %d and %d' % (from_bus, to_bus))
    return coords


def get_coords_from_item(item):
    # function reads geodata from item directly (for lines this is in item.GPScoords)
    coords = item.GPScoords
    try:
        # lat / lon must be switched in my example (karlsruhe). Check if this is always right
        c = tuple((x, y) for [y, x] in coords)
    except ValueError:
        try:
            c = tuple((x, y) for [y, x, z] in coords)
        except ValueError:
            c = []
    return c


def get_coords_from_grf_object(item):
    logger.debug('getting coords from gr_obj')
    # center_x = ga(grf_map[item], 'rCenterX')
    # center_y = ga(grf_map[item], 'rCenterY')
    # coords = [[center_x, center_y]]

    graphic_object = get_graphic_object(item)
    if graphic_object:
        coords = []
        cons = graphic_object.GetContents('*.IntGrfcon')
        cons.sort(key=lambda x: x.iDatConNr)
        for c in cons:
            con_nr = c.iDatConNr
            x_list = c.rX
            y_list = c.rY
            coords_list = list(list(t) for t in zip(x_list, y_list) if t != (-1, -1))
            if con_nr == 0:
                coords_list = coords_list[::-1]
            coords.extend(coords_list)
        if len(coords) == 0:
            coords = [[graphic_object.rCenterX, graphic_object.rCenterY]] * 2
        logger.debug('extracted line coords from graphic object: %s' % coords)
        # net.line_geodata.loc[lid, 'coords'] = coords
    else:
        coords = []

    return coords


def create_line(net, item, flag_graphics, create_sections, is_unbalanced):
    params = {'parallel': item.nlnum, 'name': item.loc_name}
    logger.debug('>> creating line <%s>' % params['name'])
    logger.debug('line <%s> has <%d> parallel lines' % (params['name'], params['parallel']))

    logger.debug('asked for buses')
    # here: implement situation if line not connected

    try:
        (params['bus1'], params['bus2']), bus_table = get_connection_nodes(net, item, 2)
    except IndexError:
        logger.debug("Cannot add Line '%s': not connected" % params['name'])
        return
    except:
        logger.error("Error while exporting Line '%s'" % params['name'])
        return

<<<<<<< HEAD
    corridor = pp.create.get_free_id(net.line)
=======
    ac = bus_table == "bus"
    line_table = "line" if ac else "line_dc"

    corridor = pp.create.get_free_id(net[line_table])
>>>>>>> 2698f7e5
    line_sections = item.GetContents('*.ElmLnesec')
    # geodata
    if flag_graphics == 'no geodata':
        coords = []
    elif flag_graphics == 'GPS':
        if len(item.GPScoords) > 0:
            coords = get_coords_from_item(item)
        else:
            coords = get_coords_from_buses(net, params['bus1'], params['bus2'])  # todo
    else:
        coords = get_coords_from_grf_object(item)

    if len(line_sections) == 0:
        if coords:
            params["geodata"] = coords
        logger.debug('line <%s> has no sections' % params['name'])
        lid = create_line_normal(net=net, item=item, is_unbalanced=is_unbalanced, ac=ac, **params)
        sid_list = [lid]
        logger.debug('created line <%s> with index <%d>' % (params['name'], lid))

    else:
        logger.debug('line <%s> has sections' % params['name'])
        if create_sections:
<<<<<<< HEAD
            sid_list = create_line_sections(net=net, item_list=line_sections, line=item,
                                            coords=coords, is_unbalanced=is_unbalanced, **params)
        else:
            lidx = create_line_no_sections(net, item, line_sections, params["bus1"], params["bus2"], coords, is_unbalanced)
=======
            if not ac:
                raise NotImplementedError(f"Export of lines with line sections only implemented for AC lines ({item})")
            sid_list = create_line_sections(net=net, item_list=line_sections, line=item,
                                            coords=coords, is_unbalanced=is_unbalanced, **params)
        else:
            lidx = create_line_no_sections(net, item, line_sections, params["bus1"], params["bus2"], coords,
                                           is_unbalanced, ac)
>>>>>>> 2698f7e5
            sid_list = [lidx]
        logger.debug('created <%d> line sections for line <%s>' % (len(sid_list), params['name']))

    line_dict[item] = sid_list
<<<<<<< HEAD
    net.line.loc[sid_list, "line_idx"] = corridor
    net.line.loc[sid_list, "folder_id"] = item.fold_id.loc_name
    net.line.loc[sid_list, "equipment"] = item.for_name
    create_connection_switches(net, item, 2, 'l', (params['bus1'], params['bus2']),
                               (sid_list[0], sid_list[-1]))
=======
    net[line_table].loc[sid_list, "line_idx"] = corridor
    net[line_table].loc[sid_list, "folder_id"] = item.fold_id.loc_name
    net[line_table].loc[sid_list, "equipment"] = item.for_name

    if ac:
        create_connection_switches(net, item, 2, 'l', (params['bus1'], params['bus2']),
                                   (sid_list[0], sid_list[-1]))
>>>>>>> 2698f7e5

    logger.debug('line <%s> created' % params['name'])


def point_len(p1, p2):
    x1, y1 = p1
    x2, y2 = p2
    return ((x1 - x2) ** 2 + (y1 - y2) ** 2) ** 0.5


def calc_len_coords(coords):
    tot_len = 0
    for i in range(len(coords) - 1):
        tot_len += point_len(coords[i], coords[i + 1])
    return tot_len


def cut_coords_segment(p1, p2, split_len):
    # finds the point where the line segment is cut in two
    # use scale_factor before calling this
    if split_len == 0:
        logger.debug('split_len=0: return %s' % p1)
        return p1
    tot_len = point_len(p1, p2)
    if split_len == tot_len:
        logger.debug('split_len=tot_len (%.3f): return %s' % (tot_len, p2))
        return p2
    x1, y1 = p1
    x2, y2 = p2
    x_k = x2 * split_len / tot_len + x1 * (tot_len - split_len) / tot_len
    y_k = y2 * split_len / tot_len + y1 * (tot_len - split_len) / tot_len
    logger.debug('cut coords segment: p1=%s, p2=%s, split_len=%.3f, x_k = %.3f, y_k = %.3f' %
                 (p1, p2, split_len, x_k, y_k))
    return x_k, y_k


def get_section_coords(coords, sec_len, start_len, scale_factor):
    tol = 1e-6
    # get the starting point of section
    logger.debug('calculating section coords: sec_len=%.3f, start_len=%.3f, scale_factor=%.3f' %
                 (sec_len, start_len, scale_factor))
    if abs(sec_len) < tol and scale_factor == 0:
        logger.debug('cannot do anything: sec_len and scale factor are 0')
        sec_coords = [coords[0], coords[1]]
        return sec_coords
    elif scale_factor == 0:
        logger.error('scale factor==0')
        sec_coords = [coords[0], coords[1]]
        return sec_coords
    elif abs(sec_len) < tol:
        logger.debug('section length is 0')

    len_i = 0
    i = 0
    sec_coords = []
    logger.debug('len coords: %d, coords: %s' % (len(coords), coords))
    # find starting point
    for i in range(len(coords) - 1):
        len_i += point_len(coords[i], coords[i + 1])
        logger.debug('i: %d, len_i: %.3f' % (i, len_i * scale_factor))
        # catch if line has identical coords
        if not len_i:
            sec_coords = coords
            return sec_coords

        if len_i * scale_factor > start_len or abs(len_i * scale_factor - start_len) <= tol:
            logger.debug('len_i>start_len: cut coords segment')
            logger.debug('coords[i]: %s, coods[i+1]: %s' % (coords[i], coords[i + 1]))
            if start_len == 0:
                sec_coords = [[coords[i][0], coords[i][1]]]
            else:
                x_k, y_k = cut_coords_segment(coords[i], coords[i + 1],
                                              start_len / scale_factor +
                                              point_len(coords[i], coords[i + 1]) - len_i)
                sec_coords = [[x_k, y_k]]
            logger.debug('found start of the section: %s' % sec_coords)
            break
    else:
        logger.error(
            'could not find start of section: len_i = %.7f, start_len = %.7f' % (
                len_i * scale_factor, start_len))
        logger.debug('delta: %f' % (len_i * scale_factor - start_len))

    # keep adding points until encounter the end of line
    len_j = 0
    k = 0
    for j in range(i + 1, len(coords)):
        try:
            len_j += point_len(sec_coords[k], coords[j])
        except IndexError:
            logger.error(f"{j=}, {i=}, {k=}")
        if len_j <= sec_len / scale_factor:
            sec_coords.append(coords[j])
            k += 1
        else:
            # cut line between coords[i] and coords[i+1]
            x_k, y_k = cut_coords_segment(sec_coords[k], coords[j],
                                          sec_len / scale_factor +
                                          point_len(sec_coords[k], coords[j]) - len_j)
            sec_coords.append([x_k, y_k])
            break
    logger.debug('calculated sec_coords: %s' % sec_coords)
    return sec_coords


def segment_buses(net, bus1, bus2, num_sections, line_name):  # , sec_len, start_len, coords):
    yield bus1
    m = 1
    # if coords:
    #     if bus1 not in net.bus_geodata.index:
    #         logger.warning('bus1 not in coords, bus: %d, line: %s' % (bus1, line_name))
    #     if bus2 not in net.bus_geodata.index:
    #         logger.warning('bus2 not in coords, bus: %d, line: %s' % (bus2, line_name))
    #     x1, y1 = net.bus_geodata.loc[bus1, ['x', 'y']]
    #     x2, y2 = net.bus_geodata.loc[bus2, ['x', 'y']]
    #     # tot_len = ((x1 - x2) ** 2 + (y1 - y2) ** 2) ** 0.5
    #     tot_len = calc_len_coords(coords)
    #     scale_factor = tot_len / sum(sec_len)
    #     split_len = 0

    while m < num_sections:
        bus_name = "%s (Muff %u)" % (line_name, m)
        vn_kv = net.bus.at[bus1, "vn_kv"]
        zone = net.bus.at[bus1, "zone"]
        k = pp.create_bus(net, name=bus_name, type='ls', vn_kv=vn_kv, zone=zone)

        # if coords:
        #     split_len += sec_len[m - 1] * scale_factor
        #
        #     x_k, y_k = cut_coords_segment([x1, y1], [x2, y2], split_len)
        #     net.bus_geodata.loc[k, ['x', 'y']] = x_k, y_k
        #     if x_k == 0 or y_k == 0:
        #         logger.warning('bus %d has 0 coords, bus1: %d, bus2: %d' % k, bus1, bus2)

        if "description" in net.bus:
            net.bus.at[k, "description"] = u""
        yield k
        yield k
        m += 1
    else:
        yield bus2


def create_line_sections(net, item_list, line, bus1, bus2, coords, parallel, is_unbalanced, **kwargs):
    sid_list = []
    line_name = line.loc_name
    item_list.sort(key=lambda x: x.index)  # to ensure they are in correct order

    if line.HasResults(-1):  # -1 for 'c' results (whatever that is...)
        line_loading = ga(line, 'c:loading')
    else:
        line_loading = np.nan

    sec_len = [sec.dline for sec in item_list]
    # start_len = [sec.rellen for sec in item_list]

    buses_gen = segment_buses(net, bus1=bus1, bus2=bus2, num_sections=len(item_list),
                              line_name=line_name)

    for item in item_list:
        name = line_name
        section_name = item.loc_name
        bus1 = next(buses_gen)
        bus2 = next(buses_gen)
        sid = create_line_normal(net=net, item=item, bus1=bus1, bus2=bus2, name=name, parallel=parallel,
                                 is_unbalanced=is_unbalanced, ac=True)
        sid_list.append(sid)
        net.line.at[sid, "section"] = section_name
        net.res_line.at[sid, "pf_loading"] = line_loading

        if coords:
            try:
                scaling_factor = sum(sec_len) / calc_len_coords(coords)
                sec_coords = get_section_coords(coords, sec_len=item.dline, start_len=item.rellen,
                                                scale_factor=scaling_factor)
                net.line_geodata.loc[sid, 'coords'] = sec_coords
                # p1 = sec_coords[0]
                # p2 = sec_coords[-1]
                net.bus_geodata.loc[bus2, ['x', 'y']] = sec_coords[-1]
            except ZeroDivisionError:
                logger.warning("Could not generate geodata for line !!")

    return sid_list


<<<<<<< HEAD
def create_line_no_sections(net, main_item, item_list, bus1, bus2, coords, is_unbalanced, **kwargs):
=======
def create_line_no_sections(net, main_item, item_list, bus1, bus2, coords, is_unbalanced, ac, **kwargs):
    if not ac:
        raise NotImplementedError("Creating DC lines with sections as DC lines without sections not implemented")

>>>>>>> 2698f7e5
    line_name = main_item.loc_name

    sec_len = [item.dline for item in item_list]
    total_len = sum(sec_len)
    weights = [l / total_len for l in sec_len]

    df = [item.fline for item in item_list]
    parallel = [1 for item in item_list]
    max_i_ka = min([item.Inom * p * d if item.Inom != 0 else 1e-3 for item, p, d in zip(item_list, parallel, df)])
    r_ohm_per_km = sum([item.R1 for item in item_list]) / total_len
    x_ohm_per_km = sum([item.X1 for item in item_list]) / total_len
    c_nf_per_km = sum([item.C1 * 1e3 for item in item_list]) / total_len  # internal unit for C in PF is uF
    #g_us_per_km = sum([item.G1 for item in item_list]) / total_len
    r0_ohm_per_km = sum([item.R0 for item in item_list]) / total_len
    x0_ohm_per_km = sum([item.X0 for item in item_list]) / total_len
    c0_nf_per_km = sum([item.C0 * 1e3 for item in item_list]) / total_len  # internal unit for C in PF is uF
    #g0_us_per_km = sum([item.G0 for item in item_list]) / total_len
    # r_ohm_per_km = sum([item.rline / p * w for item, p, w in zip(item_list, parallel, weights)])
    # x_ohm_per_km = sum([item.xline / p * w for item, p, w in zip(item_list, parallel, weights)])
    # c_nf_per_km = sum([item.cline * item.frnom / 50 * 1e3 / p * w for item, p, w in zip(item_list, parallel, weights)])  # internal unit for C in PF is uF
    # g_us_per_km = sum([item.gline / p * w for item, p, w in zip(item_list, parallel, weights)])
    # r0_ohm_per_km = sum([item.rline0 / p * w for item, p, w in zip(item_list, parallel, weights)])
    # x0_ohm_per_km = sum([item.xline0 / p * w for item, p, w in zip(item_list, parallel, weights)])
    # c0_nf_per_km = sum([item.cline0 * item.frnom / 50 * 1e3 / p * w for item, p, w in zip(item_list, parallel, weights)])  # internal unit for C in PF is uF
    # g0_us_per_km = sum([item.gline0 / p * w for item, p, w in zip(item_list, parallel, weights)])
    #type_list = [item.cohl_ for item in item_list]

    g_us_per_km = 0.
    g0_us_per_km = 0.
    endtemp_degree = None

    #endtemp_degree = max([item.rtemp for item in item_list])
    # q_mm2 = sum([item.qurs * p * w for item, p, w in zip(item_list, parallel, weights)])
    alpha = sum([item.alpha / p * w for item, p, w in zip(item_list, parallel, weights)]) / total_len
    # alpha_final = [item.alpha / p * w for item, p, w in zip(item_list, parallel, weights)]
    # max_temperature_degree_celsius = min([item.tmax for item in item_list])
    temperature_degree_celsius = max([item.Top for item in item_list])

    lid = pp.create_line_from_parameters(net=net, from_bus=bus1, to_bus=bus2, length_km=total_len,
                                         r_ohm_per_km=r_ohm_per_km, x_ohm_per_km=x_ohm_per_km, c_nf_per_km=c_nf_per_km,
                                         max_i_ka=max_i_ka, name=line_name, type=None, geodata=coords,
                                         g_us_per_km=g_us_per_km, alpha=alpha, parallel=main_item.nlnum,
                                         temperature_degree_celsius=temperature_degree_celsius,
                                         r0_ohm_per_km=r0_ohm_per_km, x0_ohm_per_km=x0_ohm_per_km,
                                         c0_nf_per_km=c0_nf_per_km, g0_us_per_km=g0_us_per_km,
                                         endtemp_degree=endtemp_degree)

    net.line.loc[lid, 'description'] = ' \n '.join(main_item.desc) if len(main_item.desc) > 0 else ''
    if hasattr(main_item, "cimRdfId"):
        chr_name = main_item.cimRdfId
        if chr_name is not None and len(chr_name) > 0:
            net["line"].loc[lid, 'origin_id'] = chr_name[0]

<<<<<<< HEAD
    get_pf_line_results(net, main_item, lid, is_unbalanced)
=======
    get_pf_line_results(net, main_item, lid, is_unbalanced, ac)
>>>>>>> 2698f7e5

    return lid


<<<<<<< HEAD
def create_line_normal(net, item, bus1, bus2, name, parallel, is_unbalanced, geodata=None):
=======
def create_line_normal(net, item, bus1, bus2, name, parallel, is_unbalanced, ac, geodata=None):
>>>>>>> 2698f7e5
    pf_type = item.typ_id
    std_type, type_created = create_line_type(net=net, item=pf_type,
                                              cable_in_air=item.inAir if item.HasAttribute(
                                                  'inAir') else False)

    params = {
        'name': name,
        'in_service': not bool(item.outserv),
        'length_km': item.dline,
        'df': item.fline,
        'parallel': parallel,
        'alpha': pf_type.alpha if pf_type is not None else None,
        'temperature_degree_celsius': pf_type.tmax if pf_type is not None else None,
        'geodata': geodata
    }

    if std_type is not None: #and not is_unbalanced:delete later
        params["std_type"] = std_type
        logger.debug('creating normal line with type <%s>' % std_type)
        if ac:
            lid = pp.create_line(net, from_bus=bus1, to_bus=bus2, **params)
        else:
            lid = pp.create_line_dc(net, from_bus_dc=bus1, to_bus_dc=bus2, **params)
    else:
        logger.debug('creating normal line <%s> from parameters' % name)
        r_ohm = item.R1

        params.update({
            'r_ohm_per_km': r_ohm / params['length_km'],
            'max_i_ka': item.Inom if item.Inom != 0 else 1e-3,
            'alpha': pf_type.alpha if pf_type is not None else None
        })
        if ac:
            x_ohm, c_nf = item.X1, item.C1
            r0_ohm, x0_ohm, c0_nf = item.R0, item.X0, item.C0

            if r_ohm == 0 and x_ohm == 0 and c_nf == 0:
                logger.error('Incomplete data for line "%s": missing type and '
                             'missing parameters R, X, C' % name)
            if r0_ohm == 0 and x0_ohm == 0 and c0_nf == 0:
                logger.error('Incomplete data for line "%s": missing type and '
                             'missing parameters R0, X0, C0' % name)

            params.update({
                'x_ohm_per_km': x_ohm / params['length_km'],
                'c_nf_per_km': c_nf / params['length_km'] * 1e3,  # internal unit for C in PF is uF
                'r0_ohm_per_km': r0_ohm / params['length_km'],
                'x0_ohm_per_km': x0_ohm / params['length_km'],
                'c0_nf_per_km': c0_nf / params['length_km'] * 1e3  # internal unit for C in PF is uF,
            })

            coupling = item.c_ptow
            if coupling is not None:
                coupling_type = coupling.GetClassName()
                if coupling_type == 'TypCabsys':
                    # line is part of "Cable System"
                    params['type'] = 'cs'
                elif coupling_type == 'ElmTow':
                    params['type'] = 'ol'
                else:
                    params['type'] = None
            else:
                params['type'] = None

            lid = pp.create_line_from_parameters(net=net, from_bus=bus1, to_bus=bus2, **params)
        else:
            lid = pp.create_line_dc_from_parameters(net, from_bus_dc=bus1, to_bus_dc=bus2, **params)

    net["line" if ac else "line_dc"].loc[lid, 'description'] = ' \n '.join(item.desc) if len(item.desc) > 0 else ''
    if hasattr(item, "cimRdfId"):
        chr_name = item.cimRdfId
        if chr_name is not None and len(chr_name) > 0:
            net["line" if ac else "line_dc"].loc[lid, 'origin_id'] = chr_name[0]

    get_pf_line_results(net, item, lid, is_unbalanced, ac)

    return lid


def get_pf_line_results(net, item, lid, is_unbalanced, ac):
    if is_unbalanced:
        line_type = "res_line_3ph"
        result_variables = {
          "pf_i_a_from_ka": "m:I:bus1:A",
          "pf_i_a_to_ka": "m:I:bus2:A",
          "pf_i_b_from_ka": "m:I:bus1:B",
          "pf_i_b_to_ka": "m:I:bus2:B",
          "pf_i_c_from_ka": "m:I:bus1:C",
          "pf_i_c_to_ka": "m:I:bus2:C",
          "pf_i_n_from_ka": "m:I0x3:bus1",
          "pf_i_n_to_ka": "m:I0x3:bus2",
          "pf_loading_percent": "c:loading",
        }
    elif ac:
        line_type = "res_line"
        result_variables = {"pf_loading": "c:loading"}
    else:
        line_type = "res_line_dc"
        result_variables = {"pf_loading": "c:loading"}

    for res_var_pp, res_var_pf in result_variables.items():
        res = np.nan
        if item.HasResults(-1): # -1 for 'c' results (whatever that is...)
            res = ga(item, res_var_pf)
        net[line_type].at[lid, res_var_pp] = res


def create_line_type(net, item, cable_in_air=False):
    # return False if no line type has been created
    # return True if a new line type has been created

    if item is None:
        logger.warning('create_line_type: no item given! Be sure you can deal with None!')
        return None, False

    ac = item.systp == 0
    # pf_folder = item.fold_id.split('IntPrjfolder')[-1]
    pf_folder = item.fold_id.loc_name
    name = "%s\\%s" % (pf_folder, item.loc_name) if not cable_in_air else "%s\\%s_%s" % (
        pf_folder, item.loc_name, 'air')
    if pp.std_type_exists(net, name, "line" if ac else "line_dc"):
        logger.debug('type <%s> exists already' % name)
        return name, False

    line_or_cable = 'cs' if item.cohl_ == 0 else 'ol'

    max_i_ka = item.sline if not cable_in_air else item.InomAir
    if ac:
        type_data = {
            "r_ohm_per_km": item.rline,
            "x_ohm_per_km": item.xline,
            "c_nf_per_km": item.cline*item.frnom/50 * 1e3,  # internal unit for C in PF is uF
            "q_mm2": item.qurs,
            "max_i_ka": max_i_ka if max_i_ka != 0 else 1e-3,
            "endtemp_degree": item.rtemp,
            "type": line_or_cable,
            "r0_ohm_per_km": item.rline0,
            "x0_ohm_per_km": item.xline0,
            "c0_nf_per_km": item.cline0*item.frnom/50 * 1e3,  # internal unit for C in PF is uF
            "alpha": item.alpha
        }
        pp.create_std_type(net, type_data, name, "line")
        logger.debug('>> created line type <%s>' % name)
    else:
        type_data = {
            "r_ohm_per_km": item.rline,
            "q_mm2": item.qurs,
            "max_i_ka": max_i_ka if max_i_ka != 0 else 1e-3,
            "type": line_or_cable,
            "alpha": item.alpha
        }
        pp.create_std_type(net, type_data, name, "line_dc")
        logger.debug('>> created line_dc type <%s>' % name)

    return name, True


def monopolar_in_service(item):
    in_service = not bool(item.outserv)

    # False if open, True if closed, None if no switch
    switch_is_closed, _ , _ = import_switch(item, 0)
    if switch_is_closed is not None:
        logger.debug('element in service: <%s>, switch is closed: <%s>' %
                     (in_service, switch_is_closed))
        # if switch is open, in_sevice becomes False
        in_service = in_service and switch_is_closed
    return in_service


def create_ext_net(net, item, pv_as_slack, is_unbalanced):
    name = item.loc_name
    logger.debug('>> creating ext_grid <%s>' % name)

    try:
        bus1, _ = get_connection_nodes(net, item, 1)
    except IndexError:
        logger.error("Cannot add Xnet '%s': not connected" % name)
        return

    logger.debug('found bus <%d> in net' % bus1)

    in_service = monopolar_in_service(item)

    # implement kW!..
    p_mw = item.pgini
    q_mvar = item.qgini
    logger.debug('p_mw = %.3f, q_mvar = %.3f' % (p_mw, q_mvar))

    # implementation for other elements that should be created as xnet
    s_max = item.snss if item.HasAttribute('snss') else item.Pmax_uc \
        if item.HasAttribute('Pmax_uc') else np.nan
    # needed change in create.py: line 570 - added sk_min_mva in list of params
    s_min = item.snssmin if item.HasAttribute('snssmin') else item.Pmin_uc \
        if item.HasAttribute('Pmin_uc') else np.nan

    rx_max = item.rntxn if item.HasAttribute('rntxn') else np.nan
    rx_min = item.rntxnmin if item.HasAttribute('rntxnmin') else np.nan

    vm_set_pu = item.usetp
    phi = item.phiini
    node_type = item.bustp if item.HasAttribute('bustp') else np.nan

    # create...
    if node_type == 'PQ':
        logger.debug('node type is "PQ", creating sgen')
        xid = pp.create_sgen(net, bus1, p_mw=p_mw, q_mvar=q_mvar, name=name,
                             in_service=in_service)
        elm = 'sgen'
    elif node_type == 'PV' and not pv_as_slack:
        logger.debug('node type is "PV" and pv_as_slack is False, creating gen')
        xid = pp.create_gen(net, bus1, p_mw=p_mw, vm_pu=vm_set_pu, name=name,
                            in_service=in_service)
        elm = 'gen'
    else:
        logger.debug('node type is <%s>, pv_as_slack=%s, creating ext_grid' % (node_type,
                                                                               pv_as_slack))
        xid = pp.create_ext_grid(net, bus=bus1, name=name, vm_pu=vm_set_pu,
                                 va_degree=phi, s_sc_max_mva=s_max,
                                 s_sc_min_mva=s_min, rx_max=rx_max, rx_min=rx_min,
                                 in_service=in_service)
        try:
            net.ext_grid.loc[xid, "r0x0_max"] = item.r0tx0
            net.ext_grid.loc[xid, "x0x_max"] = item.x0tx1
            net.ext_grid.loc[xid, "r0x0_min"] = item.r0tx0min
            net.ext_grid.loc[xid, "x0x_min"] = item.x0tx1min
        except AttributeError:
            pass
        elm = 'ext_grid'

    get_pf_ext_grid_results(net, item, xid, is_unbalanced)

    # if item.HasResults(0):  # 'm' results...
    #     # sm:r, sm:i don't work...
    #     logger.debug('<%s> has results' % name)
    #     net['res_' + elm].at[xid, "pf_p"] = ga(item, 'm:P:bus1')
    #     net['res_' + elm].at[xid, "pf_q"] = ga(item, 'm:Q:bus1')
    # else:
    #     net['res_' + elm].at[xid, "pf_p"] = np.nan
    #     net['res_' + elm].at[xid, "pf_q"] = np.nan

    # logger.debug('added pf_p and pf_q to {} {}: {}'.format(elm, xid, net['res_' + elm].loc[
    #     xid, ["pf_p", 'pf_q']].values))

    net[elm].loc[xid, 'description'] = ' \n '.join(item.desc) if len(item.desc) > 0 else ''
    add_additional_attributes(item, net, element=elm, element_id=xid, attr_list=['cpSite.loc_name'])

    return xid

def get_pf_ext_grid_results(net, item, xid, is_unbalanced):
    ext_grid_type = None
    result_variables = None
    if is_unbalanced:
        ext_grid_type = "res_ext_grid_3ph"
        result_variables = {
          "pf_p_a": "m:P:bus1:A",
          "pf_q_a": "m:Q:bus1:A",
          "pf_p_b": "m:P:bus1:B",
          "pf_q_b": "m:Q:bus1:B",
          "pf_p_c": "m:P:bus1:C",
          "pf_q_c": "m:Q:bus1:C",
        }
    else:
        ext_grid_type = "res_ext_grid"
        result_variables = {
               "pf_p": "m:P:bus1",
               "pf_q": "m:Q:bus1"
               }

    for res_var_pp, res_var_pf in result_variables.items():
        res = np.nan
        if item.HasResults(0):
            res = ga(item, res_var_pf)
        net[ext_grid_type].at[xid, res_var_pp] = res


# def extract_partial_loads_from_lv_load(net, item):
#     part_lods = item.GetContents('*.ElmLodlvp')
#     logger.debug('%s' % part_lods)
#     for elm in part_lods:
#         pass
#         # create_load(net, elm, use_nominal_power)

def map_power_var(pf_var, map_var):
    """
    Returns additional variables from pf_variable_p_xxxx
    Args:
        pf_var: pf_variable_p_xxxx
        map_var: 'q' or 's'

    Returns: pf_variable as string

    """

    vars = {
        'q': {
            'plini': 'qlini',
            'plini_a': 'qlini_a',
            'm:P:bus1': 'm:Q:bus1',
            'pgini': 'qgini',
            'pgini_a': 'qgini_a'
        },
        's': {
            'plini': 'slini',
            'plini_a': 'slini_a',
            'm:P:bus1': 'm:S:bus1',
            'pgini': 'sgini',
            'pgini_a': 'sgini_a'
        },
        'sn': {
            'plini': 'sgn',
            'plini_a': 'sgn',
            'm:P:bus1': 'sgn',
            'pgini': 'sgn',
            'pgini_a': 'sgn'
        }
    }

    return vars[map_var][pf_var]


def map_type_var(pf_load_type):
    load_type = {
            "3PH PH-E" : "wye",
            "3PH-'YN'" : "wye",
            "3PH-'D'": "delta"
            }
    return load_type[pf_load_type]


def map_sgen_type_var(pf_sgen_type):
    sgen_type = {
            0: "wye",
            1: "wye",
            2: "wye"
            }
    return sgen_type[pf_sgen_type]


def get_power_multiplier(item, var):
    if item.outserv:
        return 1.
    if var == "m:P:bus1" and not item.HasResults():
        return 1.
        # raise UserWarning(f"{item} does not have results - cannot get power multiplier")
    exponent = item.GetAttributeUnit(var)
    if exponent.startswith('k'):
        multiplier = 1e-3
    elif exponent.startswith('M'):
        multiplier = 1
    else:
        raise UserWarning("unknown exponent %s" % exponent)
    # print(item.loc_name, exponent, multiplier)
    return multiplier


def ask_load_params(item, pf_variable_p_loads, dict_net, variables):
    multiplier = get_power_multiplier(item, pf_variable_p_loads)
    params = ADict()
    if pf_variable_p_loads == 'm:P:bus1' and not item.HasResults(0):
        raise RuntimeError('load %s does not have results and is ignored' % item.loc_name)
    if 'p_mw' in variables:
        params.p_mw = ga(item, pf_variable_p_loads) * multiplier
    if 'q_mvar' in variables:
        params.q_mvar = ga(item, map_power_var(pf_variable_p_loads, 'q')) * multiplier
    if 'sn_mva' in variables:
        params.sn_mva = ga(item, map_power_var(pf_variable_p_loads, 's')) * multiplier

        kap = -1 if item.pf_recap == 1 else 1
        try:
            params.q_mvar = kap * np.sqrt(params.sn_mva ** 2 - params.p_mw ** 2)
        except Exception as err:
            logger.error(
                'While creating load, error occurred for calculation of q_mvar: %s, %s' %
                (params, err))
            raise err
        logger.debug('load parameters: %s' % params)

    global_scaling = dict_net['global_parameters']['global_load_scaling']
    params.scaling = global_scaling * item.scale0 \
                            if pf_variable_p_loads == 'plini' else 1
    if item.HasAttribute('zonefact'):
        params.scaling *= item.zonefact

    # p_mw = p_mw, q_mvar = q_mvar, scaling = scaling

    return params

def ask_unbalanced_load_params(item, pf_variable_p_loads, dict_net, variables):
    params = ADict()
    if pf_variable_p_loads == 'm:P:bus1' and not item.HasResults(0):
        raise RuntimeError('load %s does not have results and is ignored' % item.loc_name)
    if 'p_mw' in variables:
        params.p_a_mw = ga(item, pf_variable_p_loads+"r")
        params.p_b_mw = ga(item, pf_variable_p_loads+"s")
        params.p_c_mw = ga(item, pf_variable_p_loads+"t")
    if 'q_mvar' in variables:
        params.q_a_mvar = ga(item, map_power_var(pf_variable_p_loads, 'q')+"r")
        params.q_b_mvar = ga(item, map_power_var(pf_variable_p_loads, 'q')+"s")
        params.q_c_mvar = ga(item, map_power_var(pf_variable_p_loads, 'q')+"t")
    if 'sn_mva' in variables:
        params.sn_a_mva = ga(item, map_power_var(pf_variable_p_loads, 's')+"r")
        params.sn_b_mva = ga(item, map_power_var(pf_variable_p_loads, 's')+"s")
        params.sn_c_mva = ga(item, map_power_var(pf_variable_p_loads, 's')+"t")

        kap = -1 if item.pf_recap == 1 else 1
        try:
            params.q_mvar = kap * np.sqrt(params.sn_mva ** 2 - params.p_mw ** 2)
        except Exception as err:
            logger.error(
                'While creating load, error occurred for calculation of q_mvar: %s, %s' %
                (params, err))
            raise err
        logger.debug('load parameters: %s' % params)

    global_scaling = dict_net['global_parameters']['global_load_scaling']
    params.scaling = global_scaling * item.scale0 \
                            if pf_variable_p_loads == 'plini' else 1
    if item.HasAttribute('zonefact'):
        params.scaling *= item.zonefact

    return params


def find_section(load, sections):
    tot_len = 0
    for s in sections:
        tot_len += s.dline
        if tot_len >= load.lneposkm:
            break
    else:
        raise RuntimeError('could not find section for load %s' % load)
    return s


def make_split_dict(line):
    # für jede einzelne line
    sections = line.GetContents('*.ElmLnesec')
    loads = line.GetContents('*.ElmLodlvp')
    if len(loads) > 0:
        loads.sort(key=lambda x: x.lneposkm)
    else:
        return {}

    split_dict = {}
    if len(sections) > 0:
        sections.sort(key=lambda x: x.index)
        for load in loads:
            section = find_section(load, sections)
            split_dict[section] = split_dict.get(section, []).append(load)

    else:
        for load in loads:
            split_dict[line] = split_dict.get(line, []).append(load)
    return split_dict


def split_line_add_bus(net, split_dict):
    for line, loads in split_dict.items():
        # here we throw the stones
        if len(loads) == 0:
            continue
        loads = loads.sort(key=lambda x: x.lneposkm)
        lix = line_dict[line]
        coords = net.line.at[lix, 'coords']
        tot_len = calc_len_coords(coords)
        scale_factor = line.dline / tot_len

        start_len = 0
        list_coords = []
        len_sections = []
        list_bus_coords = []
        temp_len = 0
        for load in loads:
            sec_len = load.lneposkm - start_len
            temp_len += sec_len
            sec_coords = get_section_coords(coords, sec_len, start_len, scale_factor)
            list_coords.append(sec_coords)
            len_sections.append(sec_len)
            list_bus_coords.append(sec_coords[-1])
            start_len = load.lneposkm

        ## not sure if this is necessary
        # if temp_len < line.dline:
        #     # the last piece of line
        #     sec_len = line.dline - start_len
        #     sec_coords = get_section_coords(coords, sec_len, start_len, scale_factor)
        #     list_coords.append(sec_coords)
        #     len_sections.append(sec_len)

        # it's time to collect the stones
        # get bus voltage
        vn_kv = net.bus.at[net.line.at[lix, 'from_bus'], 'vn_kv']

        for i in range(len(len_sections)):
            # create bus
            name = 'Muff Partial Load'
            bus = pp.create_bus(net, name=name, vn_kv=vn_kv, geodata=list_bus_coords[i])
            # create new line
            from_bus = net.line.at[lix, 'from_bus']
            to_bus = net.line.at[lix, 'to_bus']
            std_type = net.line.at[lix, 'std_type']
            name = net.line.at[lix, 'name']
            new_lix = pp.create_line(net, from_bus=from_bus, to_bus=to_bus,
                                     length_km=len_sections[i],
                                     std_type=std_type, name=name)
            # change old line
            net.line.at[lix, 'to_bus'] = bus
            net.line.at[lix, 'length_km'] = net.line.at[lix, 'length_km'] - len_sections[i]
            pass


def split_line_add_bus_old(net, item, parent):
    # get position at line
    # find line section
    previous_sec_len = 0
    sections = parent.GetContents('*.ElmLnesec')
    sections.sort(key=lambda x: x.index)  # to ensure they are in correct order
    if len(sections) == 0:
        # cool! no sections - split the line
        sec = parent
        has_sections = False
        logger.debug('line has no sections')
    else:
        has_sections = True
        logger.debug('line has %d sections' % len(sections))
        for s in sections:
            logger.debug('section start: %s, load pos: %s, section end: %s' % (
                s.rellen, item.lneposkm, s.dline))
            if s.rellen <= item.lneposkm <= s.rellen + s.dline:
                sec = s
                logger.debug('found section: %s' % sec)
                break
            else:
                previous_sec_len += s.dline
        else:
            raise RuntimeError("could not find section where ElmLodlvp %s belongs" % item.loc_name)

    # found section in powerfactory
    # at this point the section can be split by other loads and its length can vary
    # now find section in pandapower net
    if has_sections:
        sid = net.line.loc[
            (net.line.name == parent.loc_name) & (net.line.section == sec.loc_name)].index
        logger.debug('index of section in net: %s' % sid)
    else:
        sid = net.line.loc[(net.line.name == parent.loc_name)].index
        logger.debug('index of line in net: %s' % sid)
    # check
    if len(sid) > 1:
        # section_idx is 0, 1, ...
        for m in range(len(sid)):
            # find the correct section for lodlvp
            temp_lines = net.line.loc[sid]
            logger.debug('temp_lines: %s' % temp_lines)
            temp_sec_len = float(temp_lines.loc[temp_lines.section_idx == m, 'length_km'])
            logger.debug('temp_sec_len of sec nr. %d: %.3f' % (m, temp_sec_len))
            if (temp_sec_len + previous_sec_len) >= item.lneposkm:
                # temp_section = temp_lines.query('section_idx == @m')
                # sid = temp_lines[temp_lines.section_idx == m].index.values[0]
                sid = sid[m]
                logger.debug('found section for creating lodlvp: %d' % sid)
                break
            else:
                previous_sec_len += temp_sec_len
        else:
            raise RuntimeError(
                "could not find line or section where ElmLodlvp %s belongs: multiple indices "
                "found in net and none of them is good" % item.loc_name)
    elif len(sid) == 0:
        raise RuntimeError(
            "could not find line or section where ElmLodlvp %s belongs: no index found in net" %
            item.loc_name)
    else:
        sid = sid.values[0]
        logger.debug('index is unique: %d' % sid)

    # new line lengths
    tot_len = net.line.at[sid, 'length_km']
    sec_len_a = item.lneposkm - previous_sec_len
    sec_len_b = tot_len - sec_len_a
    logger.debug('total length: %.3f, a: %.3f, b:%.3f' % (tot_len, sec_len_a, sec_len_b))
    if sec_len_b < 0:
        raise RuntimeError('incorrect length for section %s: %.3f' % (sec, sec_len_b))

    # get coords
    if sid in net.line_geodata.index.values:
        logger.debug('line has coords')
        coords = net.line_geodata.at[sid, 'coords']
        logger.debug('old geodata of line %d: %s' % (sid, coords))

        # get coords for 2 split lines
        coords_len = calc_len_coords(coords)
        scale_factor = parent.dline / coords_len  # scale = real_len / coords_len
        coords_a = get_section_coords(coords, sec_len_a, 0, scale_factor)
        coords_b = get_section_coords(coords, sec_len_b, sec_len_a, scale_factor)
        logger.debug('new coords: %s; %s' % (coords_a, coords_b))

        # get bus coords
        bus_coords = tuple(coords_b[0])
        logger.debug('new bus coords: %.3f, %.3f' % bus_coords)
    else:
        logger.debug('line has no coords')
        bus_coords = None
        coords_a = None
        coords_b = None

    if sec_len_b > 0:
        # create new bus
        vn_kv = net.bus.at[net.line.at[sid, 'from_bus'], 'vn_kv']
        name = 'LodLV-%s' % item.loc_name
        bus = pp.create_bus(net, vn_kv=vn_kv, name=name, geodata=bus_coords, type='n')
        net.bus.loc[bus, 'description'] = 'Partial load %s = %.3f kW' % (item.loc_name, item.plini)
        logger.debug('created new bus in net: %s' % net.bus.loc[bus])

        # create new line
        lid = pp.create_line(net, from_bus=bus, to_bus=net.line.at[sid, 'to_bus'],
                             length_km=sec_len_b,
                             std_type=net.line.at[sid, 'std_type'],
                             name=net.line.at[sid, 'name'], df=net.line.at[sid, 'df'])
        net.line.at[lid, 'section'] = net.line.at[sid, 'section']
        net.line_geodata.loc[lid, 'coords'] = coords_b
        if not net.line.loc[sid, 'section_idx']:
            net.line.loc[sid, 'section_idx'] = 0

        net.line.loc[lid, 'section_idx'] = net.line.at[sid, 'section_idx'] + 1

        logger.debug('old line: %s' % net.line.loc[sid])
        logger.debug('new line: %s' % net.line.loc[lid])

        net.line.at[sid, 'to_bus'] = bus
        net.line.at[sid, 'length_km'] = sec_len_a
        net.line_geodata.loc[sid, 'coords'] = coords_a
        logger.debug('changed: %s' % net.line.loc[sid])
    else:
        # no new bus/line are created: take the to_bus
        bus = net.line.at[sid, 'to_bus']
    return bus


def create_load(net, item, pf_variable_p_loads, dict_net, is_unbalanced):
    # params collects the input parameters for the create function
    params = ADict()
    bus_is_known = False
    params.name = item.loc_name
    load_class = item.GetClassName()
    logger.debug('>> creating load <%s.%s>' % (params.name, load_class))

    is_unbalanced = item.i_sym

    ask = ask_unbalanced_load_params if is_unbalanced else ask_load_params

    if load_class == 'ElmLodlv':
        # if bool(ga(item, 'e:cHasPartLod')):
        #     logger.info('ElmLodlv %s has partial loads - skip' % item.loc_name)
        #     part_lods = item.GetContents('*.ElmLodlvp')
        #     logger.debug('%s' % part_lods)
        #     return
        # else:
        #     params.update(ask(item, pf_variable_p_loads, 'p_mw', 'sn_mva'))
        try:
            params.update(ask(item, pf_variable_p_loads, dict_net=dict_net,
                                          variables=('p_mw', 'sn_mva')))
        except Exception as err:
            logger.error("m:P:bus1 and m:Q:bus1 should be used with ElmLodlv")
            logger.error('While creating load %s, error occurred for '
                         'calculation of q_mvar: %s, %s' % (item, params, err))
            raise err

    elif load_class == 'ElmLodmv':
        params.update(ask(item, pf_variable_p_loads=pf_variable_p_loads,
                                      dict_net=dict_net, variables=('p_mw', 'sn_mva')))

    elif load_class == 'ElmLod':
        params.update(ask(item, pf_variable_p_loads=pf_variable_p_loads,
                                      dict_net=dict_net, variables=('p_mw', 'q_mvar')))
        load_type = item.typ_id
        if load_type is None:
            params["const_z_percent"] = 100
        else:
            if (load_type.kpu != load_type.kqu or load_type.kpu0 != load_type.kqu0 or load_type.aP != load_type.aQ or
                    load_type.bP != load_type.bQ or load_type.cP != load_type.cQ):
<<<<<<< HEAD
                raise UserWarning(f"Load {item.loc_name} ({load_class}) unsupported voltage dependency configuration")
=======
                logger.warning(f"Load {item.loc_name} ({load_class}) has unsupported voltage dependency configuration!"
                               f"Only the P parameters will be used to specify the voltage dependency of this load")
                # todo implement load voltage dependency in this case using CharacteristicControl
>>>>>>> 2698f7e5
            i = 0
            z = 0
            for cc, ee in zip(("aP", "bP", "cP"), ("kpu0", "kpu1", "kpu")):
                c = ga(load_type, cc)
                e = ga(load_type, ee)
                if e == 1:
                    i += 100 * c
                elif e == 2:
                    z += 100 * c
            params["const_i_percent"] = i
            params["const_z_percent"] = z


    ### for now - don't import ElmLodlvp
    elif load_class == 'ElmLodlvp':
        parent = item.fold_id
        parent_class = parent.GetClassName()
        logger.debug('parent class name of ElmLodlvp: %s' % parent_class)
        if parent_class == 'ElmLodlv':
            raise NotImplementedError('ElmLodlvp as not part of ElmLne not implemented')
        elif parent_class == 'ElmLne':
            logger.debug('creating load that is part of line %s' % parent)
            params.update(ask(item, pf_variable_p_loads=pf_variable_p_loads,
                                          dict_net=dict_net, variables=('p_mw', 'sn_mva')))
            params.name += '(%s)' % parent.loc_name
            split_dict = make_split_dict(parent)
            # todo remake this
            params.bus = split_line_add_bus(net, split_dict)
            bus_is_known = True
            logger.debug('created bus <%d> in net and changed lines' % params.bus)
        else:
            raise NotImplementedError('ElmLodlvp as part of %s not implemented' % parent)

    else:
        logger.warning(
            'item <%s> not imported - <%s> not implemented yet!' % (item.loc_name, load_class))
        raise RuntimeError('Load <%s> of type <%s> not implemented!' % (item.loc_name, load_class))

    # implement negative load as sgen:
    # if p_mw < 0:
    #     create_sgen_load(net=net, item=item)
    #     return

    if not bus_is_known:
        try:
            params.bus, _ = get_connection_nodes(net, item, 1)
            logger.debug('found bus <%d> in net' % params.bus)
        except IndexError:
            logger.error("Cannot add Load '%s': not connected" % params.name)
            return

    params.in_service = not bool(item.outserv)

    if load_class != 'ElmLodlvp':
        params.in_service = monopolar_in_service(item)

    logger.debug('parameters: %s' % params)

    if is_unbalanced:
        pf_load_type = item.phtech
        params.type = map_type_var(pf_load_type)
    # create...
    try:
        # net, bus, p_mw, q_mvar=0, sn_mva=np.nan, name=None, scaling=1., index=None,
        # in_service=True, type=None
        if is_unbalanced:
            ld = pp.create_asymmetric_load(net, **params)
        else:
            ld = pp.create_load(net, **params)
        logger.debug('created load with index <%d>' % ld)
    except Exception as err:
        logger.error('While creating %s.%s, error occured: %s' % (params.name, load_class, err))
        raise err

    load_type = None

    if is_unbalanced:
        load_type = "asymmetric_load"
    else:
        load_type = "load"

    net[load_type].loc[ld, 'description'] = ' \n '.join(item.desc) if len(item.desc) > 0 else ''
    attr_list = ["sernum", "chr_name", 'cpSite.loc_name']
    if load_class == 'ElmLodlv':
        attr_list.extend(['pnight', 'cNrCust', 'cPrCust', 'UtilFactor', 'cSmax', 'cSav', 'ccosphi'])
    add_additional_attributes(item, net, load_type, ld, attr_dict={"for_name": "equipment"}, attr_list=attr_list)
    get_pf_load_results(net, item, ld, is_unbalanced)
#    if not is_unbalanced:
#        if item.HasResults(0):  # 'm' results...
#            logger.debug('<%s> has results' % params.name)
#            net["res_load"].at[ld, "pf_p"] = ga(item, 'm:P:bus1')
#            net["res_load"].at[ld, "pf_q"] = ga(item, 'm:Q:bus1')
#        else:
#            net["res_load"].at[ld, "pf_p"] = np.nan
#            net["res_load"].at[ld, "pf_q"] = np.nan

    logger.debug('created load <%s> at index <%d>' % (params.name, ld))

def get_pf_load_results(net, item, ld, is_unbalanced):
    load_type = None
    result_variables = None
    if is_unbalanced:
        load_type = "res_asymmetric_load_3ph"
        result_variables = {
            "pf_p_a": "m:P:bus1:A",
            "pf_p_b": "m:P:bus1:B",
            "pf_p_c": "m:P:bus1:C",
            "pf_q_a": "m:Q:bus1:A",
            "pf_q_b": "m:Q:bus1:B",
            "pf_q_c": "m:Q:bus1:C",
            }
    else:
        load_type = "res_load"
        result_variables = {
               "pf_p": "m:P:bus1",
               "pf_q": "m:Q:bus1"
               }

    for res_var_pp, res_var_pf in result_variables.items():
        res = np.nan
        if item.HasResults(0):
            res = ga(item, res_var_pf) * get_power_multiplier(item, res_var_pf)
        net[load_type].at[ld, res_var_pp] = res




def ask_gen_params(item, pf_variable_p_gen, *vars):
    multiplier = get_power_multiplier(item, pf_variable_p_gen)
    params = ADict()
    if pf_variable_p_gen == 'm:P:bus1' and not item.HasResults(0):
        raise RuntimeError('generator %s does not have results and is ignored' % item.loc_name)
    if 'p_mw' in vars:
        params.p_mw = ga(item, pf_variable_p_gen) * multiplier
    if 'q_mvar' in vars:
        params.q_mvar = ga(item, map_power_var(pf_variable_p_gen, 'q')) * multiplier
    if 'sn_mva' in vars:
        params.sn_mva = ga(item, map_power_var(pf_variable_p_gen, 'sn')) * multiplier

    params.scaling = item.scale0 if pf_variable_p_gen == 'pgini' else 1
    # p_mw = p_mw, q_mvar = q_mvar, scaling = scaling

    return params

def ask_unbalanced_sgen_params(item, pf_variable_p_sgen, *vars):

    params = ADict()
    if pf_variable_p_sgen == 'm:P:bus1' and not item.HasResults(0):
        raise RuntimeError('sgen %s does not have results and is ignored' % item.loc_name)

    technology = item.phtech
    if technology in [0, 1]: # (0-1: 3PH)
        if 'p_mw' in vars:
            params.p_a_mw = ga(item, pf_variable_p_sgen)/3
            params.p_b_mw = ga(item, pf_variable_p_sgen)/3
            params.p_c_mw = ga(item, pf_variable_p_sgen)/3
        if 'q_mvar' in vars:
            params.q_a_mvar = ga(item, map_power_var(pf_variable_p_sgen, 'q'))/3
            params.q_b_mvar = ga(item, map_power_var(pf_variable_p_sgen, 'q'))/3
            params.q_c_mvar = ga(item, map_power_var(pf_variable_p_sgen, 'q'))/3
    elif technology in [2, 3, 4]: # (2-4: 1PH)
        if 'p_mw' in vars:
            params.p_a_mw = ga(item, pf_variable_p_sgen)
            params.p_b_mw = 0
            params.p_c_mw = 0
        if 'q_mvar' in vars:
            params.q_a_mvar = ga(item, map_power_var(pf_variable_p_sgen, 'q'))
            params.q_b_mvar = 0
            params.q_c_mvar = 0

    if 'sn_mva' in vars:
        params.sn_mva = ga(item, map_power_var(pf_variable_p_sgen, 's'))

    params.scaling = item.scale0 if pf_variable_p_sgen == 'pgini' else 1
    return params


def create_sgen_genstat(net, item, pv_as_slack, pf_variable_p_gen, dict_net, is_unbalanced):
    params = ADict()
    categories = {"wgen": "WKA", "pv": "PV", "reng": "REN", "stg": "SGEN"}
    params.name = item.loc_name
    logger.debug('>> creating genstat <%s>' % params)

    av_mode = item.av_mode
    is_reference_machine = bool(item.ip_ctrl)

    ask = ask_unbalanced_sgen_params if is_unbalanced else ask_gen_params

    if is_reference_machine or (av_mode == 'constv' and pv_as_slack):
        logger.info('Genstat <%s> to be imported as external grid' % params.name)
        logger.debug('genstat parameters: %s' % params)
        sg = create_ext_net(net, item=item, pv_as_slack=pv_as_slack, is_unbalanced=is_unbalanced)
        element = 'ext_grid'
    else:
        try:
            params.bus, _ = get_connection_nodes(net, item, 1)
        except:
            logger.error("Cannot add Sgen '%s': not connected" % params.name)
            return

        params.update(ask(item, pf_variable_p_gen, 'p_mw', 'q_mvar', 'sn_mva'))
        logger.debug('genstat parameters: ' % params)

        params.in_service = monopolar_in_service(item)

        # category (wind, PV, etc):
        if item.GetClassName() == 'ElmPvsys':
            cat = 'PV'
        else:
            try:
                cat = categories[item.aCategory]
            except KeyError:
                cat = None
                logger.debug('sgen <%s> with category <%s> imported as <%s>' %
                               (params.name, item.aCategory, cat))
        # parallel units:
        ngnum = item.ngnum
        logger.debug('%d parallel generators of type %s' % (ngnum, cat))

        for param in params.keys():
            if any(param.startswith(prefix) for prefix in ["p_", "q_", "sn_"]):
                params[param] *= ngnum
#        params.p_mw *= ngnum
#        params.q_mvar *= ngnum
#        params.sn_mva *= ngnum
        if is_unbalanced:
            pf_sgen_type = item.phtech
            params.type = map_sgen_type_var(pf_sgen_type)
        else:
            params.type = cat

        # create...
        if av_mode == 'constv':
            logger.debug('av_mode: %s - creating as gen' % av_mode)
            params.vm_pu = item.usetp
            del params['q_mvar']
            sg = pp.create_gen(net, **params)
            element = 'gen'
        else:
            if is_unbalanced:
                sg = pp.create_asymmetric_sgen(net, **params)
                element = "asymmetric_sgen"
            else:
                sg = pp.create_sgen(net, **params)
                element = 'sgen'
    logger.debug('created sgen at index <%d>' % sg)

    net[element].at[sg, 'description'] = ' \n '.join(item.desc) if len(item.desc) > 0 else ''
    add_additional_attributes(item, net, element, sg, attr_dict={"for_name": "equipment"},
                              attr_list=["sernum", "chr_name", "cpSite.loc_name"])
    net[element].at[sg, 'scaling'] = dict_net['global_parameters']['global_generation_scaling'] * item.scale0
    get_pf_sgen_results(net, item, sg, is_unbalanced, element=element)

    logger.debug('created genstat <%s> as element <%s> at index <%d>' % (params.name, element, sg))


    ###########################

#    if is_unbalanced:
#        pf_sgen_type = item.phtech
#        params.type = map_type_var(pf_sgen_type)
#    # create...
#    try:
#        # net, bus, p_mw, q_mvar=0, sn_mva=np.nan, name=None, scaling=1., index=None,
#        # in_service=True, type=None
#        if is_unbalanced:
#            sg = pp.create_asymmetric_sgen(net, **params)
#            logger.info("CREATING UNBALANCED SGEN")
#        else:
#            logger.info("CREATING BALANCED SGEN")
#            sg = pp.create_sgen_genstat(net, **params)
#        logger.debug('created sgen with index <%d>' % sg)
#    except Exception as err:
#        logger.error('While creating %s.%s, error occured: %s' % (params.name, sgen_class, err))
#        raise err
#
#    sgen_type = None
#
#    if is_unbalanced:
#        sgen_type = "asymmetric_sgen"
#    else:
#        sgen_type = "sgen"
#
#    net[sgen_type].loc[sg, 'description'] = ' \n '.join(item.desc) if len(item.desc) > 0 else ''
#    attr_list = ["sernum", "for_name", "chr_name", 'cpSite.loc_name']
#    if sgen_class == 'ElmGenstat':
#        attr_list.extend(['pnight', 'cNrCust', 'cPrCust', 'UtilFactor', 'cSmax', 'cSav', 'ccosphi'])
#    add_additional_attributes(item, net, sgen_type, sg, attr_list=attr_list)
#    get_pf_sgen_results(net, item, sg, is_unbalanced)
#
#
#    logger.debug('created sgen <%s> at index <%d>' % (params.name, sg))

def get_pf_sgen_results(net, item, sg, is_unbalanced, element='sgen'):
    result_variables = None

    if is_unbalanced:
        technology = item.phtech
        sgen_type = "res_asymmetric_sgen_3ph"

        if technology in [0, 1]:
            result_variables = {
                "pf_p_a": "m:P:bus1:A",
                "pf_p_b": "m:P:bus1:B",
                "pf_p_c": "m:P:bus1:C",
                "pf_q_a": "m:Q:bus1:A",
                "pf_q_b": "m:Q:bus1:B",
                "pf_q_c": "m:Q:bus1:C",
                }
        elif technology in [2, 3, 4]:
            result_variables = {
                "pf_p_a": "m:P:bus1:A",
                "pf_p_b": None,
                "pf_p_c": None,
                "pf_q_a": "m:Q:bus1:A",
                "pf_q_b": None,
                "pf_q_c": None,
                }
    else:
        sgen_type = "res_%s" % element
        result_variables = {
               "pf_p": "m:P:bus1",
               "pf_q": "m:Q:bus1"
               }

    for res_var_pp, res_var_pf in result_variables.items():
        res = np.nan
        if item.HasResults(0):
            if res_var_pf is not None:
                res = ga(item, res_var_pf) * get_power_multiplier(item, res_var_pf)
            else:
                res = np.nan
        net[sgen_type].at[sg, res_var_pp] = res

def create_sgen_neg_load(net, item, pf_variable_p_loads, dict_net):
    raise UserWarning('not used')
    params = ADict()
    #    categories = {"wgen": "WKA", "pv": "PV", "reng": "REN", "stg": "SGEN"}
    # let the category be PV:
    params.type = None
    params.name = item.loc_name
    logger.debug('>> implementing negative load <%s> as sgen' % params.name)
    try:
        params.bus, _ = get_connection_nodes(net, item, 1)
    except IndexError:
        logger.error("Cannot add Sgen '%s': not connected" % params.name)
        return

    params.update(ask_load_params(item, pf_variable_p_loads=pf_variable_p_loads,
                                  dict_net=dict_net, variables=('p_mw', 'q_mvar')))
    # rated S:
    params.sn_mva = math.sqrt(params.p_mw ** 2 + params.q_mvar ** 2)

    logger.debug('negative load parameters: %s' % params)

    params.in_service = monopolar_in_service(item)

    # create...
    sg = pp.create_sgen(net, **params)

    net.sgen.loc[sg, 'description'] = ' \n '.join(item.desc) if len(item.desc) > 0 else ''
    add_additional_attributes(item, net, "sgen", sg, attr_dict={"for_name": "equipment"},
                              attr_list=["sernum", "chr_name", "cpSite.loc_name"])

    if item.HasResults(0):  # 'm' results...
        logger.debug('<%s> has results' % params.name)
        net.res_sgen.at[sg, "pf_p"] = -ga(item, 'm:P:bus1')
        net.res_sgen.at[sg, "pf_q"] = -ga(item, 'm:Q:bus1')
    else:
        net.res_sgen.at[sg, "pf_p"] = np.nan
        net.res_sgen.at[sg, "pf_q"] = np.nan

    logger.debug('created load <%s> as sgen at index <%d>' % (params.name, sg))


def create_sgen_sym(net, item, pv_as_slack, pf_variable_p_gen, dict_net):
    categories = {"wgen": "WKA", "pv": "PV", "reng": "REN", "stg": "SGEN"}
    name = item.loc_name
    sid = None
    element = None
    logger.debug('>> creating synchronous machine <%s>' % name)
    av_mode = item.av_mode
    is_reference_machine = bool(item.ip_ctrl)
    is_motor = bool(item.i_mot)
    global_scaling = dict_net['global_parameters']['global_motor_scaling'] if is_motor else \
        dict_net['global_parameters']['global_generation_scaling']
    multiplier = get_power_multiplier(item, pf_variable_p_gen)

    if is_reference_machine or (av_mode == 'constv' and pv_as_slack):
        logger.info('synchronous machine <%s> to be imported as external grid' % name)
        logger.debug('ref. machine: %d, av_mode: %s, pv as slack: %s' %
                     (is_reference_machine, av_mode, pv_as_slack))
        sid = create_ext_net(net, item=item, pv_as_slack=pv_as_slack, is_unbalanced=False)
        net.ext_grid.loc[sid, 'p_disp_mw'] = -item.pgini * multiplier
        net.ext_grid.loc[sid, 'q_disp_mvar'] = -item.qgini * multiplier
        logger.debug('created ext net with sid <%d>', sid)
        element = 'ext_grid'
    else:
        try:
            bus1, _ = get_connection_nodes(net, item, 1)
        except IndexError:
            logger.error("Cannot add Sgen '%s': not connected" % name)
            return

        logger.debug('sgen <%s> is a %s' % (name, {True: 'motor', False: 'generator'}[is_motor]))

        in_service = monopolar_in_service(item)

        # category (wind, PV, etc):
        try:
            cat = categories[item.aCategory]
        except KeyError:
            cat = 'SGEN'
            logger.debug('sgen <%s> with category <%s> imported as <%s>' %
                           (name, item.aCategory, cat))

        # parallel units:
        ngnum = item.ngnum
        logger.debug('%d parallel generators' % ngnum)

        p_mw = ngnum * item.pgini * multiplier

        logger.debug('av_mode: %s' % av_mode)
        if av_mode == 'constv':
            logger.debug('creating sym %s as gen' % name)
            vm_pu = item.usetp
            sid = pp.create_gen(net, bus=bus1, p_mw=p_mw, vm_pu=vm_pu,
                                name=name, type=cat, in_service=in_service, scaling=global_scaling)
            element = 'gen'
        elif av_mode == 'constq':
            q_mvar = ngnum * item.qgini * multiplier
            sid = pp.create_sgen(net, bus=bus1, p_mw=p_mw, q_mvar=q_mvar,
                                 name=name, type=cat, in_service=in_service, scaling=global_scaling)
            element = 'sgen'

        if sid is None or element is None:
            logger.error('Error! Sgen not created')
        logger.debug('sym <%s>: p_mw = %.3f' % (name, p_mw))
        logger.debug('created sgen at index <%s>' % sid)

    net[element].loc[sid, 'description'] = ' \n '.join(item.desc) if len(item.desc) > 0 else ''
    add_additional_attributes(item, net, element, sid, attr_dict={"for_name": "equipment"},
                              attr_list=["sernum", "chr_name", "cpSite.loc_name"])

    if item.HasResults(0):  # 'm' results...
        logger.debug('<%s> has results' % name)
        net['res_' + element].at[sid, "pf_p"] = ga(item, 'm:P:bus1') * multiplier
        net['res_' + element].at[sid, "pf_q"] = ga(item, 'm:Q:bus1') * multiplier
    else:
        net['res_' + element].at[sid, "pf_p"] = np.nan
        net['res_' + element].at[sid, "pf_q"] = np.nan

    logger.debug('created genstat <%s> at index <%d>' % (name, sid))


def create_sgen_asm(net, item, pf_variable_p_gen, dict_net):
    is_motor = bool(item.i_mot)
    global_scaling = dict_net['global_parameters']['global_motor_scaling'] if is_motor else \
        dict_net['global_parameters']['global_generation_scaling']

    multiplier = get_power_multiplier(item, pf_variable_p_gen)
    p_res = ga(item, 'pgini') * multiplier
    q_res = ga(item, 'qgini') * multiplier
    if item.HasResults(0):
        q_res = ga(item, 'm:Q:bus1') / global_scaling * multiplier
    else:
        logger.warning('reactive power for asynchronous generator is not exported properly '
                       '(advanced modelling of asynchronous generators not implemented)')

    logger.debug('p_res: %.3f, q_res: %.3f' % (p_res, q_res))

    in_service = monopolar_in_service(item)

    logger.debug('in_service: %s' % in_service)

    try:
        bus, _ = get_connection_nodes(net, item, 1)
    except IndexError:
        logger.error("Cannot add Sgen asm '%s': not connected" % item.loc_name)
        return

    params = {
        'name': item.loc_name,
        'bus': bus,
        'p_mw': item.pgini * multiplier,
        'q_mvar': item.qgini * multiplier if item.bustp == 'PQ' else q_res,
        'in_service': in_service,
        'scaling': global_scaling
    }

    logger.debug('params: %s' % params)

    sid = pp.create_sgen(net, **params)

    net.sgen.loc[sid, 'description'] = ' \n '.join(item.desc) if len(item.desc) > 0 else ''
    add_additional_attributes(item, net, "sgen", sid, attr_dict={"for_name": "equipment", "cimRdfId": "origin_id"},
                              attr_list=["sernum", "chr_name", "cpSite.loc_name"])

    if item.HasResults(0):
        net.res_sgen.at[sid, 'pf_p'] = ga(item, 'm:P:bus1') * multiplier
        net.res_sgen.at[sid, 'pf_q'] = ga(item, 'm:Q:bus1') * multiplier
    else:
        net.res_sgen.at[sid, 'pf_p'] = np.nan
        net.res_sgen.at[sid, 'pf_q'] = np.nan


def create_trafo_type(net, item):
    # return False if no line type has been created
    # return True if a new line type has been created

    logger.debug('>> creating trafo type')
    if item is None:
        logger.error('no item given!')
        return None, False

    pf_folder = item.fold_id.loc_name
    name = "%s\\%s" % (pf_folder, item.loc_name)
    if pp.std_type_exists(net, name):
        logger.debug('trafo type <%s> already exists' % name)
        return name, False

    type_data = {
        "sn_mva": item.strn,
        "vn_hv_kv": item.utrn_h,
        "vn_lv_kv": item.utrn_l,
        "vk_percent": item.uktr,
        "vkr_percent": item.uktrr,
        "pfe_kw": item.pfe,
        "i0_percent": item.curmg,
        "shift_degree": item.nt2ag * 30,
        "vector_group": item.vecgrp[:-1],
        "vk0_percent": item.uk0tr,
        "vkr0_percent": item.ur0tr,
        "mag0_percent": item.zx0hl_n,
        "mag0_rx": item.rtox0_n,
        "si0_hv_partial": item.zx0hl_h,
        "tap_side": ['hv', 'lv', 'ext'][item.tap_side],  # 'ext' not implemented
    }

    if item.itapch:
        logger.debug('trafo <%s> has tap changer' % name)
        type_data.update({
            # see if it is an ideal phase shifter or a complex phase shifter
            # checking tap_step_percent because a nonzero value for ideal phase shifter can be stored in the object
            "tap_step_percent": item.dutap if item.tapchtype != 1 else 0,
            "tap_step_degree": item.dphitap if item.tapchtype == 1 else item.phitr,
            "tap_phase_shifter": True if item.tapchtype == 1 else False,
            "tap_max": item.ntpmx,
            "tap_min": item.ntpmn,
            "tap_neutral": item.nntap0
        })
        if item.tapchtype == 2:
            logger.warning("trafo %s has symmetrical tap changer (tap changer at both hv and "
                           "lv side) - not implemented, importing as asymmetrical tap changer at "
                           "side %s. Results will differ." % (item.loc_name, type_data['tap_side']))

    # In PowerFactory, if the first tap changer is absent, the second is also, even if the check was there
    if item.itapch and item.itapch2:
        logger.debug('trafo <%s> has tap2 changer' % name)
        type_data.update({
            "tap2_side": ['hv', 'lv', 'ext'][item.tap_side2],  # 'ext' not implemented
            # see if it is an ideal phase shifter or a complex phase shifter
            # checking tap_step_percent because a nonzero value for ideal phase shifter can be stored in the object
            "tap2_step_percent": item.dutap2 if item.tapchtype2 != 1 else 0,
            "tap2_step_degree": item.dphitap2 if item.tapchtype2 == 1 else item.phitr2,
            "tap2_phase_shifter": True if item.tapchtype2 == 1 else False,
            "tap2_max": item.ntpmx2,
            "tap2_min": item.ntpmn2,
            "tap2_neutral": item.nntap02
        })
        if item.tapchtype2 == 2:
            logger.warning("trafo %s has symmetrical tap2 changer (tap2 changer at both hv and "
                           "lv side) - not implemented, importing as asymmetrical tap2 changer at "
                           "side %s. Results will differ." % (item.loc_name, type_data['tap2_side']))

    if 'tap_side' in type_data.keys() and (type_data.get('tap_side') == 'ext' or type_data.get('tap_side') == 'ext'):
        logger.warning('controlled node of trafo "EXT" not implemented (type <%s>)' % name)
    pp.create_std_type(net, type_data, name, "trafo")
    logger.debug('created trafo type <%s> with params: %s' % (name, type_data))
    return name, True


def create_trafo(net, item, export_controller=True, tap_opt="nntap", is_unbalanced=False, hunting_limit=None):
    name = item.loc_name  # type: str
    logger.debug('>> creating trafo <%s>' % name)
    in_service = not bool(item.outserv)  # type: bool

    # figure out the connection terminals
    try:
        (bus1, bus2), _ = get_connection_nodes(net, item, 2)  # type: int
    except IndexError:
        logger.error("Cannot add Trafo '%s': not connected" % name)
        return

    propagate_bus_coords(net, bus1, bus2)

    if not net.bus.vn_kv[bus1] >= net.bus.vn_kv[bus2]:
        logger.error('trafo <%s>: violated condition of HV >= LV!' % name)
    # assert net.bus.vn_kv[bus1] >= net.bus.vn_kv[bus2]

    # figure out trafo type
    pf_type = item.typ_id
    if pf_type is None:
        logger.error('cannot create transformer <%s>: missing type' % name)
        return
    std_type, type_created = create_trafo_type(net=net, item=pf_type)

    # figure out current tap position
    tap_pos = np.nan
    if pf_type.itapch:
        if tap_opt == "nntap":
            tap_pos = ga(item, "nntap")
            logger.debug("got tap %f from nntap" % tap_pos)

        elif tap_opt == "c:nntap":
            tap_pos = ga(item, "c:nntap")
            logger.debug("got tap %f from c:nntap" % tap_pos)
        else:
            raise ValueError('could not read current tap position: tap_opt = %s' % tap_opt)

    tap_pos2 = np.nan
    # In PowerFactory, if the first tap changer is absent, the second is also, even if the check was there
    if pf_type.itapch and pf_type.itapch2:
        if tap_opt == "nntap":
            tap_pos2 = ga(item, "nntap2")
        elif tap_opt == "c:nntap":
            tap_pos2 = ga(item, "c:nntap2")

    if std_type is not None:
        tid = pp.create_transformer(net, hv_bus=bus1, lv_bus=bus2, name=name,
                                    std_type=std_type, tap_pos=tap_pos,
                                    in_service=in_service, parallel=item.ntnum, df=item.ratfac, tap2_pos=tap_pos2,
                                    leakage_resistance_ratio_hv=pf_type.itrdr, leakage_reactance_ratio_hv=pf_type.itrdl)
        logger.debug('created trafo at index <%d>' % tid)
    else:
        logger.info("Create Trafo 3ph")
        tid = pp.create_transformer_from_parameters(net, hv_bus=bus1, lv_bus=bus2, name=name,
                                    tap_pos=tap_pos,
                                    in_service=in_service, parallel=item.ntnum, df=item.ratfac,
                                    sn_mva=pf_type.strn, vn_hv_kv=pf_type.utrn_h, vn_lv_kv=pf_type.utrn_l,
                                    vk_percent=pf_type.uktr, vkr_percent=pf_type.uktrr,
                                    pfe_kw=pf_type.pfe, i0_percent=pf_type.curmg,
                                    vector_group=pf_type.vecgrp[:-1], vk0_percent=pf_type.uk0tr,
                                    vkr0_percent=pf_type.ur0tr, mag0_percent=pf_type.zx0hl_n,
                                    mag0_rx=pf_type.rtox0_n, si0_hv_partial=pf_type.zx0hl_h,
                                    shift_degree=pf_type.nt2ag * 30, tap2_pos=tap_pos2)

    # add value for voltage setpoint
    net.trafo.loc[tid, 'tap_set_vm_pu'] = item.usetp

    net.trafo.loc[tid, 'description'] = ' \n '.join(item.desc) if len(item.desc) > 0 else ''


    get_pf_trafo_results(net, item, tid, is_unbalanced)

    # adding switches
    # False if open, True if closed, None if no switch
    create_connection_switches(net, item, 2, 't', (bus1, bus2), (tid, tid))

    # adding tap changer
    if (export_controller and pf_type.itapch and item.HasAttribute('ntrcn') and
            item.HasAttribute('i_cont') and item.ntrcn == 1):
        if item.t2ldc == 0:
            logger.debug('tap controller of trafo <%s> at hv' % name)
            side = 'hv'
        else:
            logger.debug('tap controller of trafo <%s> at lv' % name)
            side = 'lv'
        if item.i_cont == 1:
            vm_set_pu = item.usetp
            logger.debug('trafo <%s> has continuous tap controller with vm_set_pu = %.3f, side = %s' %
                         (name, vm_set_pu, side))
            try:
                tap_changer = control.ContinuousTapControl(net, tid, side=side, vm_set_pu=vm_set_pu)
            except BaseException as err:
                logger.error('error while creating continuous tap controller at trafo <%s>' % name)
                logger.error('Error: %s' % err)
                tap_changer = None
            else:
                logger.debug('created discrete tap controller at trafo <%s>' % name)
        else:
            vm_lower_pu = item.usp_low
            vm_upper_pu = item.usp_up
            logger.debug('trafo <%s> has discrete tap controller with '
                         'u_low = %.3f, u_up = %.3f, side = %s' % (name, vm_lower_pu, vm_upper_pu, side))
            try:
                control.DiscreteTapControl(net, tid, side=side, vm_lower_pu=vm_lower_pu, vm_upper_pu=vm_upper_pu,
                                           hunting_limit=hunting_limit)
            except BaseException as err:
                logger.error('error while creating discrete tap controller at trafo <%s>' % name)
                logger.error('Error: %s' % err)
            else:
                logger.debug('created discrete tap controller at trafo <%s>' % name)
    else:
        logger.debug('trafo <%s> has no tap controller' % name)

    add_additional_attributes(item, net, element='trafo', element_id=tid,
                              attr_dict={'e:cpSite.loc_name': 'site', 'for_name': 'equipment', "cimRdfId": "origin_id"})
    if pf_type.itapzdep:
        x_points = (net.trafo.at[tid, "tap_min"], net.trafo.at[tid, "tap_neutral"], net.trafo.at[tid, "tap_max"])
        vk_min, vk_neutral, vk_max = pf_type.uktmn, net.trafo.at[tid, "vk_percent"], pf_type.uktmx
        vkr_min, vkr_neutral, vkr_max = pf_type.ukrtmn, net.trafo.at[tid, "vkr_percent"], pf_type.ukrtmx
        #todo
        #vk0_min, vk0_max = pf_type.uk0tmn, pf_type.uk0tmx
        #vkr0_min, vkr0_max = pf_type.uk0rtmn, pf_type.uk0rtmx
        pp.control.create_trafo_characteristics(net, trafotable="trafo", trafo_index=tid, variable="vk_percent",
                                                x_points=x_points, y_points=(vk_min, vk_neutral, vk_max))
        pp.control.create_trafo_characteristics(net, trafotable="trafo", trafo_index=tid, variable="vkr_percent",
                                                x_points=x_points, y_points=(vkr_min, vkr_neutral, vkr_max))


def get_pf_trafo_results(net, item, tid, is_unbalanced):
    trafo_type = None
    result_variables = None
    if is_unbalanced:
        trafo_type = "res_trafo_3ph"
        result_variables = {
          "pf_i_a_hv_ka": "m:I:bushv:A",
          "pf_i_a_lv_ka": "m:I:buslv:A",
          "pf_i_b_hv_ka": "m:I:bushv:B",
          "pf_i_b_lv_ka": "m:I:buslv:B",
          "pf_i_c_hv_ka": "m:I:bushv:C",
          "pf_i_c_lv_ka": "m:I:buslv:C",
          "pf_i_n_hv_ka": "m:I0x3:bushv",
          "pf_i_n_lv_ka": "m:I0x3:buslv",
          "pf_loading_percent": "c:loading",
        }
    else:
        trafo_type = "res_trafo"
        result_variables = {
               "pf_loading": "c:loading"
               }

    for res_var_pp, res_var_pf in result_variables.items():
        res = np.nan
        if item.HasResults(-1): # -1 for 'c' results (whatever that is...)
            res = ga(item, res_var_pf)
        net[trafo_type].at[tid, res_var_pp] = res


def create_trafo3w(net, item, tap_opt='nntap'):
    # not tested properly yet...
    logger.debug('importing 3W-trafo <%s>' % item.loc_name)
    pf_type = item.typ_id

    try:
        (bus1, bus2, bus3), _ = get_connection_nodes(net, item, 3)
    except IndexError:
        logger.error("Cannot add Trafo3W '%s': not connected" % item.loc_name)
        return

    logger.debug('%s; %s; %s' % (bus1, bus2, bus3))
    if not (net.bus.vn_kv.at[bus1] >= net.bus.vn_kv.at[bus2] >= net.bus.vn_kv.at[bus3]):
        logger.error('trafo <%s>: violated condition of HV > LV!' % item.loc_name)
    # assert net.bus.vn_kv[bus1] > net.bus.vn_kv[bus2] >= net.bus.vn_kv[bus3]
    else:
        logger.debug('bus voltages OK')
    params = {
        'name': item.loc_name,
        'hv_bus': bus1,
        'mv_bus': bus2,
        'lv_bus': bus3,
        'sn_hv_mva': pf_type.strn3_h,
        'sn_mv_mva': pf_type.strn3_m,
        'sn_lv_mva': pf_type.strn3_l,
        'vn_hv_kv': pf_type.utrn3_h,
        'vn_mv_kv': pf_type.utrn3_m,
        'vn_lv_kv': pf_type.utrn3_l,
        'vk_hv_percent': pf_type.uktr3_h,
        'vk_mv_percent': pf_type.uktr3_m,
        'vk_lv_percent': pf_type.uktr3_l,
        'vkr_hv_percent': pf_type.uktrr3_h,
        'vkr_mv_percent': pf_type.uktrr3_m,
        'vkr_lv_percent': pf_type.uktrr3_l,

        'vk0_hv_percent': pf_type.uk0hm,
        'vk0_mv_percent': pf_type.uk0ml,
        'vk0_lv_percent': pf_type.uk0hl,
        'vkr0_hv_percent': pf_type.ur0hm,
        'vkr0_mv_percent': pf_type.ur0ml,
        'vkr0_lv_percent': pf_type.ur0hl,
        'vector_group': re.sub(r"\d+", '', pf_type.vecgrp),

        'pfe_kw': pf_type.pfe,
        'i0_percent': pf_type.curm3,
        'shift_mv_degree': -(pf_type.nt3ag_h - pf_type.nt3ag_m) * 30,
        'shift_lv_degree': -(pf_type.nt3ag_h - pf_type.nt3ag_l) * 30,
        'tap_at_star_point': pf_type.itapos == 0,
        'in_service': not bool(item.outserv)
    }

    if item.nt3nm != 1:
        logger.warning("trafo3w %s has parallel=%d, this is not implemented. "
                       "Calculation results will be incorrect." % (item.loc_name, item.nt3nm))

    if item.HasAttribute('t:du3tp_h'):
        steps = [pf_type.du3tp_h, pf_type.du3tp_m, pf_type.du3tp_l]
        side = np.nonzero(steps)[0]
        if len(side) > 1:
            logger.warning("pandapower currently doesn't support 3w transformer with"
                           "multiple tap changers")
        elif len(side) == 1:
            ts = ["h", "m", "l"][side[0]]
            # figure out current tap position
            if tap_opt == "nntap":
                tap_pos = ga(item, 'n3tap_' + ts)
                logger.debug("got tap %f from n3tap" % tap_pos)

            elif tap_opt == "c:nntap":
                tap_pos = ga(item, "c:n3tap_" + ts)
                logger.debug("got tap %f from c:n3tap" % tap_pos)
            else:
                raise ValueError('could not read current tap position: tap_opt = %s' % tap_opt)
            params.update({
                'tap_side': ts + 'v',  # hv, mv, lv
                'tap_step_percent': ga(item, 't:du3tp_' + ts),
                'tap_step_degree': ga(item, 't:ph3tr_' + ts),
                'tap_min': ga(item, 't:n3tmn_' + ts),
                'tap_max': ga(item, 't:n3tmx_' + ts),
                'tap_neutral': ga(item, 't:n3tp0_' + ts),
                'tap_pos': tap_pos
            })

    logger.debug('collected params: %s' % params)
    logger.debug('creating trafo3w from parameters')
    tid = pp.create_transformer3w_from_parameters(net, **params)  # type:int

    # adding switches
    # False if open, True if closed, None if no switch
    create_connection_switches(net, item, 3, 't3', (bus1, bus2, bus3), (tid, tid, tid))

    logger.debug('successfully created trafo3w from parameters: %d' % tid)
    # testen
    # net.trafo3w.loc[tid, 'tap_step_degree'] = ga(item, 't:ph3tr_h')

    # adding switches
    # False if open, True if closed, None if no switch
    # Switches for Trafos-3W are not implemented in the load flow!
    # create_connection_switches(net, item, 3, 't3', (bus1, bus2, bus3), (tid, tid, tid))
    # logger.debug('created connection switches for trafo 3w successfully')
    add_additional_attributes(item, net, element='trafo3w', element_id=tid,
                              attr_dict={'cpSite.loc_name': 'site', 'for_name': 'equipment',
                                         'typ_id.loc_name': 'std_type', 'usetp': 'vm_set_pu',
                                         "cimRdfId": "origin_id"})

    # assign loading from power factory results
    if item.HasResults(-1):  # -1 for 'c' results (whatever that is...)
        logger.debug('trafo3w <%s> has results' % item.loc_name)
        loading = ga(item, 'c:loading')
        net.res_trafo3w.at[tid, "pf_loading"] = loading
    else:
        net.res_trafo3w.at[tid, "pf_loading"] = np.nan

    # TODO Implement the tap changer controller for 3-winding transformer

    if pf_type.itapzdep:
        x_points = (net.trafo3w.at[tid, "tap_min"], net.trafo3w.at[tid, "tap_neutral"], net.trafo3w.at[tid, "tap_max"])
        for side in ("hv", "mv", "lv"):
            vk_min = ga(pf_type, f"uktr3mn_{side[0]}")
            vk_neutral = net.trafo3w.at[tid, f"vk_{side}_percent"]
            vk_max = ga(pf_type, f"uktr3mx_{side[0]}")
            vkr_min = ga(pf_type, f"uktrr3mn_{side[0]}")
            vkr_neutral = net.trafo3w.at[tid, f"vkr_{side}_percent"]
            vkr_max = ga(pf_type, f"uktrr3mx_{side[0]}")
            # todo zero-sequence parameters (must be implemented in build_branch first)
            pp.control.create_trafo_characteristics(net, trafotable="trafo3w", trafo_index=tid,
                                                    variable=f"vk_{side}_percent", x_points=x_points,
                                                    y_points=(vk_min, vk_neutral, vk_max))
            pp.control.create_trafo_characteristics(net, trafotable="trafo3w", trafo_index=tid,
                                                    variable=f"vkr_{side}_percent", x_points=x_points,
                                                    y_points=(vkr_min, vkr_neutral, vkr_max))


def propagate_bus_coords(net, bus1, bus2):
    pass
    # if bus1 in net.bus_geodata.index and bus2 not in net.bus_geodata.index:
    #     net.bus_geodata.loc[bus2, ['x', 'y']] = net.bus_geodata.loc[bus1, ['x', 'y']]
    # elif bus2 in net.bus_geodata.index and bus1 not in net.bus_geodata.index:
    #     net.bus_geodata.loc[bus1, ['x', 'y']] = net.bus_geodata.loc[bus2, ['x', 'y']]


def create_coup(net, item, is_fuse=False):
    switch_types = {"cbk": "CB", "sdc": "LBS", "swt": "LS", "dct": "DS"}
    name = item.loc_name
    logger.debug('>> creating coup <%s>' % name)

    try:
        (bus1, bus2), _ = get_connection_nodes(net, item, 2)
    except IndexError:
        logger.error("Cannot add Coup '%s': not connected" % name)
        return

    propagate_bus_coords(net, bus1, bus2)
    if not item.HasAttribute('isclosed') and not is_fuse:
        logger.error('switch %s does not have the attribute isclosed!' % item)
    switch_is_closed = bool(item.on_off) \
                       and (bool(item.isclosed) if item.HasAttribute('isclosed') else True)
    in_service = not bool(item.outserv) if item.HasAttribute('outserv') else True
    switch_is_closed = switch_is_closed and in_service
    switch_usage = switch_types.get(item.aUsage, 'unknown')

    cd = pp.create_switch(net, name=name, bus=bus1, element=bus2, et='b',
                          closed=switch_is_closed,
                          type=switch_usage)

    add_additional_attributes(item, net, element='switch', element_id=cd,
                              attr_list=['cpSite.loc_name'], attr_dict={"cimRdfId": "origin_id"})

    logger.debug('created switch at index <%d>, closed = %s, usage = %s' %
                 (cd, switch_is_closed, switch_usage))

    net.res_switch.loc[cd, ['pf_closed', 'pf_in_service']] = bool(item.on_off) and (
        bool(item.isclosed) if item.HasAttribute('isclosed') else True), in_service


# # false approach, completely irrelevant
# def create_switch(net, item):
#     switch_types = {"cbk": "CB", "sdc": "LBS", "swt": "LS", "dct": "DS"}
#     name = ga(item, 'loc_name')
#     logger.debug('>> creating switch <%s>' % name)
#
#     pf_bus1 = item.GetNode(0)
#     pf_bus2 = item.GetNode(1)
#
#     # here: implement situation if line not connected
#     if pf_bus1 is None or pf_bus2 is None:
#         logger.error("Cannot add Switch '%s': not connected" % name)
#         return
#
#     bus1 = find_bus_index_in_net(pf_bus1, net)
#     bus2 = find_bus_index_in_net(pf_bus2, net)
#     logger.debug('switch %s connects buses <%d> and <%d>' % (name, bus1, bus2))
#
#     switch_is_closed = bool(ga(item, 'on_off'))
#     switch_usage = switch_types[ga(item, 'aUsage')]
#
#     cd = pp.create_switch(net, name=name, bus=bus1, element=bus2, et='b',
# closed=switch_is_closed, type=switch_usage)
#     logger.debug('created switch at index <%d>, closed = %s, usage = %s' % (cd,
# switch_is_closed, switch_usage))


def create_shunt(net, item):
    try:
        bus = get_connection_nodes(net, item, 1)
    except IndexError:
        logger.error("Cannot add Shunt '%s': not connected" % item.loc_name)
        return

    multiplier = get_power_multiplier(item, 'Qact')
    bus, _ = get_connection_nodes(net, item, 1)
    params = {
        'name': item.loc_name,
        'bus': bus,
        'in_service': monopolar_in_service(item),
        'vn_kv': item.ushnm,
        'q_mvar': item.Qact * multiplier
    }
    if item.shtype == 0:
        # Shunt is a R-L-C element
        
        R = item.rrea
        X = -1e6/item.bcap + item.xrea

        p_mw = (item.ushnm ** 2 * R) / (R ** 2 + X ** 2) * multiplier
        params['q_mvar'] = (item.ushnm ** 2 * X) / (R ** 2 + X ** 2) * multiplier
        sid = pp.create_shunt(net, p_mw=p_mw, **params)
    elif item.shtype == 1:
        # Shunt is an R-L element
        
        R = item.rrea
        X = item.xrea

        p_mw = (item.ushnm ** 2 * R) / (R ** 2 + X ** 2) * multiplier
        params['q_mvar'] = (item.ushnm ** 2 * X) / (R ** 2 + X ** 2) * multiplier
        sid = pp.create_shunt(net, p_mw=p_mw, **params)
    elif item.shtype == 2:
        # Shunt is a capacitor bank
        loss_factor = item.tandc
        sid = pp.create_shunt_as_capacitor(net, loss_factor=loss_factor, **params)
    elif item.shtype == 3:
        # Shunt is a R-L-C, Rp element

        Rp = item.rpara
        Rs = item.rrea
        Xl = item.xrea
        Bc = -item.bcap * 1e-6
        
        R = Rp*(Rp*Rs+Rs**2+Xl**2)/((Rp+Rs)**2 + Xl**2)
        X = 1/Bc + (Xl*Rp**2)/((Rp+Rs)**2 + Xl**2)

        p_mw = (item.ushnm ** 2 * R) / (R ** 2 + X ** 2) * multiplier
        params['q_mvar'] = (item.ushnm ** 2 * X) / (R ** 2 + X ** 2) * multiplier
        sid = pp.create_shunt(net, p_mw=p_mw, **params)
    elif item.shtype == 4:
        # Shunt is a R-L-C1-C2, Rp element

        Rp = item.rpara
        Rs = item.rrea
        Xl = item.xrea
        B1 = 2*np.pi*50*item.c1 * 1e-6
        B2 = 2*np.pi*50*item.c2 * 1e-6

        Z = Rp * (Rs + 1j * (Xl - 1 / B1)) / (Rp + Rs + 1j * (Xl - 1 / B1)) - 1j / B2
        R = np.real(Z)
        X = np.imag(Z)

        p_mw = (item.ushnm ** 2 * R) / (R ** 2 + X ** 2) * multiplier
        params['q_mvar'] = (item.ushnm ** 2 * X) / (R ** 2 + X ** 2) * multiplier
        sid = pp.create_shunt(net, p_mw=p_mw, **params)

    add_additional_attributes(item, net, element='shunt', element_id=sid,
                              attr_list=['cpSite.loc_name'], attr_dict={"cimRdfId": "origin_id"})

    if item.HasResults(0):
        net.res_shunt.loc[sid, 'pf_p'] = ga(item, 'm:P:bus1') * multiplier
        net.res_shunt.loc[sid, 'pf_q'] = ga(item, 'm:Q:bus1') * multiplier
    else:
        net.res_shunt.loc[sid, 'pf_p'] = np.nan
        net.res_shunt.loc[sid, 'pf_q'] = np.nan


def _add_shunt_to_impedance_bus(net, item, bus):
    pp.create_shunt(net, bus, -item.bi_pu*net.sn_mva, p_mw=-item.gi_pu*net.sn_mva)


def create_zpu(net, item):
    try:
        (bus1, bus2), _ = get_connection_nodes(net, item, 2)
    except IndexError:
        logger.error("Cannot add ZPU '%s': not connected" % item.loc_name)
        return
    logger.debug('bus1 = %d, bus2 = %d' % (bus1, bus2))

    # net, from_bus, to_bus, r_pu, x_pu, sn_Mva, name=None, in_service=True, index=None
    params = {
        'name': item.loc_name,
        'from_bus': bus1,
        'to_bus': bus2,
        'rft_pu': item.r_pu,
        'xft_pu': item.x_pu,
        'rtf_pu': item.r_pu_ji,
        'xtf_pu': item.x_pu_ji,
        'rft0_pu': item.r0_pu,
        'xft0_pu': item.x0_pu,
        'rtf0_pu': item.r0_pu_ji,
        'xtf0_pu': item.x0_pu_ji,
        'gf_pu': item.gi_pu,
        'bf_pu': item.bi_pu,
        'gt_pu': item.gj_pu,
        'bt_pu': item.bj_pu,
        'gf0_pu': item.gi0_pu,
        'bf0_pu': item.bi0_pu,
        'gt0_pu': item.gj0_pu,
        'bt0_pu': item.bj0_pu,
        'sn_mva': item.Sn,
        'in_service': not bool(item.outserv)
    }

    logger.debug('params = %s' % params)
    xid = pp.create_impedance(net, **params)
    add_additional_attributes(item, net, element='impedance', element_id=xid, attr_list=["cpSite.loc_name"],
                              attr_dict={"cimRdfId": "origin_id"})

<<<<<<< HEAD
    # create shunts at the buses connected to the impedance
    if not np.isclose(item.gi_pu, 0) or not np.isclose(item.bi_pu, 0):
        _add_shunt_to_impedance_bus(net, item, bus1)
    if not np.isclose(item.gj_pu, 0) or not np.isclose(item.bj_pu, 0):
        _add_shunt_to_impedance_bus(net, item, bus2)

=======
>>>>>>> 2698f7e5

def create_vac(net, item):
    """
    not tested yet

    """
    try:
        bus, _ = get_connection_nodes(net, item, 1)
    except IndexError:
        logger.error("Cannot add VAC '%s': not connected" % item.loc_name)
        return

    params = {
        'name': item.loc_name,
        'bus': bus,
        'ps_mw': item.Pload - item.Pgen,
        'qs_mvar': item.Qload - item.Qgen,
        'pz_mw': item.Pzload,
        'qz_mvar': item.Qzload,
        'in_service': not bool(item.outserv)
    }

    if item.itype == 3:
        # extended ward
        params.update({
            'r_ohm': item.Rext,
            'x_ohm': item.Xext,
            'vm_pu': item.usetp
        })

        if params['x_ohm'] == 0:
            params['x_ohm'] = 1e-6
            logger.warning("Element %s has x_ohm == 0, setting to 1e-6. Check impedance of the "
                           "created xward" % item.loc_name)

        xid = pp.create_xward(net, **params)
        elm = 'xward'

    elif item.itype == 2:
        # ward
        xid = pp.create_ward(net, **params)
        elm = 'ward'

    elif item.itype == 0:
        # voltage source
        params.update({
            'vm_pu': item.usetp,
            'va_degree': item.phisetp,
        })
        xid = pp.create_ext_grid(net, **params)
        elm = 'ext_grid'
    else:
        raise NotImplementedError(
            'Could not import %s: element type <%d> for AC Voltage Source not implemented' % (
                params['name'], item.itype))

    if item.HasResults(0):  # -1 for 'c' results (whatever that is...)
        net['res_%s' % elm].at[xid, "pf_p"] = -ga(item, 'm:P:bus1')
        net['res_%s' % elm].at[xid, "pf_q"] = -ga(item, 'm:Q:bus1')
    else:
        net['res_%s' % elm].at[xid, "pf_p"] = np.nan
        net['res_%s' % elm].at[xid, "pf_q"] = np.nan

    add_additional_attributes(item, net, element=elm, element_id=xid, attr_list=["cpSite.loc_name"],
                              attr_dict={"cimRdfId": "origin_id"})

    logger.debug('added pf_p and pf_q to {} {}: {}'.format(elm, xid, net['res_' + elm].loc[
        xid, ["pf_p", 'pf_q']].values))


def create_sind(net, item):
    # series reactor is modelled as per-unit impedance, values in Ohm are calculated into values in
    # per unit at creation
    try:
        (bus1, bus2), _ = get_connection_nodes(net, item, 2)
    except IndexError:
        logger.error("Cannot add Sind '%s': not connected" % item.loc_name)
        return

    sind = pp.create_series_reactor_as_impedance(net, from_bus=bus1, to_bus=bus2, r_ohm=item.rrea,
                                                 x_ohm=item.xrea, sn_mva=item.Sn,
                                                 name=item.loc_name,
                                                 in_service=not bool(item.outserv))

    logger.debug('created series reactor %s as per unit impedance at index %d' %
                 (net.impedance.at[sind, 'name'], sind))

def create_scap(net, item):
    # series capacitor is modelled as per-unit impedance, values in Ohm are calculated into values in
    # per unit at creation
    try:
        (bus1, bus2) = get_connection_nodes(net, item, 2)
    except IndexError:
        logger.error("Cannot add Scap '%s': not connected" % item.loc_name)
        return
    
    if (item.gcap==0) or (item.bcap==0):
        logger.info('not creating series capacitor for %s' % item.loc_name)
    else:
        r_ohm = item.gcap/(item.gcap**2 + item.bcap**2)
        x_ohm = -item.bcap/(item.gcap**2 + item.bcap**2)
        scap = pp.create_series_reactor_as_impedance(net, from_bus=bus1, to_bus=bus2, r_ohm=r_ohm,
                                                     x_ohm=x_ohm, sn_mva=item.Sn,
                                                     name=item.loc_name,
                                                     in_service=not bool(item.outserv))
    
        logger.debug('created series capacitor %s as per unit impedance at index %d' %
                     (net.impedance.at[scap, 'name'], scap))


def _get_vsc_control_modes(item, mono=True):
    if mono:
        scaling = 1
        dc_bus_str = "busdc"
    else:
        scaling = 0.5
        dc_bus_str = "busdp"  # also busdm is possible for the second dc node but we consider them the same

    c_m = item.i_acdc

    if c_m not in [0, 3, 4, 5, 6]:
        raise NotImplementedError(f"control mode for vscmono"
                                  f" {item.loc_name} not implemented: {c_m}")

    if item.HasResults(0):
        p_set_dc = -ga(item, f"m:P:{dc_bus_str}")
        q_set_ac = -ga(item, "m:Q:busac") * scaling
    else:
        p_set_dc = -item.psetp * scaling  # does not work - in PowerFactory, the P set-point relates to AC side
        q_set_ac = -item.qsetp * scaling

    control_mode_ac, control_mode_dc, control_value_ac, control_value_dc = {
        0: ("slack", "p_mw", item.usetp, 0.),  # Vac-phi
        1: ("", "vm_pu", None, None),  # Vdc-phi
        2: ("", "", None, None),  # PWM-phi
        3: ("q_mvar", "vm_pu", q_set_ac, item.usetpdc),  # Vdc-Q
        4: ("vm_pu", "p_mw", item.usetp, p_set_dc),  # P-Vac
        5: ("q_mvar", "p_mw", q_set_ac, p_set_dc),  # P-Q
        6: ("vm_pu", "vm_pu", item.usetp, item.usetpdc),  # Vdc-Vac
        7: ("", "", None, None),  # P-cos(phi)
        8: (""        "", None, None)  # Vdc-cos(phi)
    }[c_m]
    return control_mode_ac, control_mode_dc, control_value_ac, control_value_dc


def create_vscmono(net, item):

    (bus, bus_dc), _ = get_connection_nodes(net, item, 2)

    sn_mva = item.Snom
    v_ac = item.Unom
    p_cu_kw = item.Pcu
    vk = item.uk / 100  # in ratio, not in %

    z_vsc_base_ohm = np.square(v_ac) / sn_mva
    r_pu = p_cu_kw / (1e3 * sn_mva)
    x_pu = np.sqrt(np.square(vk) - np.square(r_pu))
    r_ohm = r_pu * z_vsc_base_ohm
    x_ohm = x_pu * z_vsc_base_ohm

    logger.debug(f"VSCmono: {item.loc_name=}, {sn_mva=}, {v_ac=}, {p_cu_kw=}, {vk=}, {r_ohm=}, {x_ohm=}")

    control_mode_ac, control_mode_dc, control_value_ac, control_value_dc = _get_vsc_control_modes(item)

    params = {
        "name": item.loc_name,
        "in_service": not item.outserv,
        "controllable": True,
        "bus": bus,
        "bus_dc": bus_dc,
        "r_ohm": r_ohm,
        "x_ohm": x_ohm,
        "r_dc_ohm": item.resLossFactor,
        "pl_dc_mw": 1e-3 * item.Pnold,
        "control_mode_ac": control_mode_ac,
        "control_mode_dc": control_mode_dc,
        "control_value_ac": control_value_ac,
        "control_value_dc": control_value_dc
    }

    if params["r_dc_ohm"] == 0:
        logger.warning(f"VSCmono element {params['name']} has no DC resistive loss factor - power flow will not converge!")

    vid = pp.create_vsc(net, **params)
    logger.debug(f'created VSC {vid} for vscmono {item.loc_name}')

    result_variables = {"pf_p_mw": "m:P:busac",
                        "pf_q_mvar": "m:Q:busac",
                        "pf_p_dc_mw": "m:P:busdc"}

    for res_var_pp, res_var_pf in result_variables.items():
        res = np.nan
        if item.HasResults(0):
            res = ga(item, res_var_pf)
        net.res_vsc.at[vid, res_var_pp] = -res


def create_vsc(net, item):
    (bus, bus_dc_p, bus_dc_n), _ = get_connection_nodes(net, item, 3)

    sn_mva = item.Snom / 2
    v_ac = item.Unom
    p_cu_kw = item.Pcu / 2
    vk = item.uk / 100  # in ratio, not in %

    z_vsc_base_ohm = np.square(v_ac) / sn_mva
    r_pu = p_cu_kw / (1e3 * sn_mva)
    x_pu = np.sqrt(np.square(vk) - np.square(r_pu))
    r_ohm = r_pu * z_vsc_base_ohm
    x_ohm = x_pu * z_vsc_base_ohm

    logger.debug(f"VSC: {item.loc_name=}, {sn_mva=}, {v_ac=}, {p_cu_kw=}, {vk=}, {r_ohm=}, {x_ohm=}")

    control_mode_ac, control_mode_dc, control_value_ac, control_value_dc = _get_vsc_control_modes(item, mono=False)

    params = {
        "name": item.loc_name,
        "in_service": not item.outserv,
        "controllable": True,
        "r_ohm": r_ohm,
        "x_ohm": x_ohm,
        "r_dc_ohm": item.resLossFactor / 2,
        "pl_dc_mw": 1e-3 * item.Pnold / 2,
        "control_mode_ac": control_mode_ac,
        "control_mode_dc": control_mode_dc,
        "control_value_ac": control_value_ac,
        "control_value_dc": control_value_dc
    }

    if params["r_dc_ohm"] == 0:
        logger.warning(f"VSC element {params['name']} has no DC resistive loss factor - power flow will not converge!")

    vid_1 = pp.create_vsc(net, bus=bus, bus_dc=bus_dc_n, **params)
    vid_2 = pp.create_vsc(net, bus=bus, bus_dc=bus_dc_p, **params)
    logger.debug(f'created two vsc mono {vid_1}, {vid_2} for vsc {item.loc_name}')

    result_variables = {"pf_p_mw": "m:P:busac",
                        "pf_q_mvar": "m:Q:busac"}

    if item.HasResults(0):
        for res_var_pp, res_var_pf in result_variables.items():
            res = ga(item, res_var_pf)
            net.res_vsc.at[vid_1, res_var_pp] = -res / 2
            net.res_vsc.at[vid_2, res_var_pp] = -res / 2
        net.res_vsc.at[vid_1, "pf_p_dc_mw"] = -ga(item, "m:P:busdm")
        net.res_vsc.at[vid_2, "pf_p_dc_mw"] = -ga(item, "m:P:busdp")
    else:
        net.res_vsc.loc[vid_1, ["pf_p_mw", "pf_q_mvar", "pf_p_dc_mw"]] = np.nan
        net.res_vsc.loc[vid_2, ["pf_p_mw", "pf_q_mvar", "pf_p_dc_mw"]] = np.nan



def split_line_at_length(net, line, length_pos):
    bus1, bus2 = net.line.loc[line, ['from_bus', 'to_bus']]
    if length_pos == net.line.at[line, 'length_km']:
        bus = bus2
    elif length_pos == 0:
        bus = bus1
    else:
        bus_name = "%s (Muff %u)" % (net.line.at[line, 'name'], length_pos)
        vn_kv = net.bus.at[bus1, "vn_kv"]
        zone = net.bus.at[bus1, "zone"]

        bus = pp.create_bus(net, name=bus_name, type='ls', vn_kv=vn_kv, zone=zone)

        net.line.at[line, 'to_bus'] = bus
        old_length = net.line.at[line, 'length_km']
        new_length = old_length - length_pos
        net.line.at[line, 'length_km'] = length_pos
        std_type = net.line.at[line, 'std_type']
        name = net.line.at[line, 'name']

        new_line = pp.create_line(net, from_bus=bus, to_bus=bus2, length_km=new_length,
                                  std_type=std_type, name=name, df=net.line.at[line, 'df'],
                                  parallel=net.line.at[line, 'parallel'],
                                  in_service=net.line.at[line, 'in_service'])

        if 'max_loading_percent' in net.line.columns:
            net.line.loc[new_line, 'max_loading_percent'] = net.line.at[line, 'max_loading_percent']

        if 'line_geodata' in net.keys() and line in net.line_geodata.index.values:
            coords = net.line_geodata.at[line, 'coords']

            scaling_factor = old_length / calc_len_coords(coords)
            sec_coords_a = get_section_coords(coords, sec_len=length_pos, start_len=0.,
                                              scale_factor=scaling_factor)

            sec_coords_b = get_section_coords(coords, sec_len=new_length, start_len=length_pos,
                                              scale_factor=scaling_factor)

            net.line_geodata.loc[line, 'coords'] = sec_coords_a
            net.line_geodata.loc[new_line, 'coords'] = sec_coords_b

            net.bus_geodata.loc[bus, ['x', 'y']] = sec_coords_b[0]

    return bus


def get_lodlvp_length_pos(line_item, lod_item):
    sections = line_item.GetContents('*.ElmLnesec')
    if len(sections) > 0:
        sections.sort(lambda x: x.index)
        sections_start = [s.rellen for s in sections]
        sections_end = [s.rellen + s.dline for s in sections]
    else:
        sections_start = [0]
        sections_end = [line_item.dline]

    loads = line_item.GetContents('*.ElmLodlvp')
    if len(loads) > 0:
        loads.sort(lambda x: x.rellen)
        loads_start = [l.rellen for l in loads]
    else:
        loads_start = [0]

    pos_sec_idx = bisect.bisect(sections_end, lod_item.rellen)
    pos_load_idx = bisect.bisect(loads_start, lod_item.rellen)

    pos = max(sections_end[pos_sec_idx - 1], loads_start[pos_load_idx - 1])

    return lod_item.rellen - pos


def get_next_line(net, line):
    name = net.line.at[line, 'name']
    to_bus = net.line.at[line, 'to_bus']
    next_line = net.line.loc[(net.line.name == name) & (net.line.from_bus == to_bus)].index

    return next_line


# def get_section_for_lodlvp(net, line_item, lod_item):
#     linepos = lod_item.rellen
#
#     cum_len = 0
#     while cum_len < linepos:
#         line =


# for ElmLodlvp - splits line at the partial load, creates new bus, sets up coordinates
def split_line(net, line_idx, pos_at_line, line_item):
    tol = 1e-6
    line_length = net.line.at[line_idx, 'length_km']
    logger.debug("line length: %.3f" % line_length)
    if pos_at_line < tol:
        bus_i = net.line.at[line_idx, 'from_bus']
        logger.debug('bus_i: %s' % bus_i)
        net.bus.at[bus_i, 'type'] = 'n'
        return bus_i
    elif abs(pos_at_line - line_length) < tol:
        bus_j = net.line.at[line_idx, 'to_bus']
        logger.debug('bus_j: %s' % bus_j)
        net.bus.at[bus_j, 'type'] = 'n'
        return bus_j
    elif (pos_at_line - line_length) > tol:
        raise ValueError(
            'Position at line is higher than the line length itself! Line length: %.7f, position at line: %.7f (line: \n%s)' % (
                # line_length, pos_at_line, line_item.loc_name))
                line_length, pos_at_line, net.line.loc[line_dict[line_item]]))
    else:
        logger.debug('getting split position')
        name = net.line.at[line_idx, 'name']
        bus_i = net.line.at[line_idx, 'from_bus']
        bus_j = net.line.at[line_idx, 'to_bus']
        u = net.bus.at[bus_i, 'vn_kv']

        new_bus = pp.create_bus(net, name="Partial Load", vn_kv=u, type='n')
        logger.debug("created new split bus %s" % new_bus)

        line_type = net.line.at[line_idx, 'std_type']
        len_a = pos_at_line
        len_b = line_length - pos_at_line

        net.line.at[line_idx, 'length_km'] = len_a

        # connect the existing line to the new bus
        net.line.at[line_idx, 'to_bus'] = new_bus

        new_line = pp.create_line(net, new_bus, bus_j, len_b, line_type, name=name)
        # change the connection of the bus-line switch to the new line
        sw = net.switch.query("et=='l' & bus==@bus_j & element==@line_idx").index
        if len(sw) > 0:
            if len(sw) > 1:
                raise RuntimeError(
                    'found too many switches to fix for line %s: \n%s' % (
                        line_item, net.switch.loc[sw]))
            net.switch.loc[sw, 'element'] = new_line

        line_dict[line_item].append(new_line)

        net.line.at[new_line, 'section'] = "%s_1" % net.line.at[line_idx, 'section']
        net.line.at[new_line, 'order'] = net.line.at[line_idx, 'order'] + 1
        net.res_line.at[new_line, 'pf_loading'] = net.res_line.at[line_idx, 'pf_loading']

        if line_idx in net.line_geodata.index.values:
            logger.debug('setting new coords')
            set_new_coords(net, new_bus, line_idx, new_line, line_length, pos_at_line)

        return new_bus


def calc_segment_length(x1, y1, x2, y2):
    delta_x = float(x2) - float(x1)
    delta_y = float(y2) - float(y1)
    return (delta_x ** 2 + delta_y ** 2) ** 0.5


def get_scale_factor(length_line, coords):
    if any(coords) is np.nan:
        return np.nan
    temp_len = 0
    num_coords = len(coords)
    for i in range(num_coords - 1):
        x1 = float(coords[i][0])
        y1 = float(coords[i][1])

        x2 = float(coords[i + 1][0])
        y2 = float(coords[i + 1][1])
        temp_len += calc_segment_length(x1, y1, x2, y2)
    return temp_len / length_line if length_line != 0 else 0


def break_coords_sections(coords, section_length, scale_factor_length):
    section_length *= scale_factor_length
    # breaks coordinates into 2 parts (chops the line section away)
    if any(coords) is np.nan:
        return [[np.nan, np.nan]], [[np.nan, np.nan]]

    num_coords = len(coords)
    if num_coords < 2:
        return [[np.nan, np.nan]], [[np.nan, np.nan]]
    # define scale

    sum_len, delta_len, x1, y1, x2, y2 = tuple([0] * 6)
    i = 0
    for i in range(num_coords - 1):
        x1 = float(coords[i][0])
        y1 = float(coords[i][1])

        x2 = float(coords[i + 1][0])
        y2 = float(coords[i + 1][1])

        delta_len = calc_segment_length(x1, y1, x2, y2)
        sum_len += delta_len
        if sum_len >= section_length:
            break

    a = section_length - (sum_len - delta_len)
    b = sum_len - section_length
    x0 = a * x2 / delta_len + b * x1 / delta_len
    y0 = a * y2 / delta_len + b * y1 / delta_len

    section_coords = coords[0:i + 1] + [[x0, y0]]
    new_coords = [[x0, y0]] + coords[(i + 1)::]
    return section_coords, new_coords


# set up new coordinates for line sections that are split by the new bus of the ElmLodlvp
def set_new_coords(net, bus_id, line_idx, new_line_idx, line_length, pos_at_line):
    line_coords = net.line_geodata.at[line_idx, 'coords']
    logger.debug('got coords for line %s' % line_idx)

    scale_factor_length = get_scale_factor(line_length, line_coords)
    section_coords, new_coords = break_coords_sections(line_coords, pos_at_line,
                                                       scale_factor_length)

    logger.debug('calculated new coords: %s, %s ' % (section_coords, new_coords))

    net.line_geodata.at[line_idx, 'coords'] = section_coords
    net.line_geodata.at[new_line_idx, 'coords'] = new_coords

    net.bus_geodata.at[bus_id, 'x'] = new_coords[0][0]
    net.bus_geodata.at[bus_id, 'y'] = new_coords[0][1]


# gather info about ElmLodlvp in a dict
def get_lvp_for_lines(dict_net):
    logger.debug(dict_net['lvp_params'])

    def calc_p_q(lvp, lvp_params):
        lvp_type = lvp.typ_id

        # if lvp_type is not None:
        #     cos_fix = lvp.coslini_a
        #
        #     s_var = lvp.cSav
        #     cos_var = lvp.ccosphi
        # else:
        #     cos_fix = lvp_params['cosfix']
        #
        #     s_var = lvp.cSav
        #     cos_var = lvp_params['cosvar']

        # s_fix = lvp_params['Sfix'] * lvp.NrCust + lvp.slini_a

        # p_fix = s_fix * cos_fix
        # q_fix = s_fix * np.sin(np.arccos(cos_fix))
        #
        # p_var = s_var * cos_var
        # q_var = s_var * np.sin(np.arccos(cos_var))

        if lvp_type is not None:
            s_fix_global = 0
            cos_fix_global = lvp.coslini_a
        else:
            s_fix_global = lvp_params['Sfix'] * lvp.NrCust
            cos_fix_global = lvp_params['cosfix']

        s_fix_local = lvp.slini_a
        cos_fix_local = lvp.coslini_a

        s_var_local = lvp.cSav
        cos_var_local = lvp.ccosphi

        p_fix = s_fix_local * cos_fix_local + s_fix_global * cos_fix_global
        q_fix = s_fix_local * np.sin(np.arccos(cos_fix_local)) + s_fix_global * np.sin(
            np.arccos(cos_fix_global))

        p_var = s_var_local * cos_var_local
        q_var = s_var_local * np.sin(np.arccos(cos_var_local))

        scale_p_night = lvp_params['scPnight'] / 100
        p_night = lvp.pnight_a * scale_p_night

        # logger.debug(
        #     f"load: {lvp.loc_name}, s_fix: {s_fix}, cos_fix: {cos_fix}, s_var: {s_var}, cos_var: {cos_var}, "
        #     f"p_night: {p_night}, scale_p_night: {scale_p_night}")

        p = p_fix + p_var + p_night
        q = q_fix + q_var

        return p, q

    line_items = dict_net['ElmLne']
    # choose ElmLodlvp that are part of lines
    lvp_items = [lvp for lvp in dict_net['ElmLodlvp'] if lvp.fold_id.GetClassName() == 'ElmLne']
    logger.debug(lvp_items)

    lvp_dict = {}
    for line in line_items:
        temp_loads = [lvp for lvp in lvp_items if lvp.fold_id == line]
        logger.debug('line: %s , loads: %s' % (line, temp_loads))

        if len(temp_loads) == 0:
            continue

        # {'line': [(load.ElmLodlvp, position_at_line, (p_mw, q_mvar))]}
        lvp_dict[line] = [(lvp, lvp.lneposkm, calc_p_q(lvp, dict_net['lvp_params']))
                          for lvp in temp_loads]

        lvp_dict[line].sort(key=lambda tup: tup[1])
    return lvp_dict


# find position of ElmLodlvp at the section
def get_pos_at_sec(net, lvp_dict, line_item, load_item):
    val = lvp_dict[line_item]
    pos_at_line = 0

    for load_item_for, pos_at_line_for, _ in val:
        if load_item_for == load_item:
            pos_at_line = pos_at_line_for
            break

    # line_sections = net.line[net.line.name == line_item.loc_name].sort_values(by='order')
    line_sections = net.line.loc[line_dict[line_item]].sort_values(by='order')
    logger.debug('line sections:\n%s' % line_sections)

    tot_length = 0
    sec_length = 0
    section = 1

    for section in line_sections.index:
        sec_length = line_sections.at[section, 'length_km']
        tot_length += sec_length
        logger.debug(
            "section: %s, sec_length: %s, tot_length: %s" % (section, sec_length, tot_length))
        if tot_length >= pos_at_line:
            break
    else:
        logger.warning(
            'possibly wrong section found: %s of %s for %s (tot_length=%s, pas_at_line=%s)' % (
                section, line_item, load_item, tot_length, pos_at_line))

    # section_name = line_sections[(line_sections.index == section)]['Name'].values[0]
    pos_at_sec = sec_length + pos_at_line - tot_length

    return section, pos_at_sec


# write order of sections
def write_line_order(net):
    net.line['order'] = ''
    line_names = net.line.name.unique()

    for n in line_names:
        k = 1000
        for i, row in net.line[net.line.name == n].iterrows():
            net.line.at[i, 'order'] = k
            k += 1000


# split all lines and create loads in place of ElmLodlvp
def split_all_lines(net, lvp_dict):
    write_line_order(net)
    # for idx in net.line.index:
    for line_item, val in lvp_dict.items():
        logger.debug(line_item)
        # for load_idx, pos_at_line, _, _ in val:
        #     section, pos_at_sec = get_pos_at_sec(net, net_dgs, lvp_dict, line, load_idx)
        #     pas[load_idx] = {'section':section, 'pos': pos_at_sec}
        # print('line: %s, val: %s' % (line, val))
        # val = [(92, 1, 0.025, 0.1), (91, 2, 0.031, 0.2), (90, 2, 0.032, 0.3)]
        for load_item, pos_at_line, (p, q) in val:
            logger.debug(load_item)
            ## calculate at once and then read from dict - not good approach! don't do it
            # section, pos_at_sec = get_pos_at_sec(net, net_dgs, lvp_dict, line, load_idx)
            # section = pas[load_idx]['section']
            # pos_at_sec = pas[load_idx]['pos']
            section, pos_at_sec = get_pos_at_sec(net, lvp_dict, line_item, load_item)
            logger.debug("section: %s, pos_at_sec: %s" % (section, pos_at_sec))
            logger.debug("%s" % net.line.at[section, 'in_service'])
            if not net.line.at[section, 'in_service']:
                print('line %s skipped because it is not in service' % net.line.at[section, 'name'])
                continue
            new_bus = split_line(net, section, pos_at_sec, line_item=line_item)
            logger.debug("new_bus: %s" % new_bus)
            net.bus.at[new_bus, 'description'] = 'Partial Line LV-Load %.2f kW' % p

            if p >= 0 or True:
                # TODO: set const_i_percent to 100 after the pandapower bug is fixed
                new_load = pp.create_load(net, new_bus, name=load_item.loc_name, p_mw=p, q_mvar=q,
                                          const_i_percent=0)
                logger.debug('created load %s' % new_load)
                net.res_load.at[new_load, 'pf_p'] = p
                net.res_load.at[new_load, 'pf_q'] = q
            else:
                # const I not implemented for sgen...
                new_load = pp.create_sgen(net, new_bus, name=load_item.loc_name, p_mw=p, q_mvar=q)
                logger.debug('created sgen %s' % new_load)
                net.res_sgen.at[new_load, 'pf_p'] = p
                net.res_sgen.at[new_load, 'pf_q'] = q


def remove_folder_of_std_types(net):
    """
    Removes the folder name from all standard types that do not have duplicates, or where
    duplicates have the same parameters
    """
    for element in ["line", "trafo", "trafo3w"]:
        std_types = pp.available_std_types(net, element=element).index
        reduced_std_types = {name.split("\\")[-1] for name in std_types}
        for std_type in reduced_std_types:
            all_types = [st for st in std_types if st.split('\\')[-1] == std_type]
            if len(all_types) > 1:
                types_equal = [
                    pp.load_std_type(net, type1, element) == pp.load_std_type(net, type2, element)
                    for type1, type2 in combinations(all_types, 2)]
                if not all(types_equal):
                    continue
            for st in all_types:
                net.std_types[element][std_type] = net.std_types[element].pop(st)
                net[element].std_type = net[element].std_type.replace(st, std_type)<|MERGE_RESOLUTION|>--- conflicted
+++ resolved
@@ -692,14 +692,10 @@
         logger.error("Error while exporting Line '%s'" % params['name'])
         return
 
-<<<<<<< HEAD
-    corridor = pp.create.get_free_id(net.line)
-=======
     ac = bus_table == "bus"
     line_table = "line" if ac else "line_dc"
 
     corridor = pp.create.get_free_id(net[line_table])
->>>>>>> 2698f7e5
     line_sections = item.GetContents('*.ElmLnesec')
     # geodata
     if flag_graphics == 'no geodata':
@@ -723,12 +719,6 @@
     else:
         logger.debug('line <%s> has sections' % params['name'])
         if create_sections:
-<<<<<<< HEAD
-            sid_list = create_line_sections(net=net, item_list=line_sections, line=item,
-                                            coords=coords, is_unbalanced=is_unbalanced, **params)
-        else:
-            lidx = create_line_no_sections(net, item, line_sections, params["bus1"], params["bus2"], coords, is_unbalanced)
-=======
             if not ac:
                 raise NotImplementedError(f"Export of lines with line sections only implemented for AC lines ({item})")
             sid_list = create_line_sections(net=net, item_list=line_sections, line=item,
@@ -736,18 +726,10 @@
         else:
             lidx = create_line_no_sections(net, item, line_sections, params["bus1"], params["bus2"], coords,
                                            is_unbalanced, ac)
->>>>>>> 2698f7e5
             sid_list = [lidx]
         logger.debug('created <%d> line sections for line <%s>' % (len(sid_list), params['name']))
 
     line_dict[item] = sid_list
-<<<<<<< HEAD
-    net.line.loc[sid_list, "line_idx"] = corridor
-    net.line.loc[sid_list, "folder_id"] = item.fold_id.loc_name
-    net.line.loc[sid_list, "equipment"] = item.for_name
-    create_connection_switches(net, item, 2, 'l', (params['bus1'], params['bus2']),
-                               (sid_list[0], sid_list[-1]))
-=======
     net[line_table].loc[sid_list, "line_idx"] = corridor
     net[line_table].loc[sid_list, "folder_id"] = item.fold_id.loc_name
     net[line_table].loc[sid_list, "equipment"] = item.for_name
@@ -755,7 +737,6 @@
     if ac:
         create_connection_switches(net, item, 2, 'l', (params['bus1'], params['bus2']),
                                    (sid_list[0], sid_list[-1]))
->>>>>>> 2698f7e5
 
     logger.debug('line <%s> created' % params['name'])
 
@@ -941,14 +922,10 @@
     return sid_list
 
 
-<<<<<<< HEAD
-def create_line_no_sections(net, main_item, item_list, bus1, bus2, coords, is_unbalanced, **kwargs):
-=======
 def create_line_no_sections(net, main_item, item_list, bus1, bus2, coords, is_unbalanced, ac, **kwargs):
     if not ac:
         raise NotImplementedError("Creating DC lines with sections as DC lines without sections not implemented")
 
->>>>>>> 2698f7e5
     line_name = main_item.loc_name
 
     sec_len = [item.dline for item in item_list]
@@ -1002,20 +979,12 @@
         if chr_name is not None and len(chr_name) > 0:
             net["line"].loc[lid, 'origin_id'] = chr_name[0]
 
-<<<<<<< HEAD
-    get_pf_line_results(net, main_item, lid, is_unbalanced)
-=======
     get_pf_line_results(net, main_item, lid, is_unbalanced, ac)
->>>>>>> 2698f7e5
 
     return lid
 
 
-<<<<<<< HEAD
-def create_line_normal(net, item, bus1, bus2, name, parallel, is_unbalanced, geodata=None):
-=======
 def create_line_normal(net, item, bus1, bus2, name, parallel, is_unbalanced, ac, geodata=None):
->>>>>>> 2698f7e5
     pf_type = item.typ_id
     std_type, type_created = create_line_type(net=net, item=pf_type,
                                               cable_in_air=item.inAir if item.HasAttribute(
@@ -1698,13 +1667,9 @@
         else:
             if (load_type.kpu != load_type.kqu or load_type.kpu0 != load_type.kqu0 or load_type.aP != load_type.aQ or
                     load_type.bP != load_type.bQ or load_type.cP != load_type.cQ):
-<<<<<<< HEAD
-                raise UserWarning(f"Load {item.loc_name} ({load_class}) unsupported voltage dependency configuration")
-=======
                 logger.warning(f"Load {item.loc_name} ({load_class}) has unsupported voltage dependency configuration!"
                                f"Only the P parameters will be used to specify the voltage dependency of this load")
                 # todo implement load voltage dependency in this case using CharacteristicControl
->>>>>>> 2698f7e5
             i = 0
             z = 0
             for cc, ee in zip(("aP", "bP", "cP"), ("kpu0", "kpu1", "kpu")):
@@ -2769,15 +2734,6 @@
     add_additional_attributes(item, net, element='impedance', element_id=xid, attr_list=["cpSite.loc_name"],
                               attr_dict={"cimRdfId": "origin_id"})
 
-<<<<<<< HEAD
-    # create shunts at the buses connected to the impedance
-    if not np.isclose(item.gi_pu, 0) or not np.isclose(item.bi_pu, 0):
-        _add_shunt_to_impedance_bus(net, item, bus1)
-    if not np.isclose(item.gj_pu, 0) or not np.isclose(item.bj_pu, 0):
-        _add_shunt_to_impedance_bus(net, item, bus2)
-
-=======
->>>>>>> 2698f7e5
 
 def create_vac(net, item):
     """
