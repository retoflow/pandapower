--- conflicted
+++ resolved
@@ -218,11 +218,7 @@
     params.is_debug = LOGGER_DEBUG.get
 
     CREATE_SECTIONS = tk.IntVar()
-<<<<<<< HEAD
-    CREATE_SECTIONS.set(1)
-=======
     CREATE_SECTIONS.set(0)
->>>>>>> 2698f7e5
     tk.Checkbutton(input_panel, text="Create line sections as separate lines", variable=CREATE_SECTIONS).grid(row=7,
                                                                                          column=4,
                                                                                          sticky=tk.W)
@@ -234,20 +230,12 @@
                    variable=REPLACE_ZERO_BRANCHES).grid(row=8, column=4, sticky=tk.W)
     params.replace_zero_branches = REPLACE_ZERO_BRANCHES.get
 
-<<<<<<< HEAD
-    tk.Label(input_panel, anchor='w', text='Min. line R and X (Ohm):').grid(row=9, column=4, sticky=tk.W, pady=0)
-=======
     tk.Label(input_panel, anchor='w', text='Cut-off Z:').grid(row=8, column=5, sticky=tk.E, pady=0)
     tk.Label(input_panel, anchor='w', text='Ohm').grid(row=8, column=7, sticky=tk.W, pady=0)
->>>>>>> 2698f7e5
 
     min_ohm = tk.Entry(input_panel, width=14)
     min_ohm.delete(0, tk.END)
-<<<<<<< HEAD
-    min_ohm.grid(row=9, column=5, padx=2, pady=2, sticky=tk.W)
-=======
     min_ohm.grid(row=8, column=6, padx=2, pady=2, sticky=tk.W)
->>>>>>> 2698f7e5
     min_ohm.insert(0, "0.01")
     # entry_fname.insert(0, 'test') ##for testing
     params.min_ohm_entry = min_ohm
