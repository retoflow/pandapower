# -*- coding: utf-8 -*-

# Copyright (c) 2016 by University of Kassel and Fraunhofer Institute for Wind Energy and Energy
# System Technology (IWES), Kassel. All rights reserved. Use of this source code is governed by a
# BSD-style license that can be found in the LICENSE file.

from math import pi
from numpy import sign, nan, append, zeros, max, array, delete, insert
from pandas import Series, DataFrame
from copy import deepcopy

from pypower import runpf
from pypower import ppoption

import pandapower as pp

try:
    import pplog as logging
except:
    import logging

logger = logging.getLogger(__name__)


def from_ppc(ppc, f_hz=50, validate_conversion=False):
    """
    This function converts pypower case files to pandapower net structure.

    INPUT:

        **ppc** - The pypower case file.

    OPTIONAL:

        **f_hz** - The frequency of the network.

    OUTPUT:

        **net**

    EXAMPLE:

        import pandapower.converter as pc

        from pypower import case4gs

        ppc_net = case4gs.case4gs()

        pp_net = cv.from_ppc(ppc_net, f_hz=60)

    """
    # --- catch common failures
    if Series(ppc['bus'][:, 9] <= 0).any():
        logger.info('There are false baseKV given in the pypower case file.')

    # --- general_parameters
    baseMVA = ppc['baseMVA']  # MVA
    omega = pi * f_hz  # 1/s
    MAX_VAL = 99999.

    net = pp.create_empty_network(f_hz=f_hz)

    # --- bus data -> create buses, sgen, load, shunt
    for i in range(len(ppc['bus'])):
        # create buses
        pp.create_bus(net, name=int(ppc['bus'][i, 0]), vn_kv=ppc['bus'][i, 9], type="b",
                      zone=ppc['bus'][i, 6], in_service=bool(ppc['bus'][i, 1] != 4),
                      max_vm_pu=ppc['bus'][i, 11], min_vm_pu=ppc['bus'][i, 12])
        # create sgen, load
        if ppc['bus'][i, 2] > 0:
            pp.create_load(net, i, p_kw=ppc['bus'][i, 2] * 1e3, q_kvar=ppc['bus'][i, 3] * 1e3)
        elif ppc['bus'][i, 2] < 0:
            pp.create_sgen(net, i, p_kw=ppc['bus'][i, 2] * 1e3, q_kvar=ppc['bus'][i, 3] * 1e3,
                           type="")
        elif ppc['bus'][i, 3] != 0:
            pp.create_load(net, i, p_kw=ppc['bus'][i, 2] * 1e3, q_kvar=ppc['bus'][i, 3] * 1e3)
        # create shunt
        if ppc['bus'][i, 4] != 0 or ppc['bus'][i, 5] != 0:
            pp.create_shunt(net, i, p_kw=ppc['bus'][i, 4] * 1e3,
                            q_kvar=-ppc['bus'][i, 5] * 1e3)
    # unused data of ppc: Vm, Va (partwise: in ext_grid), zone

    # --- gen data -> create ext_grid, gen, sgen
    for i in range(len(ppc['gen'])):
        # if in ppc is only one gen -> numpy initially uses one dim array -> change to two dim array
        if len(ppc["gen"].shape) == 1:
            ppc["gen"] = array(ppc["gen"], ndmin=2)
        current_bus_idx = pp.get_element_index(net, 'bus', name=int(ppc['gen'][i, 0]))
        current_bus_type = int(ppc['bus'][current_bus_idx, 1])
        # create ext_grid
        if current_bus_type == 3:
            if len(pp.get_connected_elements(net, 'ext_grid', current_bus_idx)) > 0:
                logger.info('At bus %d an ext_grid already exists. ' % current_bus_idx +
                            'Because of that generator %d ' % i +
                            'is converted not as an ext_grid but as a sgen')
                current_bus_type = 1
            else:
                pp.create_ext_grid(net, bus=current_bus_idx, vm_pu=ppc['gen'][i, 5],
                                   va_degree=ppc['bus'][current_bus_idx, 8],
                                   in_service=bool(ppc['gen'][i, 7] > 0),
                                   max_p_kw=-ppc['gen'][i, 9] * 1e3, min_p_kw=-ppc['gen'][i, 8] * 1e3,
                                   max_q_kvar=ppc['gen'][i, 3] * 1e3,
                                   min_q_kvar=ppc['gen'][i, 4] * 1e3)
                if ppc['gen'][i, 4] > ppc['gen'][i, 3]:
                    logger.info('min_q_kvar of gen %d must be less than max_q_kvar but is not.' % i)
                if -ppc['gen'][i, 9] < -ppc['gen'][i, 8]:
                    logger.info('max_p_kw of gen %d must be less than min_p_kw but is not.' % i)
        # create gen
        elif current_bus_type == 2:
            pp.create_gen(net, bus=current_bus_idx, vm_pu=ppc['gen'][i, 5],
                          p_kw=-ppc['gen'][i, 1] * 1e3, in_service=bool(ppc['gen'][i, 7] > 0),
                          max_p_kw=-ppc['gen'][i, 9] * 1e3, min_p_kw=-ppc['gen'][i, 8] * 1e3,
                          max_q_kvar=ppc['gen'][i, 3] * 1e3,
                          min_q_kvar=ppc['gen'][i, 4] * 1e3, controllable=True)
            if ppc['gen'][i, 4] > ppc['gen'][i, 3]:
                logger.info('min_q_kvar of gen %d must be less than max_q_kvar but is not.' % i)
            if -ppc['gen'][i, 9] < -ppc['gen'][i, 8]:
                logger.info('max_p_kw of gen %d must be less than min_p_kw but is not.' % i)
        # create sgen
        if current_bus_type == 1:
            pp.create_sgen(net, bus=current_bus_idx, p_kw=-ppc['gen'][i, 1] * 1e3,
                           q_kvar=-ppc['gen'][i, 2] * 1e3, type="",
                           in_service=bool(ppc['gen'][i, 7] > 0),
                           max_p_kw=-ppc['gen'][i, 9] * 1e3, min_p_kw=-ppc['gen'][i, 8] * 1e3,
                           max_q_kvar=ppc['gen'][i, 3] * 1e3,
                           min_q_kvar=ppc['gen'][i, 4] * 1e3, controllable=True)
            if ppc['gen'][i, 4] > ppc['gen'][i, 3]:
                logger.info('min_q_kvar of gen %d must be less than max_q_kvar but is not.' % i)
            if -ppc['gen'][i, 9] < -ppc['gen'][i, 8]:
                logger.info('max_p_kw of gen %d must be less than min_p_kw but is not.' % i)
    # unused data of ppc: Vg (partwise: in ext_grid and gen), mBase, Pc1, Pc2, Qc1min, Qc1max,
    # Qc2min, Qc2max, ramp_agc, ramp_10, ramp_30,ramp_q, apf

    # --- branch data -> create line, trafo
    for i in range(len(ppc['branch'])):
        from_bus = pp.get_element_index(net, 'bus', name=int(ppc['branch'][i, 0]))
        to_bus = pp.get_element_index(net, 'bus', name=int(ppc['branch'][i, 1]))

        from_vn_kv = ppc['bus'][from_bus, 9]
        to_vn_kv = ppc['bus'][to_bus, 9]
        if (from_vn_kv == to_vn_kv) & ((ppc['branch'][i, 8] == 0) | (ppc['branch'][i, 8] == 1)) & \
<<<<<<< HEAD
           (ppc['branch'][i, 9] == 0):
            Zni = ppc['bus'][to_bus, 9]**2/baseMVA  # ohm
            max_i_ka = ppc['branch'][i, 5]/ppc['bus'][to_bus, 9]
            if max_i_ka == 0.0:
                max_i_ka = MAX_VAL
=======
                (ppc['branch'][i, 9] == 0):
            Zni = ppc['bus'][to_bus, 9] ** 2 / baseMVA  # ohm
            i_max_ka = ppc['branch'][i, 5] / ppc['bus'][to_bus, 9]
            if i_max_ka == 0.0:
                i_max_ka = MAX_VAL
>>>>>>> 6e764017
                logger.debug("ppc branch rateA is zero -> Using MAX_VAL instead to calculate " +
                             "maximum branch flow")
            pp.create_line_from_parameters(
                net, from_bus=from_bus, to_bus=to_bus, length_km=1,
<<<<<<< HEAD
                r_ohm_per_km=ppc['branch'][i, 2]*Zni, x_ohm_per_km=ppc['branch'][i, 3]*Zni,
                c_nf_per_km=ppc['branch'][i, 4]/Zni/omega*1e9/2,
                max_i_ka=max_i_ka, type='ol',
=======
                r_ohm_per_km=ppc['branch'][i, 2] * Zni, x_ohm_per_km=ppc['branch'][i, 3] * Zni,
                c_nf_per_km=ppc['branch'][i, 4] / Zni / omega * 1e9 / 2,
                max_i_ka=i_max_ka, type='ol',
>>>>>>> 6e764017
                in_service=bool(ppc['branch'][i, 10]))

        else:
            if from_vn_kv >= to_vn_kv:
                hv_bus = from_bus
                vn_hv_kv = from_vn_kv
                lv_bus = to_bus
                vn_lv_kv = to_vn_kv
                tp_side = 'hv'
            else:
                hv_bus = to_bus
                vn_hv_kv = to_vn_kv
                lv_bus = from_bus
                vn_lv_kv = from_vn_kv
                tp_side = 'lv'
                if from_vn_kv == to_vn_kv:
                    logger.warning('The pypower branch %d (from_bus, to_bus)=(%d, %d) is considered'
                                   ' as a transformer because of a ratio != 0 | 1 but it connects '
                                   'the same voltage level', i, ppc['branch'][i, 0],
                                   ppc['branch'][i, 1])
            rk = ppc['branch'][i, 2]
            xk = ppc['branch'][i, 3]
            zk = (rk ** 2 + xk ** 2) ** 0.5
            sn = ppc['branch'][i, 5] * 1e3
            if sn == 0.0:
                sn = MAX_VAL
                logger.debug("ppc branch rateA is zero -> Using MAX_VAL instead to calculate " +
                             "apparent power")
            ratio_1 = 0 if ppc['branch'][i, 8] == 0 else (ppc['branch'][i, 8] - 1) * 100
            i0_percent = -ppc['branch'][i, 4] * 100 * baseMVA * 1e3 / sn
            if i0_percent < 0:
                logger.info('A transformer always behaves inductive consumpting but the '
                            'susceptance of pypower branch %d (from_bus, to_bus)=(%d, %d) is '
                            'positive.', i, ppc['branch'][i, 0], ppc['branch'][i, 1])

            pp.create_transformer_from_parameters(
                net, hv_bus=hv_bus, lv_bus=lv_bus, sn_kva=sn, vn_hv_kv=vn_hv_kv,
                vn_lv_kv=vn_lv_kv, vsc_percent=zk * sn / 1e3, vscr_percent=rk * sn / 1e3, pfe_kw=0,
                i0_percent=i0_percent, shift_degree=ppc['branch'][i, 9],
                tp_st_percent=abs(ratio_1) if ratio_1 else nan,
                tp_pos=sign(ratio_1) if ratio_1 else nan,
                tp_side=tp_side if ratio_1 else None, tp_mid=0 if ratio_1 else nan)
    # unused data of ppc: rateB, rateC

    # ToDo: gencost, areas are currently unconverted
    if validate_conversion:
        # set logger level to debug
        logger.setLevel(10)
        if not validate_from_ppc(ppc, net):
            logger.error("Validation failed.")

    return net


def validate_from_ppc(ppc_net, pp_net, max_diff_values={
    "vm_pu": 1e-6, "va_degree": 1e-5, "p_branch_kw": 1e-3, "q_branch_kvar": 1e-3, "p_gen_kw": 1e-3,
    "q_gen_kvar": 1e-3}):
    """
    This function validates the pypower case files to pandapower net structure conversion via a \
    comparison of loadflow calculations.

    INPUT:

        **ppc_net** - The pypower case file.

        **pp_net** - The pandapower network.

    OPTIONAL:

        **max_diff_values** - Dict of maximal allowed difference values. The keys must be
            'vm_pu', 'va_degree', 'p_branch_kw', 'q_branch_kvar', 'p_gen_kw' and 'q_gen_kvar' and
            the values floats.

    OUTPUT:

        **conversion_success** - conversion_success is returned as False if pypower or pandapower
            cannot calculate a power flow or if the maximum difference values (max_diff_values )
            cannot be hold.

    EXAMPLE:

        import pandapower.converter as pc

        from pypower import case4gs

        ppc_net = case4gs.case4gs()

        pp_net = cv.from_ppc(ppc_net, f_hz=60)

        cv.validate_from_ppc(ppc_net, pp_net)
    """
    # --- run a pypower power flow without print output
    ppopt = ppoption.ppoption(VERBOSE=0, OUT_ALL=0)
    ppc_res = runpf.runpf(ppc_net, ppopt)[0]

    # --- store pypower power flow results
    ppc_res_branch = ppc_res['branch'][:, 13:17]
    ppc_res_bus = ppc_res['bus'][:, 7:9]
    ppc_res_gen = ppc_res['gen'][:, 1:3]

    # --- try to run a pandapower power flow
    try:
        pp.runpp(pp_net, init="dc", calculate_voltage_angles=True, trafo_model="pi")
    except:
        try:
            pp.runpp(pp_net, calculate_voltage_angles=True, trafo_model="pi")
        except:
            try:
                pp.runpp(pp_net, trafo_model="pi")
            except:
                if (ppc_res['success'] == 1) & (~pp_net.converged):
                    logger.error('The validation of ppc conversion fails because the pandapower net'
                                 ' power flow does not converge.')
                elif (ppc_res['success'] != 1) & (pp_net.converged):
                    logger.error('The validation of ppc conversion fails because the power flow of '
                                 'the pypower case does not converge.')
                elif (ppc_res['success'] != 1) & (~pp_net.converged):
                    logger.error('The power flow of both, the pypower case and the pandapower net, '
                                 'do not converge.')
                return False

    # --- prepare power flow result comparison by reordering pp results as they are in ppc results
    if (ppc_res['success'] == 1) & (pp_net.converged):
        # --- pandapower bus result table
        pp_res_bus = array(pp_net.res_bus[['vm_pu', 'va_degree']])

        # --- pandapower gen result table
        pp_res_gen = zeros([1, 2])
        # consideration of parallel generators
        GEN = DataFrame(ppc_res['gen'][:, [0]])
        GEN_uniq = GEN.drop_duplicates(subset=[0])
        change_q_compare = []
        for i in GEN_uniq.index:
            current_bus_idx = pp.get_element_index(pp_net, 'bus', name=int(ppc_res['gen'][i, 0]))
            current_bus_type = int(ppc_res['bus'][current_bus_idx, 1])
            # ext_grid
            if current_bus_type == 3:
                len_start = len(pp_res_gen)
                pp_res_gen = append(pp_res_gen, array(pp_net.res_ext_grid[
                                                          pp_net.ext_grid.bus == current_bus_idx][['p_kw', 'q_kvar']]),
                                    0)
                pp_res_gen = append(pp_res_gen, array(pp_net.res_sgen[
                                                          pp_net.sgen.bus == current_bus_idx][['p_kw', 'q_kvar']]), 0)
                len_end = len(pp_res_gen)
                if len_end - len_start > 1:
                    change_q_compare += list(range(len_start - 1, len_end - 1))
            # gen
            elif current_bus_type == 2:
                len_start = len(pp_res_gen)
                pp_res_gen = append(pp_res_gen, array(pp_net.res_gen[
                                                          pp_net.gen.bus == current_bus_idx][['p_kw', 'q_kvar']]), 0)
                len_end = len(pp_res_gen)
                if len_end - len_start > 1:
                    change_q_compare += list(range(len_start - 1, len_end - 1))
            # sgen
            if current_bus_type == 1:
                pp_res_gen = append(pp_res_gen, array(pp_net.res_sgen[
                                                          pp_net.sgen.bus == current_bus_idx][['p_kw', 'q_kvar']]), 0)
        pp_res_gen = pp_res_gen[1:, :]  # delete initial zero row
        # sort duplicated generators
        GEN_dupl = GEN.loc[GEN.duplicated()]
        pp_res_gen = _sort_duplicates(pp_res_gen, GEN_dupl, GEN_uniq)

        # --- pandapower branch result table
        pp_res_branch = zeros([1, 4])
        # consideration of parallel branches with consideration of line-trafo-classification
        BRANCHES = DataFrame(ppc_res['branch'][:, [0, 1, 8, 9]])
        BRANCHES[2].loc[(BRANCHES[2] != 0) & (BRANCHES[2] != 1)] = 0.55
        BRANCHES[2].loc[(BRANCHES[2] == 0) | (BRANCHES[2] == 1)] = 0
        BRANCHES[3] = BRANCHES[3].astype(bool).astype(int)
        BRANCHES_uniq = BRANCHES.drop_duplicates()
        for i in BRANCHES_uniq.index:
            from_bus = pp.get_element_index(pp_net, 'bus', name=int(ppc_res['branch'][i, 0]))
            to_bus = pp.get_element_index(pp_net, 'bus', name=int(ppc_res['branch'][i, 1]))
            from_vn_kv = ppc_res['bus'][from_bus, 9]
            to_vn_kv = ppc_res['bus'][to_bus, 9]
            # from line results
            if (from_vn_kv == to_vn_kv) & ((ppc_res['branch'][i, 8] == 0) |
                                               (ppc_res['branch'][i, 8] == 1)) & (ppc_res['branch'][i, 9] == 0):
                pp_res_branch = append(pp_res_branch, array(pp_net.res_line[
                                                                (pp_net.line.from_bus == from_bus) & (
                                                                pp_net.line.to_bus == to_bus)]
                                                            [['p_from_kw', 'q_from_kvar', 'p_to_kw', 'q_to_kvar']]), 0)
            # from trafo results
            if not (from_vn_kv == to_vn_kv) & ((ppc_res['branch'][i, 8] == 0) |
                                                   (ppc_res['branch'][i, 8] == 1)) & (ppc_res['branch'][i, 9] == 0):
                if from_vn_kv >= to_vn_kv:
                    hv_bus = from_bus
                    lv_bus = to_bus
                    pp_res_branch = append(pp_res_branch, array(pp_net.res_trafo[
                                                                    (pp_net.trafo.hv_bus == hv_bus) & (
                                                                    pp_net.trafo.lv_bus == lv_bus)]
                                                                [['p_hv_kw', 'q_hv_kvar', 'p_lv_kw', 'q_lv_kvar']]), 0)
                else:  # elif from_vn_kv == to_vn_kv
                    hv_bus = to_bus
                    lv_bus = from_bus
                    pp_res_branch = append(pp_res_branch, array(pp_net.res_trafo[
                                                                    (pp_net.trafo.hv_bus == hv_bus) & (
                                                                    pp_net.trafo.lv_bus == lv_bus)]
                                                                [['p_lv_kw', 'q_lv_kvar', 'p_hv_kw', 'q_hv_kvar']]), 0)
        pp_res_branch = pp_res_branch[1:, :]  # delete initial zero row
        # sort duplicated branches
        BRANCHES_dupl = BRANCHES.loc[BRANCHES.duplicated()]
        pp_res_branch = _sort_duplicates(pp_res_branch, BRANCHES_dupl, BRANCHES_uniq)

        # --- do the power flow result comparison
        diff_res_bus = ppc_res_bus - pp_res_bus
        diff_res_branch = ppc_res_branch - pp_res_branch * 1e-3
        diff_res_gen = ppc_res_gen + pp_res_gen * 1e-3
        # comparison of buses with several generator units only as q sum
        for i in GEN_uniq.index[GEN_uniq.index.isin(change_q_compare)]:
            next_is = GEN_uniq.index[GEN_uniq.index > i]
            if len(next_is) > 0:
                next_i = next_is[0]
            else:
                next_i = GEN.index[-1] + 1
            if (next_i - i) > 1:
                diff_res_gen[i:next_i, 1] = sum(diff_res_gen[i:next_i, 1])
        # logger info
        logger.debug("Maximum voltage magnitude difference between pypower and pandapower: "
                     "%.2e pu" % max(abs(diff_res_bus[:, 0])))
        logger.debug("Maximum voltage angle difference between pypower and pandapower: "
                     "%.2e degree" % max(abs(diff_res_bus[:, 1])))
        logger.debug("Maximum branch flow active power difference between pypower and pandapower: "
                     "%.2e kW" % max(abs(diff_res_branch[:, [0, 2]] * 1e3)))
        logger.debug("Maximum branch flow reactive power difference between pypower and "
                     "pandapower: %.2e kVAr" % max(abs(diff_res_branch[:, [1, 3]] * 1e3)))
        logger.debug("Maximum active power generation difference between pypower and pandapower: "
                     "%.2e kW" % max(abs(diff_res_gen[:, 0] * 1e3)))
        logger.debug("Maximum reactive power generation difference between pypower and pandapower: "
                     "%.2e kVAr" % max(abs(diff_res_gen[:, 1] * 1e3)))
        if (max(abs(diff_res_bus[:, 0])) < 1e-3) & (max(abs(diff_res_bus[:, 1])) < 1e-3) & \
                (max(abs(diff_res_branch[:, [0, 2]])) < 1e-3) & \
                (max(abs(diff_res_branch[:, [1, 3]])) < 1e-3) & \
                (max(abs(diff_res_gen)) > 1e-1).any():
            logger.debug("The active/reactive power generation difference possibly results "
                         "because of a pypower error. Please validate "
                         "the results via matpower loadflow.")  # this occurs e.g. at ppc case9
        # give a return
        if type(max_diff_values) == dict:
            if Series(['q_gen_kvar', 'p_branch_kw', 'q_branch_kvar', 'p_gen_kw', 'va_degree',
                       'vm_pu']).isin(Series(list(max_diff_values.keys()))).all():
                if (max(abs(diff_res_bus[:, 0])) < max_diff_values['vm_pu']) & \
                        (max(abs(diff_res_bus[:, 1])) < max_diff_values['va_degree']) & \
                        (max(abs(diff_res_branch[:, [0, 2]])) < max_diff_values['p_branch_kw'] / 1e3) & \
                        (max(abs(diff_res_branch[:, [1, 3]])) < max_diff_values['q_branch_kvar'] / 1e3) & \
                        (max(abs(diff_res_gen[:, 0])) < max_diff_values['p_gen_kw'] / 1e3) & \
                        (max(abs(diff_res_gen[:, 1])) < max_diff_values['q_gen_kvar'] / 1e3):
                    return True
                else:
                    return False
            else:
                logger.debug('Not all requried dict keys are provided.')
        else:
            logger.debug("'max_diff_values' must be a dict.")


def _sort_duplicates(pp_res, DUPL, UNIQ):
    """
    This rearrangement is needed if duplicated generators or branches do not follow directly the
    unique one.
    """
    # dupl_uniq gives the uniq item related to every duplicated
    dupl_uniq = DataFrame([], index=DUPL.index, columns=[0])
    for i in DUPL.index:
        for j in UNIQ.index:
            if (DUPL.loc[i] == UNIQ.loc[j]).all():
                dupl_uniq.loc[i] = j
                break
    # after all changes, dupl_target gives the target row where a duplicated item must be inserted
    dupl_target = deepcopy(dupl_uniq)
    while sum(dupl_target.duplicated()) > 0:
        dupl_target.loc[dupl_target.duplicated()] += 1
    dupl_target += 1
    dupl_target = dupl_target.loc[dupl_target[0] != dupl_target.index]
    for i in dupl_target.index:
        if i > dupl_target.index[0]:
            idx_smaller = dupl_target.index[dupl_target.index < i]
            n_add = sum(((dupl_uniq.loc[i] >= dupl_target.loc[idx_smaller]).values) &
                        (dupl_uniq.loc[i][0] < idx_smaller))[0]
            dupl_target.loc[i] += n_add
        if dupl_target.loc[i][0] < i:
            # execute the rearrangement
            to_insert = pp_res[dupl_target.loc[i][0]]
            pp_res = delete(pp_res, dupl_target.loc[i][0], 0)
            pp_res = insert(pp_res, i, to_insert, axis=0)
        else:
            dupl_target = dupl_target.drop(i)
    return pp_res


if __name__ == '__main__':
    pass
#    pp_res=pp_res_gen
#    DUPL= GEN_dupl
#    UNIQ= GEN_uniq<|MERGE_RESOLUTION|>--- conflicted
+++ resolved
@@ -139,32 +139,18 @@
         from_vn_kv = ppc['bus'][from_bus, 9]
         to_vn_kv = ppc['bus'][to_bus, 9]
         if (from_vn_kv == to_vn_kv) & ((ppc['branch'][i, 8] == 0) | (ppc['branch'][i, 8] == 1)) & \
-<<<<<<< HEAD
            (ppc['branch'][i, 9] == 0):
             Zni = ppc['bus'][to_bus, 9]**2/baseMVA  # ohm
             max_i_ka = ppc['branch'][i, 5]/ppc['bus'][to_bus, 9]
             if max_i_ka == 0.0:
                 max_i_ka = MAX_VAL
-=======
-                (ppc['branch'][i, 9] == 0):
-            Zni = ppc['bus'][to_bus, 9] ** 2 / baseMVA  # ohm
-            i_max_ka = ppc['branch'][i, 5] / ppc['bus'][to_bus, 9]
-            if i_max_ka == 0.0:
-                i_max_ka = MAX_VAL
->>>>>>> 6e764017
                 logger.debug("ppc branch rateA is zero -> Using MAX_VAL instead to calculate " +
                              "maximum branch flow")
             pp.create_line_from_parameters(
                 net, from_bus=from_bus, to_bus=to_bus, length_km=1,
-<<<<<<< HEAD
                 r_ohm_per_km=ppc['branch'][i, 2]*Zni, x_ohm_per_km=ppc['branch'][i, 3]*Zni,
                 c_nf_per_km=ppc['branch'][i, 4]/Zni/omega*1e9/2,
                 max_i_ka=max_i_ka, type='ol',
-=======
-                r_ohm_per_km=ppc['branch'][i, 2] * Zni, x_ohm_per_km=ppc['branch'][i, 3] * Zni,
-                c_nf_per_km=ppc['branch'][i, 4] / Zni / omega * 1e9 / 2,
-                max_i_ka=i_max_ka, type='ol',
->>>>>>> 6e764017
                 in_service=bool(ppc['branch'][i, 10]))
 
         else:
