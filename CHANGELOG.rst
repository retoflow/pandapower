Change Log

[CHANGED] rename u by vm (voltage magnitude) in file and functions names
[ADDED] added support for Python 3.10

[2.8.0]- 2022-02-06
----------------------
- [ADDED] toolbox functions false_elm_links() and false_elm_links_loop()
- [FIXED] poly_cost and pwl_cost consideration in merge_nets()
- [ADDED] "results" initialization for runopp()
- [CHANGED] toolbox function nets_equal()
- [ADDED] toolbox function merge_same_bus_generation_plants()
- [ADDED] new object table "characteristic", new class "Characteristic" and "SplineCharacteristic" that are callable and return a value based on input according to a specified curve
- [FIXED] toolbox replace_ward_by_internal_elements() index usage
- [ADDED] TapDependentImpedance controller that adjusts the transformer parameters (e.g. vk_percent, vkr_percent) according to the tap position, based on a specified characteristic
- [ADDED] tap dependent impedance internally in build_branch: transformer (2W, 3W) parameters (e.g. vk_percent, vkr_percent) are adjusted according to the tap position based on a specified characteristic in the optional columns
- [ADDED] multiple costs check in create functions and runopp
- [ADDED] correct_dtypes() function for fileIO convert
- [FIXED] revise to_ppc() and to_mpc() init behaviour
- [CHANGED] import requirements / dependencies
<<<<<<< HEAD
- [ADDED] functions to obtain grid equivalents (power system reduction with REI, Ward, X-Ward methods)

[2.7.1]- 2021-07-22
----------------------
- [ADDED] distributed slack calculation to newton-raphson load flow; new column "slack_weights" for ext_grid, gen and xward; only 1 reference bus is allowed, any further reference buses are converted to PV buses internally
=======
- [ADDED] with the option "distributed_slack" for pp.runpp: distributed slack calculation to newton-raphson load flow; new column "slack_weights" for ext_grid, gen and xward; only 1 reference bus is allowed, any further reference buses are converted to PV buses internally
- [CHANGED] improved the integration with the package lightim2grid (fast power flow backend written in C++), add the test coverage for using lightsim2grid (for both versions, single slack and distributed slack, see https://lightsim2grid.readthedocs.io/en/latest/ on how to install and use lightsim2grid) #1455
- [FIXED] checks for when to activate and deactivate lightsim2grid in pp.runpp, added tests
- [ADDED] from_mpc: import additional variables from MATPOWER file as keys in net._options
- [FIXED] output_writer: bugfix for "res_{element}_3ph" to also run timeseries with runpp_3ph
- [FIXED] DeprecationWarning in pandas: use pandas.Index instead of pandas.Int64Index
- [FIXED] scipy version requirement: cancel the version limit
- [CHANGED] drop support for Python 3.6
- [FIXED] bugfix in timeseries calculations with recycle=True #1433
- [CHANGED] run tests in GuitHub Actions for pull requests to all branches
- [FIXED] net.unser_pf_options: bugfix for overruling the parameters that are in user_pf_options
- [ADDED] add_zero_impedance_parameters(): convenience function to add all required zero-sequence data for runpp_3ph from std_types and apply realistic assumptions
- [CHANGED] adjusted create.py functions to also include zero-sequence parameters
- [CHANGED] new tutorials for the voltage deviation model and the power flow calculation with PowerModels.jl
- [CHANGED] create_lines: enable batch creating of multiple lines now with multiole std_type entries instead of using the same std_type
- [CHANGED] OPF parameter "OPF_FLOW_LIM" now accessible through kwargs
- [CHANGED] Included DC line elements and results in to_html
- [FIXED] bugfix for currents of transformers in 3ph power flow #1343
- [CHANGED] check the dtype of the tap_pos column in the control_step of the transformer controller #1335
- [FIXED] net.sn_mva corrected for power_system_test_cases #1317
- [FIXED] fixed bugs in automatically identifying power station units (short-circuit calculation enhancements are still in progress)
>>>>>>> 8c7844aa

[2.7.0]- 2021-07-15
----------------------
- [ADDED] Optimized the calculation of single/selected buses in 1ph/2ph/3ph short-circuit calculation
- [ADDED] Power station units with gen and trafo designated with "ps_trafo_ix" for short-circuit calculation
- [ADDED] Multiple example networks and network variations from IEC 60909-4
- [ADDED] OR-Tools implementation of linprog solver
- [ADDED] Efficient PTDF calculation on large grid
- [ADDED] toolbox function replace_pq_elmtype()
- [ADDED] Alternative constructor for DiscreteTapControl to use net.trafo.tap_step_percent to determine vm_lower_pu and vm_upper_pu based on vm_set_pu
- [ADDED] Characteristic object that represents a piecewise-linear characteristic
- [ADDED] CharacteristicControl that implements adjusting values in net based on some other input values in the grid
- [ADDED] USetTapControl that adjusts the setpoint for a transformer tap changer, based on a specified result variable (e.g. i_lv_ka)
- [CHANGED] Short-circuit gen calculation parameter "rkss_pu" to "rkss_ohm" according to IEC 60909 example
- [CHANGED] ConstControl can now also change attributes of other controllers, if the parameter "variable" is defined in the format "object.attribute" (e.g. "object.vm_set_pu")
- [CHANGED] ConstControl is initialized with level=-1 and order=-1 by default to make sure that it runs before other controllers
- [CHANGED] ConstControl now writes values from the datasource to net at time_step instead of control_step, which ensures that the values for the time step are set before running the initial power flow
- [CHANGED] replaced naming for "inductive" or "ind" by "underexcited" and "capacitive" or "cap" for "overexcited"

[2.6.0]- 2021-03-09
----------------------
- [ADDED] Factorization mode instead of inversion of Ybus in short-circuit calculation.
- [ADDED] Optimized the calculation of single/selected buses in 1ph/2ph/3ph short-circuit calculation.
- [ADDED] New options for run_control to 'continue on divergence' and 'check each level' PR #1104.
- [ADDED] Check for necessary and valid parameters to calculate 3ph powerflow.
- [ADDED] Toolbox method get_connecting_branches to determine branches which connect two sets of buses.
- [CHANGED] Deleting set_q_from_cosphi from ConstControl and deprecation warning. Use a separate ConstControl for setting Q timeseries instead.
- [CHANGED] Removed official Python 3.5 support due to end of its life #994.
- [FIXED] matching_params was missing in basic controller.
- [FIXED] Order of latitude and longitude in plotly mapbox plot.
- [FIXED] Dependencies of powerflow result plotting.
- [FIXED] init_ne_line to work with switches and parallel lines. Needed for PowerModels TNEP.

[2.5.0]- 2021-01-08
----------------------
- [ADDED] github actions for tests added.
- [ADDED] tests for PowerModels.jl interface (julia tests).
- [ADDED] documentation on how to install Gurobi as a PowerModels.jl solver.
- [ADDED] the voltage set point of external grids can now be optimized by the OPF by setting net.ext_grid.controllable to True.
- [ADDED] the Powermodels AC OPF can now be used with line loading constraints formulated with respect to the maximum current net.line.max_i_ka by using  pp.runpm_ac_opf(net, opf_flow_lim="I").
- [ADDED] for easier debugging of the Powermodels interface, you can now save your .json file and specify the file name by using pp.runpm(net, delete_buffer_file=False, pm_file_path="filename.json".
- [CHANGED] The create-module now contains some functions for standardized checks and procedures in all create functions.
- [CHANGED] all controllers and output writers do not have net as attribute any more.
- [CHANGED] due to multi net implementations in pandapipes, time series functions have been adapted drastically in order to minimize duplicated code.
- [CHANGED] internal data structure tutorial contains now an example of a spy plot to visualize the admittance matrix Ybus.
- [CHANGED] introduce abstract node/branch formulation for the plotly functions.
- [FIXED] issue # 905 fixed (If powerflow not necessary, e.g. two ext_grids/pv-nodes with only two buses) powerflow is bypassed and the solution is trivial.
- [FIXES] issue # 954 fixed (Update bus IDs for net.asymmetric_load and net.asymmetric_sgen when merging nets in toolbox.py).
- [FIXED] issue # 780 fixed (passing the shape to pypower solves the problem)
- [FIXED] excel engine pd.ExcelFile not working in new pandas version. Adaptation in file_io with new module openpyxl. openpyxl needs to be installed. Requirements are adapted accordngly.
- [FIXED] in io_utils functions with no clear class name can be de-serialized as well.
- [FIXED] fixed generic coordinates creation when respect_switches is set.
- [FIXED] recycle values None and False are considered equally --> recycle usage is skipped.
- [FIXED] control_diagnostic distinguishes between two winding and three winding transformers.
- [FIXED] toolbox functions, e.g. get_connected_elements, consider switches for three winding transformers.
- [FIXED] json load for broken geom columns in bus_geodata.

[2.4.0]- 2020-09-01
----------------------
- [CHANGED] signing system in state estimation: bus p,q measurement in consumption reference (load is positive) #893
- [ADDED] new element "net.motor" to model asynchronous machines #244
- [ADDED] possibility to calculate all branch currents in short-circuit calculations #862
- [ADDED] more flexibility in the create_generic_geodata function

[2.3.1]- 2020-08-19
----------------------
- [ADDED] Missing dependencies xlswriter, xlrd, cryptography
- [FIXED] Bug in rundcpp result table initialization
- [CHANGED] PTDF/LODF calculation to improve performance
- [FIXED] Signing system for P/Q values in net.res_bus_3ph
- [FIXED] JSON I/O handling of controllers with NaN values

[2.3.0]- 2020-08-11
----------------------
- [ADDED] Create functions for multiple gens, sgens, lines, trafos and switches
- [ADDED] Unbalanced power flow runpp_3ph
- [ADDED] Zero sequence power flow models for ext_grid, transformer, line, asymmetric_load, asymmetric_sgen
- [ADDED] Minimal 1ph fault calculation according to IEC 60909
- [CHANGED] OPF calculate_voltage_angles defaults to True instead of False
- [ADDED] lightsim2grid interface in NR power flow thanks to @BDonnot https://github.com/BDonnot/lightsim2grid
- [FIXED] PowerModels.jl solver interface call functions. Added OPFNotConverged to Powermodels.jl call
- [FIXED] pandas 1.0 and 1.1 support
- [CHANGED] revision of toolbox function drop_out_of_service_elements()
- [ADDED] toolbox function drop_measurements_at_elements()
- [ADDED] Encryption for JSON I/O
- [FIXED] Bug in converting measurements of out-of-service branch in state estimation #859
- [FIXED] Bug in using initialization option "results" in state estimation #859
- [CHANGED] In state estimation power flow results will not be renamed anymore
- [ADDED] New feature for defining the number of logging columns for an eval_function of an outputwriter log variable. Example: See log_variable docstring

[2.2.2]- 2020-03-17
----------------------
- [CHANGED] reset_results empties result tables per default
- [CHANGED] nan values result tables of power system test cases are emptied
- [ADDED] dclines and considering given branch indices by create_nxgraph()
- [ADDED] use_umfpack and permc_spec option from scipy spsolve in Newton-Raphson power flow
- [FIXED] Changed the __deepcopy__ for pandapowerNet back to using copy.deepcopy, fixed the issue that caused the switch to json #676
- [FIXED] Potential memory leaks due to circular references in JSONSerializableObjects, fixed by using weakref #677

[2.2.1]- 2020-01-29
----------------------
- [FIXED] Missing csv files #625
- [FIXED] deepcopy speed and missing DataFrames in net #620, #631
- [FIXED] simple plotly error with generic coords #619
- [FIXED] create line with passed geodata #610
- [FIXED] ConstControl write to and all_index attribute #609
- [FIXED] collection plotting issue #608


[2.2.0]- 2020-01-17
----------------------
- [ADDED] control and timeseries module
- [ADDED] Support phasor measurement in state estimation
- [ADDED] Support recycle in state estimation
- [ADDED] PowerModels.jl converter callable without running the PowerModels optimization
- [ADDED] Other PowerModels features via interface callable (e.g. network data check and different solver)
- [ADDED] toolbox function select_subnet now also copies cost data and net parameters
- [ADDED] toolbox functions replace_ward_by_internal_elements and replace_xward_by_internal_elements
- [ADDED] consideration of result tables in toolbox functions drop
- [ADDED] new jupyter notebook examples for time series, controller and PowerModels.jl interface
- [ADDED] reindex_buses() toolbox function

- [FIXED] Bugfixes in PowerModels conversion, OPF in general and tests
- [FIXED] renew opf_task() toolbox function which got outdated
- [FIXED] dtype at element parameter in cost tables
- [FIXED] convert_format.py: added the renaming of controller column and of the controller attributes, added tests for version 2.1.0

- [CHANGED] Unified the mesurement unit conversion of state estimation in ppc conversion
- [CHANGED] OPF bounds and settings for gens. limits or fixed values can now be enforced. See #511
- [CHANGED] OPF documentation and _check_necessary_opf_parameters()
- [CHANGED] JSON I/O: pandapower objects that are derived from JSONSerializableClass are now instantiated using __new__ instead of __init__ (as before), and the serialization has been adjusted; self.update_initialized(locals()) is not necessary anymore and has been removed; restore_json_objects is not needed anymore and has been removed
- [CHANGED] column name in net.controller: "controller" -> "object"
- [CHANGED] variable names in ContinuousTapControl ("u_set" -> "vm_set_pu") and in DiscreteTapControl ("u_lower" -> "vm_lower_pu", "u_upper" -> "vm_upper_pu")
- [CHANGED] __version__ is now changed to 2.2.0

[2.1.0]- 2019-07-08
----------------------
- [ADDED] calc_single_sc function to analyse a single fault instead of vectorized fault
- [ADDED] convenience function for logarithmic colormaps in plotting
- [CHANGED] corrected spelling 'continous' to 'continuous' in several functions
- [ADDED] additional standard types for overhead lines
- [CHANGED] make pp.to_json format closer to the JSON standard #406
- [ADDED] PowerModels.jl storage interface for time series based storage optimization.
- [ADDED] PowerModels.jl OTS interface for optimize transmission switching optimization.
- [ADDED] PowerModels.jl TNEP interface for transmission expansion optimization. See Jupyter Notebook
- [ADDED] pytest slow marker for tests and functions to run all, slow or fast tests
- [ADDED] Graph-Tool interface
- [ADDED] Multiple new algorithms and robust estimators in state estimation
- [ADDED] Support measurements for trafo3w in state estimation
- [ADDED] Auto zero-injection bus handling in state estimation

[2.0.1]- 2019-03-28
----------------------
- [FIXED] bug in short-circuit impedance of gens
- [ADDED] use estimation of rdss_pu defined in IEC 60909 of gens if not defined

[2.0.0]- 2019-03-21
----------------------
- [CHANGED] units from kW/kVAr/kVA to MW/MVAr/MVA in all elements #73
- [CHANGED] signing system from load to generation in gen, sgen and ext_grid #208
- [CHANGED] all trafo tap parameters from 'tp' to 'tap', tp_mid to tap_neutral #246
- [CHANGED] all trafo short-circuit voltage parameter names from "vsc" to "vk" #246
- [CHANGED] definition of cost functions #211
- [CHANGED] definition of measurements in measurement table #343
- [ADDED] interface to PowerModels.jl for OPF #207
- [CHANGED] removed Python 2 support #224
- [ADDED] load flow and OPF for user-defined temperature of lines, with the optional columns in line table "alpha" and "temperature_degree_celsius" #283
- [ADDED] z_ohm parameter in net.switch to assign resistance to switches #259
- [FIXED] initializing from results also considers auxiliary buses #236
- [ADDED] trafo3w switches are supported in create_nxgraph #271
- [CHANGED] create_nxgraph adds edges in multigraph with key=(element, idx) instead of key=0,1.. #85
- [CHANGED] patch size in create_bus_collection is not duplicated for rectangles anymore #181

[1.6.1] - 2019-02-18
----------------------
- [CHANGED] Patch size in create_bus_collection is not duplicated for rectangles anymore #181
- [CHANGED] Mask colormap z array to ensure nan handling
- [FIXED] active power distribution in DC OPF for multiple generators at one bus
- [ADDED] support for networkx graphs in json IO
- [ADDED] support for shapely objects in json IO
- [ADDED] switches for three winding transformers #30
- [ADDED] net.bus_geodata.coords to store line representation of busbars and create_busbar_collection to plot them
- [CHANGED] draw_collections also supports tuples of collections
- [ADDED] OPF logging output for verbose=True
- [ADDED] compatibility for pandas 0.24
- [FIXED] bug for single bus networks in DC PF #288

[1.6.0] - 2018-09-18
----------------------
- [CHANGED] Cost definition changed for optimal powerflow, see OPF documentation (http://pandapower.readthedocs.io/en/v1.6.0/powerflow/opf.html) and opf_changes-may18.ipynb
- [ADDED] OPF data (controllable, max_loading, costs, min_p_kw, ...) in Power System Test Cases
- [ADDED] case_ieee30, case5, case_illinois200
- [FIXED] 1 additional Trafo in case39, vn_kv change in case118, sgen indices in polynomial_cost in case 1888rte, case2848rte
- [ADDED] toolbox functions replace_impedance_by_line(), replace_line_by_impedance() and get_element_indices() including tests
- [CHANGED] new implementation of to_json, from_json for loading and saving grids using functools.singledispatch
- [FIXED] checking similar to "if x: ..." or "x = x or ..." when it is meant "if x is None: ...", because it is potentially problematic with some types
- [FIXED] convert_format: some older pandapower grids had "0" as "tp_side" in net.trafo, this is checked now as well
- [FIXED] create_buses: accepts a single tuple (set the same geodata for all buses) or an array of the corresponding shape (for individual geodata)
- [CHANGED] create_ext_grid_collection (plotting): ext_grid and ext_grid buses can be specified if a collection should only include some of ext grids
- [ADDED] ability to define phase shifting transformers with tp_st_percent #117
- [ADDED] support for multiple voltage controlling elements (ext_grid, gen, dcline) at one bus #134
- [CHANGED] reduced number of arguments in runpp by moving some less important arguments to kwargs #122
- [ADDED] parameters init_vm_pu and init_va_degree to allow independent initialization of bus magnitude and angle #113
- [ADDED] number of power flow iterations are now saved
- [ADDED] calculation of r, x and z for networkx branches
- [ADDED] support for plotly 3.2
- [FIXED] plotly bugfixes for trafo traces and result representation
- [ADDED] Iwamoto algorithm for solving ill-conditioned power flow problems

[1.5.1] - 2018-05-04
----------------------
- [FIXED] delta-wye transformation for 3W-transformers #54
- [ADDED] bus-bus switches collection #76
- [FIXED] some broken documentation links

[1.5.0] - 2018-04-25
----------------------
- [FIXED] plotly hover function for edges (only if use_line_geodata == False)
- [FIXED] from_ppc trafo parameter calculation now also considers baseMVA != 100
- [CHANGED] update create_collection docstrings
- [CHANGED] update HV/MV transformer standard type data
- [ADDED] pp_elements() toolbox function
- [ADDED] new parameter g_us_per_km to model dielectric losses in lines
- [ADDED] single phase short-circuit calculation with negative sequence models
- [ADDED] generic storage model (sgen/load like element with negative / positive power allowed)
- [ADDED] modelling of the complex (voltage magnitude and angle) tap changer for cross control
- [ADDED] modelling of the tap changer of a 3-winding transformer at star point or terminals
- [ADDED] losses of 3W transformers can be modeled at star point, HV, MV or LV side

[1.4.3] - 2018-02-06
----------------------
- [CHANGED] change of collection function names
- [ADDED] sgen collections and ration functionality for sgen and load collections
- [ADDED] cosphi_from_pq toolbox function
- [ADDED] create_nxgraph: respect_switches includes transformer switches

[1.4.2] - 2017-12-05
----------------------
- [ADDED] compatbility with networkx 2.0 (see #82)
- [ADDED] compatibility with pandas 0.21 (see #83)
- [CHANGED] implementation of ZIP loads changed to constant current magnitude paradigm (see #62)
- [ADDED] max_step parameter for shunt
- [ADDED] added warning for large bus index values
- [FIXED] bug in short-circuit results of trafo3w
- [FIXED] bugfix in find_bridges and refactoring
- [CHANGED] faster implementation of result cleanup
- [CHANGED] faster implementation of line index handling in power flow
- [FIXED] bug in plotly label display (#75)
- [ADDED] several fixes, extensions, tests for toolbox
- [ADDED] additional MV line standard types
- [FIXED] kerber extrem vorstadtnetz mv bus voltage
- [FIXED] removed incorrect estimation result tables for load, sgen, gen

[1.4.1] - 2017-09-19
----------------------
- [FIXED] ZIP load issue that led to incorrect calculation of I part with voltage angle shifts
- [FIXED] Bug that set voltage constraints to 0.9/1.2 if no voltage constraints was given in OPF
- [ADDED] possibility to access J matrix after power flow
- [ADDED] opf cost conversion
- [ADDED] opf costs in power system test cases

[1.4.0] - 2017-07-27
----------------------

- [ADDED] possibility to save networks to an sql database
- [CHANGED] major change in fileIO: all networks are converted to a uniform dataframe only version before they are saved as excel, json or sql. Old files can still be loaded, but all files saved with v1.4 can only be loaded with v1.4!
- [FIXED] all tests now pass if numba is not installed (although pandapower might be slow without numba)
- [FIXED] state estimation bug with phase shift transformers
- [CHANGED] OPF now raises specific warning if parameters are missing instead of generic exception
- [ADDED] geographical data for cigre and IEEE case networks
- [ADDED] Dickert LV Networks

[1.3.1] - 2017-06-16
----------------------
- [CHANGED] to_pickle saves only python datatypes and no pickle objects
- [ADDED] html representation of pandapower nets
- [ADDED] collections for trafos, loads, ext_grids
- [CHANGED] renamed create_shunt_as_condensator to create_shunt_as_capacitor
- [FIXED] mock problem in create docstrings
- [ADDED] Synthetic Voltage Control LV Networks

[1.3.0] - 2017-05-10
----------------------
- [ADDED] ZIP loads integrated in power flow
- [ADDED] numba implementation of dissolving switch buses
- [ADDED] Current source representation of full converter elements in short circuit calculations
- [ADDED] Method C for calculation of factor kappa in short circuit calculation
- [CHANGED] Speedup for calculation of branch short circuit currents
- [CHANGED] Branch results for minimum short circuit calculations are calculated as minimal currents
- [ADDED] Interactive plots with plotly
- [CHANGED] included pypower files for power flow and index files
- [FIXED] compatibility with numpy 1.12
- [CHANGED] -1 is a valid value for net.bus_geodata.x
- [CHANGED] allow transformers with negative xk to provide large scale IEEE cases (RTE, PEGASE, Polish)
- [ADDED] large scale IEEE cases (RTE, PEGASE, Polish)
- [ADDED] rated voltage and step variable for shunts
- [ADDED] lagrange multiplier included in bus results after OPF

[1.2.2] - 2017-03-22
--------------------
- [CHANGED] Minor refactoring in pd2ppc
- [ADDED] Technical Report

[1.2.1] - 2017-03-21
--------------------
- [FIXED] Readme for PyPi

[1.2.0] - 2017-03-21
--------------------
- [CHANGED] net.line.imax_ka to net.line.max_i_ka for consistency reasons
- [ADDED] net.line.tp_st_degree for phase shift in trafo tap changers
- [ADDED] sn_kva parameter in create_empty network for per unit system reference power
- [ADDED] parameter parallel for trafo element
- [ADDED] connectivity check for power flow to deal with disconnected network areas
- [ADDED] backward/forward sweep power flow algorithm specially suited for radial and weakly-meshed networks
- [ADDED] linear piece wise and polynomial OPF cost functions
- [ADDED] possibility to make loads controllable in OPF
- [ADDED] to_json and from_json functions to save/load networks with a JSON format
- [ADDED] generator lookup to allow multiple generators at one bus
- [CHANGED] Initialization of calculate_voltage_angles and init for high voltage networks
- [ADDED] bad data detection for state estimation
- [CHANGED] from_ppc: no detect_trafo anymore, several gen at each node possible
- [CHANGED] validate_from_ppc: improved validation behaviour by means of duplicated gen and branch rearangement
- [ADDED] networks: case33bw, case118, case300, case1354pegase, case2869pegase, case9241pegase, GBreducednetwork, GBnetwork, iceland, cigre_network_mv with_der='all' der
- [ADDED] possibility to add fault impedance for short-circuit current calculation
- [ADDED] branch results for short circuits
- [ADDED] static generator model for short circuits
- [ADDED] three winding transformer model for short circuits
- [FIXED] correctly neglecting shunts and tap changer position for short-circuits
- [ADDED] two phase short-circuit current calculation
- [ADDED] tests for short circuit currents with validation against DIgSILENT PowerFactory


[1.1.1] - 2017-01-12
----------------------
- [ADDED] installation description and pypi files from github
- [ADDED] automatic inversion of active power limits in convert format to account for convention change in version 1.1.0
- [CHANGED] install_requires in setup.py


[1.1.0] - 2017-01-11
----------------------
- [ADDED] impedance element can now be used with unsymetric impedances zij != zji
- [ADDED] dcline element that allows modelling DC lines in PF and OPF
- [ADDED] simple plotting function: call pp.simple_plot(net) to directly plot the network
- [ADDED] measurement table for networks. Enables the definition of measurements for real-time simulations.
- [ADDED] estimation module, which provides state estimation functionality with weighted least squares algorithm
- [ADDED] shortcircuit module in beta version for short-circuit calculation according to IEC-60909
- [ADDED] documentation of model validation and tests
- [ADDED] case14, case24_ieee_rts, case39, case57 networks
- [ADDED] mpc and ppc converter
- [CHANGED] convention for active power limits of generators. Generator with max. feed in of 50kW before: p_min_kw=0, p_max_kw=-50. Now p_max_kw=0, p_min_kw=50
- [ADDED] DC power flow function pp.rundcopp
- [FIXED] bug in create_transformer function for tp_pos parameter
- [FIXED] bug in voltage ratio for low voltage side tap changers
- [FIXED] bug in rated voltage calculation for opf line constraints

[1.0.2] - 2016-11-30
----------------------

- [CHANGED] changed in_service dtype from f8 to bool for shunt, ward, xward
- [CHANGED] included i_from_ka and i_to_ka in net.res_line
- [ADDED] recycle parameter added. ppc, Ybus, _is_elements and bus_lookup can be reused between multiple powerflows if recycle["ppc"] == True, ppc values (P,Q,V) only get updated.
- [FIXED] OPF bugfixes: cost scaling, correct calculation of res_bus.p_kw for sgens
- [ADDED] loadcase added as pypower_extension since unnecessary deepcopies were removed
- [CHANGED] supress warnings parameter removed from loadflow, casting warnings are automatically supressed

[1.0.1] - 2016-11-09
----------------------

- [CHANGED] update short introduction example to include transformer
- [CHANGED] included pypower in setup.py requirements (only pypower, not numpy, scipy etc.)
- [CHANGED] mpc / ppc renamed to ppci / ppc
- [FIXED] MANIFEST.ini includes all relevant doc files and exclude report
- [FIXED] handling of tp_pos parameter in create_trafo and create_trafo3w
- [FIXED] init="result" for open bus-line switches<|MERGE_RESOLUTION|>--- conflicted
+++ resolved
@@ -1,7 +1,8 @@
 Change Log
 
-[CHANGED] rename u by vm (voltage magnitude) in file and functions names
-[ADDED] added support for Python 3.10
+- [CHANGED] rename u by vm (voltage magnitude) in file and functions names
+- [ADDED] added support for Python 3.10
+- [ADDED] functions to obtain grid equivalents (power system reduction with REI, Ward, X-Ward methods)
 
 [2.8.0]- 2022-02-06
 ----------------------
@@ -18,13 +19,6 @@
 - [ADDED] correct_dtypes() function for fileIO convert
 - [FIXED] revise to_ppc() and to_mpc() init behaviour
 - [CHANGED] import requirements / dependencies
-<<<<<<< HEAD
-- [ADDED] functions to obtain grid equivalents (power system reduction with REI, Ward, X-Ward methods)
-
-[2.7.1]- 2021-07-22
-----------------------
-- [ADDED] distributed slack calculation to newton-raphson load flow; new column "slack_weights" for ext_grid, gen and xward; only 1 reference bus is allowed, any further reference buses are converted to PV buses internally
-=======
 - [ADDED] with the option "distributed_slack" for pp.runpp: distributed slack calculation to newton-raphson load flow; new column "slack_weights" for ext_grid, gen and xward; only 1 reference bus is allowed, any further reference buses are converted to PV buses internally
 - [CHANGED] improved the integration with the package lightim2grid (fast power flow backend written in C++), add the test coverage for using lightsim2grid (for both versions, single slack and distributed slack, see https://lightsim2grid.readthedocs.io/en/latest/ on how to install and use lightsim2grid) #1455
 - [FIXED] checks for when to activate and deactivate lightsim2grid in pp.runpp, added tests
@@ -46,7 +40,6 @@
 - [CHANGED] check the dtype of the tap_pos column in the control_step of the transformer controller #1335
 - [FIXED] net.sn_mva corrected for power_system_test_cases #1317
 - [FIXED] fixed bugs in automatically identifying power station units (short-circuit calculation enhancements are still in progress)
->>>>>>> 8c7844aa
 
 [2.7.0]- 2021-07-15
 ----------------------
