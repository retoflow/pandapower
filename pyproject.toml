--- conflicted
+++ resolved
@@ -42,13 +42,8 @@
     "tqdm",
     "deepdiff",
     "geojson",
-<<<<<<< HEAD
-    "lxml",
-    "typing_extensions~=4.9"]
-=======
     "typing_extensions~=4.9",
 ]
->>>>>>> 83e0c4bd
 keywords = [
     "power system", "network", "analysis", "optimization", "automation", "grid", "electricity", "energy", "engineering", "simulation", "pandapower"
 ]
