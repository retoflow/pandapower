--- conflicted
+++ resolved
@@ -71,11 +71,7 @@
     "numpydoc>=1.5.0", "sphinx>=5.3.0", "sphinx_rtd_theme>=1.1.1", "sphinx-pyproject",
     "plotly>=3.1.1", "matplotlib", "igraph", "geopandas>=1.0",
     "pytest~=8.1", "pytest-xdist", "nbmake",
-<<<<<<< HEAD
-    "ortools", "numba>=0.25", "lightsim2grid>=0.9",
-=======
     "ortools", "numba==0.60.0", "lightsim2grid==0.9.0",
->>>>>>> a99f8846
     "xlsxwriter", "openpyxl", "cryptography", "psycopg2",
     "matpowercaseframes",
     "power-grid-model-io"
